// Copyright (c) 2010 Satoshi Nakamoto
// Copyright (c) 2009-2015 The Bitcoin Core developers
// Distributed under the MIT software license, see the accompanying
// file COPYING or http://www.opensource.org/licenses/mit-license.php.

#include <chainparamsbase.h>

#include <tinyformat.h>
#include <util.h>
#include <utilmemory.h>

#include <assert.h>
#include <memory>

const std::string CBaseChainParams::MAIN = "main";
const std::string CBaseChainParams::TESTNET = "test";
const std::string CBaseChainParams::DEVNET = "devnet";
const std::string CBaseChainParams::REGTEST = "regtest";

void SetupChainParamsBaseOptions()
{
    gArgs.AddArg("-devnet=<name>", "Use devnet chain with provided name", false, OptionsCategory::CHAINPARAMS);
    gArgs.AddArg("-regtest", "Enter regression test mode, which uses a special chain in which blocks can be solved instantly. "
                                   "This is intended for regression testing tools and app development.", true, OptionsCategory::CHAINPARAMS);
    gArgs.AddArg("-testnet", "Use the test chain", false, OptionsCategory::CHAINPARAMS);
}

static std::unique_ptr<CBaseChainParams> globalChainBaseParams;

const CBaseChainParams& BaseParams()
{
    assert(globalChainBaseParams);
    return *globalChainBaseParams;
}

std::unique_ptr<CBaseChainParams> CreateBaseChainParams(const std::string& chain)
{
    if (chain == CBaseChainParams::MAIN)
        return MakeUnique<CBaseChainParams>("", 9998);
    else if (chain == CBaseChainParams::TESTNET)
        return MakeUnique<CBaseChainParams>("testnet3", 19998);
<<<<<<< HEAD
    else if (chain == CBaseChainParams::DEVNET)
        return MakeUnique<CBaseChainParams>(gArgs.GetDevNetName(), 19798);
    else if (chain == CBaseChainParams::REGTEST)
=======
    else if (chain == CBaseChainParams::DEVNET) {
        return MakeUnique<CBaseChainParams>(gArgs.GetDevNetName(), 19798);
    } else if (chain == CBaseChainParams::REGTEST)
>>>>>>> d63d9d81
        return MakeUnique<CBaseChainParams>("regtest", 19898);
    else
        throw std::runtime_error(strprintf("%s: Unknown chain %s.", __func__, chain));
}

void SelectBaseParams(const std::string& chain)
{
    globalChainBaseParams = CreateBaseChainParams(chain);
    gArgs.SelectConfigNetwork(chain);
}<|MERGE_RESOLUTION|>--- conflicted
+++ resolved
@@ -39,15 +39,9 @@
         return MakeUnique<CBaseChainParams>("", 9998);
     else if (chain == CBaseChainParams::TESTNET)
         return MakeUnique<CBaseChainParams>("testnet3", 19998);
-<<<<<<< HEAD
     else if (chain == CBaseChainParams::DEVNET)
         return MakeUnique<CBaseChainParams>(gArgs.GetDevNetName(), 19798);
     else if (chain == CBaseChainParams::REGTEST)
-=======
-    else if (chain == CBaseChainParams::DEVNET) {
-        return MakeUnique<CBaseChainParams>(gArgs.GetDevNetName(), 19798);
-    } else if (chain == CBaseChainParams::REGTEST)
->>>>>>> d63d9d81
         return MakeUnique<CBaseChainParams>("regtest", 19898);
     else
         throw std::runtime_error(strprintf("%s: Unknown chain %s.", __func__, chain));
