// Copyright (c) 2009-2010 Satoshi Nakamoto
// Copyright (c) 2009-2015 The Bitcoin Core developers
// Distributed under the MIT software license, see the accompanying
// file COPYING or http://www.opensource.org/licenses/mit-license.php.

#include <script/script.h>
#include <tinyformat.h>
<<<<<<< HEAD
#include <utilstrencodings.h>
#include <assets/assets.h>
#include <assets/assetstype.h>
=======
#include <util/strencodings.h>
>>>>>>> befaf8c6

const char* GetOpName(opcodetype opcode)
{
    switch (opcode)
    {
    // push value
    case OP_0                      : return "0";
    case OP_PUSHDATA1              : return "OP_PUSHDATA1";
    case OP_PUSHDATA2              : return "OP_PUSHDATA2";
    case OP_PUSHDATA4              : return "OP_PUSHDATA4";
    case OP_1NEGATE                : return "-1";
    case OP_RESERVED               : return "OP_RESERVED";
    case OP_1                      : return "1";
    case OP_2                      : return "2";
    case OP_3                      : return "3";
    case OP_4                      : return "4";
    case OP_5                      : return "5";
    case OP_6                      : return "6";
    case OP_7                      : return "7";
    case OP_8                      : return "8";
    case OP_9                      : return "9";
    case OP_10                     : return "10";
    case OP_11                     : return "11";
    case OP_12                     : return "12";
    case OP_13                     : return "13";
    case OP_14                     : return "14";
    case OP_15                     : return "15";
    case OP_16                     : return "16";

    // control
    case OP_NOP                    : return "OP_NOP";
    case OP_VER                    : return "OP_VER";
    case OP_IF                     : return "OP_IF";
    case OP_NOTIF                  : return "OP_NOTIF";
    case OP_VERIF                  : return "OP_VERIF";
    case OP_VERNOTIF               : return "OP_VERNOTIF";
    case OP_ELSE                   : return "OP_ELSE";
    case OP_ENDIF                  : return "OP_ENDIF";
    case OP_VERIFY                 : return "OP_VERIFY";
    case OP_RETURN                 : return "OP_RETURN";

    // stack ops
    case OP_TOALTSTACK             : return "OP_TOALTSTACK";
    case OP_FROMALTSTACK           : return "OP_FROMALTSTACK";
    case OP_2DROP                  : return "OP_2DROP";
    case OP_2DUP                   : return "OP_2DUP";
    case OP_3DUP                   : return "OP_3DUP";
    case OP_2OVER                  : return "OP_2OVER";
    case OP_2ROT                   : return "OP_2ROT";
    case OP_2SWAP                  : return "OP_2SWAP";
    case OP_IFDUP                  : return "OP_IFDUP";
    case OP_DEPTH                  : return "OP_DEPTH";
    case OP_DROP                   : return "OP_DROP";
    case OP_DUP                    : return "OP_DUP";
    case OP_NIP                    : return "OP_NIP";
    case OP_OVER                   : return "OP_OVER";
    case OP_PICK                   : return "OP_PICK";
    case OP_ROLL                   : return "OP_ROLL";
    case OP_ROT                    : return "OP_ROT";
    case OP_SWAP                   : return "OP_SWAP";
    case OP_TUCK                   : return "OP_TUCK";

    // splice ops
    case OP_CAT                    : return "OP_CAT";
    case OP_SPLIT                  : return "OP_SPLIT";
    case OP_SIZE                   : return "OP_SIZE";

    // conversion ops
    case OP_NUM2BIN                : return "OP_NUM2BIN";
    case OP_BIN2NUM                : return "OP_BIN2NUM";

    // bit logic
    case OP_INVERT                 : return "OP_INVERT";
    case OP_AND                    : return "OP_AND";
    case OP_OR                     : return "OP_OR";
    case OP_XOR                    : return "OP_XOR";
    case OP_EQUAL                  : return "OP_EQUAL";
    case OP_EQUALVERIFY            : return "OP_EQUALVERIFY";
    case OP_RESERVED1              : return "OP_RESERVED1";
    case OP_RESERVED2              : return "OP_RESERVED2";

    // numeric
    case OP_1ADD                   : return "OP_1ADD";
    case OP_1SUB                   : return "OP_1SUB";
    case OP_2MUL                   : return "OP_2MUL";
    case OP_2DIV                   : return "OP_2DIV";
    case OP_NEGATE                 : return "OP_NEGATE";
    case OP_ABS                    : return "OP_ABS";
    case OP_NOT                    : return "OP_NOT";
    case OP_0NOTEQUAL              : return "OP_0NOTEQUAL";
    case OP_ADD                    : return "OP_ADD";
    case OP_SUB                    : return "OP_SUB";
    case OP_MUL                    : return "OP_MUL";
    case OP_DIV                    : return "OP_DIV";
    case OP_MOD                    : return "OP_MOD";
    case OP_LSHIFT                 : return "OP_LSHIFT";
    case OP_RSHIFT                 : return "OP_RSHIFT";
    case OP_BOOLAND                : return "OP_BOOLAND";
    case OP_BOOLOR                 : return "OP_BOOLOR";
    case OP_NUMEQUAL               : return "OP_NUMEQUAL";
    case OP_NUMEQUALVERIFY         : return "OP_NUMEQUALVERIFY";
    case OP_NUMNOTEQUAL            : return "OP_NUMNOTEQUAL";
    case OP_LESSTHAN               : return "OP_LESSTHAN";
    case OP_GREATERTHAN            : return "OP_GREATERTHAN";
    case OP_LESSTHANOREQUAL        : return "OP_LESSTHANOREQUAL";
    case OP_GREATERTHANOREQUAL     : return "OP_GREATERTHANOREQUAL";
    case OP_MIN                    : return "OP_MIN";
    case OP_MAX                    : return "OP_MAX";
    case OP_WITHIN                 : return "OP_WITHIN";

    // crypto
    case OP_RIPEMD160              : return "OP_RIPEMD160";
    case OP_SHA1                   : return "OP_SHA1";
    case OP_SHA256                 : return "OP_SHA256";
    case OP_HASH160                : return "OP_HASH160";
    case OP_HASH256                : return "OP_HASH256";
    case OP_CODESEPARATOR          : return "OP_CODESEPARATOR";
    case OP_CHECKSIG               : return "OP_CHECKSIG";
    case OP_CHECKSIGVERIFY         : return "OP_CHECKSIGVERIFY";
    case OP_CHECKMULTISIG          : return "OP_CHECKMULTISIG";
    case OP_CHECKMULTISIGVERIFY    : return "OP_CHECKMULTISIGVERIFY";

    // expansion
    case OP_NOP1                   : return "OP_NOP1";
    case OP_CHECKLOCKTIMEVERIFY    : return "OP_CHECKLOCKTIMEVERIFY";
    case OP_CHECKSEQUENCEVERIFY    : return "OP_CHECKSEQUENCEVERIFY";
    case OP_NOP4                   : return "OP_NOP4";
    case OP_NOP5                   : return "OP_NOP5";
    case OP_NOP6                   : return "OP_NOP6";
    case OP_NOP7                   : return "OP_NOP7";
    case OP_NOP8                   : return "OP_NOP8";
    case OP_NOP9                   : return "OP_NOP9";
    case OP_NOP10                  : return "OP_NOP10";

    case OP_CHECKDATASIG           : return "OP_CHECKDATASIG";
    case OP_CHECKDATASIGVERIFY     : return "OP_CHECKDATASIGVERIFY";

    case OP_ASSET_ID               : return "OP_ASSET_ID";

    case OP_INVALIDOPCODE          : return "OP_INVALIDOPCODE";

    default:
        return "OP_UNKNOWN";
    }
}

bool CScript::IsAssetScript() const
{
    int index;
    return IsAssetScript(index);
}

bool CScript::IsAssetScript(int& nIndex) const
{
    if (this->size() > 31) {  
        if ((*this)[25] == OP_ASSET_ID) { // OP_RTM_ASSET is always in the 25 index of the script if it exists
            nIndex = -1;
            if ((*this)[27] == RTM_R) { // Check to see if RTM starts at 27 ( this->size() < 105)
                if ((*this)[28] == RTM_T)
                    if ((*this)[29] == RTM_M)
                        nIndex = 30;
            } else {
                if ((*this)[28] == RTM_R) // Check to see if RTM starts at 28 ( this->size() >= 105)
                    if ((*this)[29] == RTM_T)
                        if ((*this)[30] == RTM_M)
                            nIndex = 31;
            }
            if (nIndex > 0){
                return true;
            }
        }
    }
    return false;
}

unsigned int CScript::GetSigOpCount(bool fAccurate) const
{
    unsigned int n = 0;
    const_iterator pc = begin();
    opcodetype lastOpcode = OP_INVALIDOPCODE;
    while (pc < end())
    {
        opcodetype opcode;
        if (!GetOp(pc, opcode))
            break;
        if (opcode == OP_CHECKSIG || opcode == OP_CHECKSIGVERIFY)
            n++;
        else if (opcode == OP_CHECKMULTISIG || opcode == OP_CHECKMULTISIGVERIFY)
        {
            if (fAccurate && lastOpcode >= OP_1 && lastOpcode <= OP_16)
                n += DecodeOP_N(lastOpcode);
            else
                n += MAX_PUBKEYS_PER_MULTISIG;
        }
        lastOpcode = opcode;
    }
    return n;
}

unsigned int CScript::GetSigOpCount(const CScript& scriptSig) const
{
    if (!IsPayToScriptHash())
        return GetSigOpCount(true);

    // This is a pay-to-script-hash scriptPubKey;
    // get the last item that the scriptSig
    // pushes onto the stack:
    const_iterator pc = scriptSig.begin();
    std::vector<unsigned char> vData;
    while (pc < scriptSig.end())
    {
        opcodetype opcode;
        if (!scriptSig.GetOp(pc, opcode, vData))
            return 0;
        if (opcode > OP_16)
            return 0;
    }

    /// ... and return its opcount:
    CScript subscript(vData.begin(), vData.end());
    return subscript.GetSigOpCount(true);
}

bool CScript::IsPayToPublicKeyHash() const
{
    // Extra-fast test for pay-to-pubkey-hash CScripts:
    return (this->size() == 25 &&
            (*this)[0] == OP_DUP &&
            (*this)[1] == OP_HASH160 &&
            (*this)[2] == 0x14 &&
            (*this)[23] == OP_EQUALVERIFY &&
            (*this)[24] == OP_CHECKSIG);
}

bool CScript::IsPayToScriptHash() const
{
    // Extra-fast test for pay-to-script-hash CScripts:
    return (this->size() == 23 &&
            (*this)[0] == OP_HASH160 &&
            (*this)[1] == 0x14 &&
            (*this)[22] == OP_EQUAL);
}

bool CScript::IsPayToPublicKey() const
{
    // Test for pay-to-pubkey CScript with both
    // compressed or uncompressed pubkey
    if (this->size() == 35) {
        return ((*this)[1] == 0x02 || (*this)[1] == 0x03) &&
                (*this)[34] == OP_CHECKSIG;
    }
    if (this->size() == 67) {
        return (*this)[1] == 0x04 &&
                (*this)[66] == OP_CHECKSIG;
    }
    return false;
}

bool CScript::IsPushOnly(const_iterator pc) const
{
    while (pc < end())
    {
        opcodetype opcode;
        if (!GetOp(pc, opcode))
            return false;
        // Note that IsPushOnly() *does* consider OP_RESERVED to be a
        // push-type opcode, however execution of OP_RESERVED fails, so
        // it's not relevant to P2SH/BIP62 as the scriptSig would fail prior to
        // the P2SH special validation code being executed.
        if (opcode > OP_16)
            return false;
    }
    return true;
}

bool CScript::IsPushOnly() const
{
    return this->IsPushOnly(begin());
}

bool GetScriptOp(CScriptBase::const_iterator& pc, CScriptBase::const_iterator end, opcodetype& opcodeRet, std::vector<unsigned char>* pvchRet)
{
    opcodeRet = OP_INVALIDOPCODE;
    if (pvchRet)
        pvchRet->clear();
    if (pc >= end)
        return false;

    // Read instruction
    if (end - pc < 1)
        return false;
    unsigned int opcode = *pc++;

    // Immediate operand
    if (opcode <= OP_PUSHDATA4)
    {
        unsigned int nSize = 0;
        if (opcode < OP_PUSHDATA1)
        {
            nSize = opcode;
        }
        else if (opcode == OP_PUSHDATA1)
        {
            if (end - pc < 1)
                return false;
            nSize = *pc++;
        }
        else if (opcode == OP_PUSHDATA2)
        {
            if (end - pc < 2)
                return false;
            nSize = ReadLE16(&pc[0]);
            pc += 2;
        }
        else if (opcode == OP_PUSHDATA4)
        {
            if (end - pc < 4)
                return false;
            nSize = ReadLE32(&pc[0]);
            pc += 4;
        }
        if (end - pc < 0 || (unsigned int)(end - pc) < nSize)
            return false;
        if (pvchRet)
            CScriptBase::assign_to(pc, pc + nSize, *pvchRet);
        pc += nSize;
    }

    // If we see an op asset id, we consider all data after it has data, and not op codes
    // Move the pc to the end of the script
    if (opcode == OP_ASSET_ID) {
        unsigned int nSize = end - pc;
        if (pvchRet)
            CScriptBase::assign_to(pc, pc + nSize, *pvchRet);
        pc += nSize;
    }

    opcodeRet = static_cast<opcodetype>(opcode);
    return true;
}

bool CScriptNum::IsMinimallyEncoded(const std::vector<uint8_t>& vch, const size_t nMaxNumSize)
{
    if (vch.size() > nMaxNumSize) {
        return false;
    }

    if (vch.size() > 0) {
        // Check that the number is encoded with the minimum possible number
        // of bytes.
        //
        // If the most-significant-byte - excluding the sign bit - is zero
        // then we're not minimal. Note how this test also rejects the
        // negative-zero encoding, 0x80.
        if ((vch.back() & 0x7f) == 0) {
            // One exception: if there's more than one byte and the most
            // significant bit of the second-most-significant-byte is set it
            // would conflict with the sign bit. An example of this case is
            // +-255, which encode to 0xff00 and 0xff80 respectively.
            // (big-endian).
            if (vch.size() <= 1 || (vch[vch.size() - 2] & 0x80) == 0) {
                return false;
            }
        }
    }

    return true;
}

bool CScriptNum::MinimallyEncode(std::vector<uint8_t>& data)
{
    if (data.size() == 0) {
        return false;
    }

    // If the last byte is not 0x00 or 0x80, we are minimally encoded.
    uint8_t last = data.back();
    if (last & 0x7f) {
        return false;
    }

    // If the script is one byte long, then we have a zero, which encodes as an
    // empty array.
    if (data.size() == 1) {
        data = {};
        return true;
    }

    // If the next byte has its sign bit set, then we are minimally encoded.
    if (data[data.size() - 2] & 0x80) {
        return false;
    }

    // We are not minimally encoded, we need to figure out how much to trim.
    for (size_t i = data.size() - 1; i > 0; i--) {
        // We found a non zero byte, time to encode.
        if (data[i - 1] != 0) {
            if (data[i - 1] & 0x80) {
                // We found a byte with its sign bit set so we need one more
                // byte.
                data[i++] = last;
            } else {
                // the sign bit is clear, we can use it.
                data[i - 1] |= last;
            }

            data.resize(i);
            return true;
        }
    }

    // If the whole thing is zeros, then we have a zero (empty array).
    data = {};
    return true;
}<|MERGE_RESOLUTION|>--- conflicted
+++ resolved
@@ -5,13 +5,9 @@
 
 #include <script/script.h>
 #include <tinyformat.h>
-<<<<<<< HEAD
-#include <utilstrencodings.h>
+#include <util/strencodings.h>
 #include <assets/assets.h>
 #include <assets/assetstype.h>
-=======
-#include <util/strencodings.h>
->>>>>>> befaf8c6
 
 const char* GetOpName(opcodetype opcode)
 {
@@ -166,7 +162,7 @@
 
 bool CScript::IsAssetScript(int& nIndex) const
 {
-    if (this->size() > 31) {  
+    if (this->size() > 31) {
         if ((*this)[25] == OP_ASSET_ID) { // OP_RTM_ASSET is always in the 25 index of the script if it exists
             nIndex = -1;
             if ((*this)[27] == RTM_R) { // Check to see if RTM starts at 27 ( this->size() < 105)
