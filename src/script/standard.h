// Copyright (c) 2009-2010 Satoshi Nakamoto
// Copyright (c) 2009-2015 The Bitcoin Core developers
// Distributed under the MIT software license, see the accompanying
// file COPYING or http://www.opensource.org/licenses/mit-license.php.

#ifndef BITCOIN_SCRIPT_STANDARD_H
#define BITCOIN_SCRIPT_STANDARD_H

#include <script/interpreter.h>
#include <uint256.h>

#include <boost/variant.hpp>
#include <string>

static const bool DEFAULT_ACCEPT_DATACARRIER = true;

class CKeyID;
class CScript;

/** A reference to a CScript: the Hash160 of its serialization (see script.h) */
class CScriptID : public uint160
{
public:
    CScriptID() : uint160() {}
    CScriptID(const CScript& in);
    CScriptID(const uint160& in) : uint160(in) {}
};

/**
 * Default setting for nMaxDatacarrierBytes. 80 bytes of data, +1 for OP_RETURN,
 * +2 for the pushdata opcodes.
 */
static const unsigned int MAX_OP_RETURN_RELAY = 83;

/**
 * A data carrying output is an unspendable output containing data. The script
 * type is designated as TX_NULL_DATA.
 */
extern bool fAcceptDatacarrier;

/** Maximum size of TX_NULL_DATA scripts that this node considers standard. */
extern unsigned nMaxDatacarrierBytes;

/**
 * Mandatory script verification flags that all new blocks must comply with for
 * them to be valid. (but old blocks may not comply with) Currently just P2SH,
 * but in the future other flags may be added, such as a soft-fork to enforce
 * strict DER encoding.
 *
 * Failing one of these tests may trigger a DoS ban - see CheckInputs() for
 * details.
 */
static const unsigned int MANDATORY_SCRIPT_VERIFY_FLAGS = SCRIPT_VERIFY_P2SH;

enum txnouttype
{
    TX_NONSTANDARD,
    // 'standard' transaction types:
    TX_PUBKEY,
    TX_PUBKEYHASH,
    TX_SCRIPTHASH,
    TX_MULTISIG,
    TX_NULL_DATA, //!< unspendable OP_RETURN script that carries data
};

class CNoDestination {
public:
    friend bool operator==(const CNoDestination &a, const CNoDestination &b) { return true; }
    friend bool operator<(const CNoDestination &a, const CNoDestination &b) { return true; }
};

/**
 * A txout script template with a specific destination. It is either:
 *  * CNoDestination: no destination set
 *  * CKeyID: TX_PUBKEYHASH destination
 *  * CScriptID: TX_SCRIPTHASH destination
 *  A CTxDestination is the internal data type encoded in a bitcoin address
 */
typedef boost::variant<CNoDestination, CKeyID, CScriptID>CTxDestination;

/** Check whether a CTxDestination is a CNoDestination. */
bool IsValidDestination(const CTxDestination& dest);

/** Get the name of a txnouttype as a C string, or nullptr if unknown. */
const char* GetTxnOutputType(txnouttype t);

/**
 * Parse a scriptPubKey and identify script type for standard scripts. If
 * successful, returns script type and parsed pubkeys or hashes, depending on
 * the type. For example, for a P2SH script, vSolutionsRet will contain the
 * script hash, for P2PKH it will contain the key hash, etc.
 *
 * @param[in]   scriptPubKey   Script to parse
<<<<<<< HEAD
 * @param[out]  typeRet        The script type
 * @param[out]  vSolutionsRet  Vector of parsed pubkeys and hashes
 * @return                     True if script matches standard template
 */
bool Solver(const CScript& scriptPubKey, txnouttype& typeRet, std::vector<std::vector<unsigned char> >& vSolutionsRet);
=======
 * @param[out]  vSolutionsRet  Vector of parsed pubkeys and hashes
 * @return                     The script type. TX_NONSTANDARD represents a failed solve.
 */
txnouttype Solver(const CScript& scriptPubKey, std::vector<std::vector<unsigned char>>& vSolutionsRet);
>>>>>>> d63d9d81

/**
 * Parse a standard scriptPubKey for the destination address. Assigns result to
 * the addressRet parameter and returns true if successful. For multisig
 * scripts, instead use ExtractDestinations. Currently only works for P2PK,
 * P2PKH, and P2SH scripts.
 */
bool ExtractDestination(const CScript& scriptPubKey, CTxDestination& addressRet);

/**
 * Parse a standard scriptPubKey with one or more destination addresses. For
 * multisig scripts, this populates the addressRet vector with the pubkey IDs
 * and nRequiredRet with the n required to spend. For other destinations,
 * addressRet is populated with a single value and nRequiredRet is set to 1.
 * Returns true if successful.
 */
bool ExtractDestinations(const CScript& scriptPubKey, txnouttype& typeRet, std::vector<CTxDestination>& addressRet, int& nRequiredRet);

/**
 * Generate a Bitcoin scriptPubKey for the given CTxDestination. Returns a P2PKH
 * script for a CKeyID destination, a P2SH script for a CScriptID, and an empty
 * script for CNoDestination.
 */
CScript GetScriptForDestination(const CTxDestination& dest);

/** Generate a P2PK script for the given pubkey. */
CScript GetScriptForRawPubKey(const CPubKey& pubkey);

/** Generate a multisig script. */
CScript GetScriptForMultisig(int nRequired, const std::vector<CPubKey>& keys);

#endif // BITCOIN_SCRIPT_STANDARD_H<|MERGE_RESOLUTION|>--- conflicted
+++ resolved
@@ -10,7 +10,8 @@
 #include <uint256.h>
 
 #include <boost/variant.hpp>
-#include <string>
+
+#include <stdint.h>
 
 static const bool DEFAULT_ACCEPT_DATACARRIER = true;
 
@@ -91,18 +92,11 @@
  * script hash, for P2PKH it will contain the key hash, etc.
  *
  * @param[in]   scriptPubKey   Script to parse
-<<<<<<< HEAD
  * @param[out]  typeRet        The script type
  * @param[out]  vSolutionsRet  Vector of parsed pubkeys and hashes
  * @return                     True if script matches standard template
  */
 bool Solver(const CScript& scriptPubKey, txnouttype& typeRet, std::vector<std::vector<unsigned char> >& vSolutionsRet);
-=======
- * @param[out]  vSolutionsRet  Vector of parsed pubkeys and hashes
- * @return                     The script type. TX_NONSTANDARD represents a failed solve.
- */
-txnouttype Solver(const CScript& scriptPubKey, std::vector<std::vector<unsigned char>>& vSolutionsRet);
->>>>>>> d63d9d81
 
 /**
  * Parse a standard scriptPubKey for the destination address. Assigns result to
