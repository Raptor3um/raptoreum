# Copyright (c) 2013-2016 The Bitcoin Core developers
# Copyright (c) 2014-2018 The Dash Core developers
# Copyright (c) 2020-2022 The Raptoreum developers
# Distributed under the MIT software license, see the accompanying
# file COPYING or http://www.opensource.org/licenses/mit-license.php.

bin_PROGRAMS += qt/raptoreum-qt
EXTRA_LIBRARIES += qt/libraptoreumqt.a

include Makefile.qt_locale.include

QT_FORMS_UI = \
  qt/forms/addressbookpage.ui \
  qt/forms/appearancewidget.ui \
  qt/forms/askpassphrasedialog.ui \
  qt/forms/coincontroldialog.ui \
<<<<<<< HEAD
  qt/forms/assetcontroldialog.ui \
=======
  qt/forms/createwalletdialog.ui \
>>>>>>> befaf8c6
  qt/forms/editaddressdialog.ui \
  qt/forms/helpmessagedialog.ui \
  qt/forms/intro.ui \
  qt/forms/modaloverlay.ui \
  qt/forms/smartnodelist.ui \
  qt/forms/qrdialog.ui \
  qt/forms/openuridialog.ui \
  qt/forms/optionsdialog.ui \
  qt/forms/overviewpage.ui \
  qt/forms/receivecoinsdialog.ui \
  qt/forms/receiverequestdialog.ui \
  qt/forms/debugwindow.ui \
  qt/forms/sendcoinsdialog.ui \
  qt/forms/sendcoinsentry.ui \
  qt/forms/sendassetsdialog.ui \
  qt/forms/sendassetsentry.ui \
  qt/forms/signverifymessagedialog.ui \
  qt/forms/transactiondescdialog.ui

QT_MOC_CPP = \
  qt/moc_addressbookpage.cpp \
  qt/moc_addresstablemodel.cpp \
  qt/moc_appearancewidget.cpp \
  qt/moc_askpassphrasedialog.cpp \
  qt/moc_createwalletdialog.cpp \
  qt/moc_bantablemodel.cpp \
  qt/moc_bitcoinaddressvalidator.cpp \
  qt/moc_bitcoinamountfield.cpp \
  qt/moc_bitcoingui.cpp \
  qt/moc_bitcoinunits.cpp \
  qt/moc_clientmodel.cpp \
  qt/moc_coincontroldialog.cpp \
  qt/moc_coincontroltreewidget.cpp \
  qt/moc_assetcontroldialog.cpp \
  qt/moc_assetcontroltreewidget.cpp \
  qt/moc_csvmodelwriter.cpp \
  qt/moc_raptoreum.cpp \
  qt/moc_editaddressdialog.cpp \
  qt/moc_guiutil.cpp \
  qt/moc_intro.cpp \
  qt/moc_macdockiconhandler.cpp \
  qt/moc_macnotificationhandler.cpp \
  qt/moc_modaloverlay.cpp \
  qt/moc_smartnodelist.cpp \
  qt/moc_notificator.cpp \
  qt/moc_openuridialog.cpp \
  qt/moc_optionsdialog.cpp \
  qt/moc_optionsmodel.cpp \
  qt/moc_overviewpage.cpp \
  qt/moc_peertablemodel.cpp \
  qt/moc_paymentserver.cpp \
  qt/moc_qrdialog.cpp \
  qt/moc_qvalidatedlineedit.cpp \
  qt/moc_qvaluecombobox.cpp \
  qt/moc_raptoreum.cpp \
  qt/moc_receivecoinsdialog.cpp \
  qt/moc_receiverequestdialog.cpp \
  qt/moc_recentrequeststablemodel.cpp \
  qt/moc_rpcconsole.cpp \
  qt/moc_sendcoinsdialog.cpp \
  qt/moc_sendcoinsentry.cpp \
  qt/moc_sendassetsdialog.cpp \
  qt/moc_sendassetsentry.cpp \
  qt/moc_signverifymessagedialog.cpp \
  qt/moc_splashscreen.cpp \
  qt/moc_trafficgraphwidget.cpp \
  qt/moc_transactiondesc.cpp \
  qt/moc_transactiondescdialog.cpp \
  qt/moc_transactionfilterproxy.cpp \
  qt/moc_transactiontablemodel.cpp \
  qt/moc_transactionview.cpp \
  qt/moc_utilitydialog.cpp \
  qt/moc_walletcontroller.cpp \
  qt/moc_walletframe.cpp \
  qt/moc_walletmodel.cpp \
  qt/moc_walletview.cpp

BITCOIN_MM = \
  qt/macdockiconhandler.mm \
  qt/macnotificationhandler.mm \
  qt/macos_appnap.mm

QT_MOC = \
  qt/bitcoinamountfield.moc \
  qt/intro.moc \
  qt/overviewpage.moc \
  qt/rpcconsole.moc

QT_QRC_CPP = qt/qrc_raptoreum.cpp
QT_QRC = qt/raptoreum.qrc
QT_QRC_LOCALE_CPP = qt/qrc_raptoreum_locale.cpp
QT_QRC_LOCALE = qt/raptoreum_locale.qrc

BITCOIN_QT_H = \
  qt/addressbookpage.h \
  qt/addresstablemodel.h \
  qt/appearancewidget.h \
  qt/askpassphrasedialog.h \
  qt/bantablemodel.h \
  qt/bitcoinaddressvalidator.h \
  qt/bitcoinamountfield.h \
  qt/bitcoingui.h \
  qt/bitcoinunits.h \
  qt/clientmodel.h \
  qt/coincontroldialog.h \
  qt/coincontroltreewidget.h \
<<<<<<< HEAD
  qt/assetcontroldialog.h \
  qt/assetcontroltreewidget.h \
=======
  qt/createwalletdialog.h \
>>>>>>> befaf8c6
  qt/csvmodelwriter.h \
  qt/editaddressdialog.h \
  qt/guiconstants.h \
  qt/guiutil.h \
  qt/intro.h \
  qt/macdockiconhandler.h \
  qt/macnotificationhandler.h \
  qt/macos_appnap.h \
  qt/modaloverlay.h \
  qt/networkstyle.h \
  qt/notificator.h \
  qt/openuridialog.h \
  qt/optionsdialog.h \
  qt/optionsmodel.h \
  qt/overviewpage.h \
  qt/paymentserver.h \
  qt/peertablemodel.h \
  qt/qrdialog.h \
  qt/qvalidatedlineedit.h \
  qt/qvaluecombobox.h \
  qt/raptoreum.h \
  qt/receivecoinsdialog.h \
  qt/receiverequestdialog.h \
  qt/recentrequeststablemodel.h \
  qt/rpcconsole.h \
  qt/sendcoinsdialog.h \
  qt/sendcoinsentry.h \
  qt/sendassesdialog.h \
  qt/sendassetsentry.h \
  qt/signverifymessagedialog.h \
  qt/smartnodelist.h \
  qt/splashscreen.h \
  qt/trafficgraphdata.h \
  qt/trafficgraphwidget.h \
  qt/transactiondesc.h \
  qt/transactiondescdialog.h \
  qt/transactionfilterproxy.h \
  qt/transactionrecord.h \
  qt/transactiontablemodel.h \
  qt/transactionview.h \
  qt/utilitydialog.h \
  qt/walletcontroller.h \
  qt/walletframe.h \
  qt/walletmodel.h \
  qt/walletmodeltransaction.h \
  qt/walletmodelfuturestransaction.h \
  qt/walletview.h \
  qt/winshutdownmonitor.h

QT_RES_ICONS = \
  qt/res/icons/about.png \
  qt/res/icons/about_qt.png \
  qt/res/icons/add.png \
  qt/res/icons/address-book.png \
  qt/res/icons/arrow_left.png \
  qt/res/icons/arrow_right.png \
  qt/res/icons/browse.png \
  qt/res/icons/clock1.png \
  qt/res/icons/clock2.png \
  qt/res/icons/clock3.png \
  qt/res/icons/clock4.png \
  qt/res/icons/clock5.png \
  qt/res/icons/clock6.png \
  qt/res/icons/configure.png \
  qt/res/icons/connect0_16.png \
  qt/res/icons/connect1_16.png \
  qt/res/icons/connect2_16.png \
  qt/res/icons/connect3_16.png \
  qt/res/icons/connect4_16.png \
  qt/res/icons/console_remove.png \
  qt/res/icons/debugwindow.png \
  qt/res/icons/editcopy.png \
  qt/res/icons/editpaste.png \
  qt/res/icons/edit.png \
  qt/res/icons/export.png \
  qt/res/icons/eye_minus.png \
  qt/res/icons/eye_plus.png \
  qt/res/icons/eye.png \
  qt/res/icons/filesave.png \
  qt/res/icons/fontbigger.png \
  qt/res/icons/fontsmaller.png \
  qt/res/icons/hd_enabled.png \
  qt/res/icons/key.png \
  qt/res/icons/lock_closed.png \
  qt/res/icons/lock_open.png \
  qt/res/icons/proxy.png \
  qt/res/icons/quit.png \
  qt/res/icons/raptoreum.ico \
  qt/res/icons/raptoreum.png \
  qt/res/icons/raptoreum_testnet.ico \
  qt/res/icons/receive.png \
  qt/res/icons/remove.png \
  qt/res/icons/send.png \
  qt/res/icons/synced.png \
  qt/res/icons/transaction0.png \
  qt/res/icons/transaction2.png \
  qt/res/icons/transaction_abandoned.png \
  qt/res/icons/transaction_locked.png \
  qt/res/icons/tx_inout.png \
  qt/res/icons/tx_input.png \
  qt/res/icons/tx_output.png \
  qt/res/icons/warning.png

BITCOIN_QT_BASE_CPP = \
  qt/appearancewidget.cpp \
  qt/bantablemodel.cpp \
  qt/raptoreum.cpp \
  qt/bitcoinaddressvalidator.cpp \
  qt/bitcoinamountfield.cpp \
  qt/bitcoingui.cpp \
  qt/bitcoinunits.cpp \
  qt/clientmodel.cpp \
  qt/csvmodelwriter.cpp \
  qt/guiutil.cpp \
  qt/intro.cpp \
  qt/modaloverlay.cpp \
  qt/networkstyle.cpp \
  qt/notificator.cpp \
  qt/optionsdialog.cpp \
  qt/optionsmodel.cpp \
  qt/peertablemodel.cpp \
  qt/qvalidatedlineedit.cpp \
  qt/qvaluecombobox.cpp \
  qt/raptoreum.cpp \
  qt/rpcconsole.cpp \
  qt/splashscreen.cpp \
  qt/trafficgraphdata.cpp \
  qt/trafficgraphwidget.cpp \
  qt/utilitydialog.cpp

BITCOIN_QT_WINDOWS_CPP = qt/winshutdownmonitor.cpp

BITCOIN_QT_WALLET_CPP = \
  qt/addressbookpage.cpp \
  qt/addresstablemodel.cpp \
  qt/askpassphrasedialog.cpp \
  qt/coincontroldialog.cpp \
  qt/coincontroltreewidget.cpp \
<<<<<<< HEAD
  qt/assetcontroldialog.cpp \
  qt/assetcontroltreewidget.cpp \
=======
  qt/createwalletdialog.cpp \
>>>>>>> befaf8c6
  qt/editaddressdialog.cpp \
  qt/openuridialog.cpp \
  qt/overviewpage.cpp \
  qt/paymentserver.cpp \
  qt/qrdialog.cpp \
  qt/receivecoinsdialog.cpp \
  qt/receiverequestdialog.cpp \
  qt/recentrequeststablemodel.cpp \
  qt/sendcoinsdialog.cpp \
  qt/sendcoinsentry.cpp \
  qt/sendassetsdialog.cpp \
  qt/sendassetsentry.cpp \
  qt/signverifymessagedialog.cpp \
  qt/smartnodelist.cpp \
  qt/transactiondesc.cpp \
  qt/transactiondescdialog.cpp \
  qt/transactionfilterproxy.cpp \
  qt/transactionrecord.cpp \
  qt/transactiontablemodel.cpp \
  qt/transactionview.cpp \
  qt/walletcontroller.cpp \
  qt/walletframe.cpp \
  qt/walletmodel.cpp \
  qt/walletmodeltransaction.cpp \
  qt/walletmodelfuturestransaction.cpp \
  qt/walletview.cpp

BITCOIN_QT_CPP = $(BITCOIN_QT_BASE_CPP)
if TARGET_WINDOWS
BITCOIN_QT_CPP += $(BITCOIN_QT_WINDOWS_CPP)
endif
if ENABLE_WALLET
BITCOIN_QT_CPP += $(BITCOIN_QT_WALLET_CPP)
endif

QT_RES_IMAGES = \
  qt/res/images/arrow_down_dark.png \
  qt/res/images/arrow_down_light.png \
  qt/res/images/arrow_left_dark.png \
  qt/res/images/arrow_left_light.png \
  qt/res/images/arrow_right_dark.png \
  qt/res/images/arrow_right_light.png \
  qt/res/images/arrow_up_dark.png \
  qt/res/images/arrow_up_light.png \
  qt/res/images/arrow_light_down_normal.png \
  qt/res/images/arrow_light_down_hover.png \
  qt/res/images/arrow_light_left_normal.png \
  qt/res/images/arrow_light_left_hover.png \
  qt/res/images/arrow_light_right_normal.png \
  qt/res/images/arrow_light_right_hover.png \
  qt/res/images/arrow_light_up_normal.png \
  qt/res/images/arrow_light_up_hover.png \
  qt/res/images/checkbox_normal_dark.png \
  qt/res/images/checkbox_normal_hover_dark.png \
  qt/res/images/checkbox_normal_disabled_dark.png \
  qt/res/images/checkbox_checked_dark.png \
  qt/res/images/checkbox_checked_hover_dark.png \
  qt/res/images/checkbox_checked_disabled_dark.png \
  qt/res/images/checkbox_partly_checked_dark.png \
  qt/res/images/checkbox_partly_checked_hover_dark.png \
  qt/res/images/checkbox_partly_checked_disabled_dark.png \
  qt/res/images/checkbox_normal_light.png \
  qt/res/images/checkbox_normal_hover_light.png \
  qt/res/images/checkbox_normal_disabled_light.png \
  qt/res/images/checkbox_checked_light.png \
  qt/res/images/checkbox_checked_hover_light.png \
  qt/res/images/checkbox_checked_disabled_light.png \
  qt/res/images/checkbox_partly_checked_light.png \
  qt/res/images/checkbox_partly_checked_hover_light.png \
  qt/res/images/checkbox_partly_checked_disabled_light.png \
  qt/res/images/raptoreum_logo_toolbar.png \
  qt/res/images/raptoreum_logo_toolbar_blue.png \
  qt/res/images/radio_normal_dark.png \
  qt/res/images/radio_normal_hover_dark.png \
  qt/res/images/radio_checked_dark.png \
  qt/res/images/radio_checked_hover_dark.png \
  qt/res/images/radio_normal_disabled_dark.png \
  qt/res/images/radio_checked_disabled_dark.png \
  qt/res/images/radio_normal_light.png \
  qt/res/images/radio_normal_hover_light.png \
  qt/res/images/radio_checked_light.png \
  qt/res/images/radio_checked_hover_light.png \
  qt/res/images/radio_normal_disabled_light.png \
  qt/res/images/radio_checked_disabled_light.png \
  qt/res/images/splash.png

QT_RES_CSS = \
  qt/res/css/dark.css \
  qt/res/css/general.css \
  qt/res/css/light.css \
  qt/res/css/traditional.css

QT_RES_FONTS = \
  qt/res/fonts/Montserrat/Montserrat-Black.otf \
  qt/res/fonts/Montserrat/Montserrat-BlackItalic.otf \
  qt/res/fonts/Montserrat/Montserrat-Bold.otf \
  qt/res/fonts/Montserrat/Montserrat-BoldItalic.otf \
  qt/res/fonts/Montserrat/Montserrat-ExtraBold.otf \
  qt/res/fonts/Montserrat/Montserrat-ExtraBoldItalic.otf \
  qt/res/fonts/Montserrat/Montserrat-ExtraLight.otf \
  qt/res/fonts/Montserrat/Montserrat-ExtraLightItalic.otf \
  qt/res/fonts/Montserrat/Montserrat-Italic.otf \
  qt/res/fonts/Montserrat/Montserrat-Light.otf \
  qt/res/fonts/Montserrat/Montserrat-LightItalic.otf \
  qt/res/fonts/Montserrat/Montserrat-Medium.otf \
  qt/res/fonts/Montserrat/Montserrat-MediumItalic.otf \
  qt/res/fonts/Montserrat/Montserrat-Regular.otf \
  qt/res/fonts/Montserrat/Montserrat-SemiBold.otf \
  qt/res/fonts/Montserrat/Montserrat-SemiBoldItalic.otf \
  qt/res/fonts/Montserrat/Montserrat-Thin.otf \
  qt/res/fonts/Montserrat/Montserrat-ThinItalic.otf

QT_RES_MOVIES = $(wildcard $(srcdir)/qt/res/movies/spinner-*.png)

BITCOIN_QT_RC = qt/res/raptoreum-qt-res.rc

BITCOIN_QT_INCLUDES = -DQT_NO_KEYWORDS

qt_libraptoreumqt_a_CPPFLAGS = $(AM_CPPFLAGS) $(BITCOIN_INCLUDES) $(BITCOIN_QT_INCLUDES) $(QT_INCLUDES) $(QT_DBUS_INCLUDES) $(QR_CFLAGS)
qt_libraptoreumqt_a_CXXFLAGS = $(AM_CXXFLAGS) $(QT_PIE_FLAGS)
qt_libraptoreumqt_a_OBJCXXFLAGS = $(AM_OBJCXXFLAGS) $(QT_PIE_FLAGS)

qt_libraptoreumqt_a_SOURCES = $(BITCOIN_QT_CPP) $(BITCOIN_QT_H) $(QT_FORMS_UI) $(QT_QRC) $(QT_QRC_LOCALE) $(QT_TS) $(QT_RES_ICONS) $(QT_RES_IMAGES) $(QT_RES_CSS) $(QT_RES_FONTS) $(QT_RES_MOVIES)
if TARGET_DARWIN
  qt_libraptoreumqt_a_SOURCES += $(BITCOIN_MM)
endif

nodist_qt_libraptoreumqt_a_SOURCES = $(QT_MOC_CPP) $(QT_MOC) $(QT_QRC_CPP) $(QT_QRC_LOCALE_CPP)

# forms/foo.h -> forms/ui_foo.h
QT_FORMS_H=$(join $(dir $(QT_FORMS_UI)),$(addprefix ui_, $(notdir $(QT_FORMS_UI:.ui=.h))))

# Most files will depend on the forms and moc files as includes. Generate them
# before anything else.
$(QT_MOC): $(QT_FORMS_H)
$(qt_libraptoreumqt_a_OBJECTS) $(qt_raptoreum_qt_OBJECTS) : | $(QT_MOC)

# raptoreum-qt binary #
qt_raptoreum_qt_CPPFLAGS = $(AM_CPPFLAGS) $(BITCOIN_INCLUDES) $(BITCOIN_QT_INCLUDES) $(QT_INCLUDES) $(QR_CFLAGS)
qt_raptoreum_qt_CXXFLAGS = $(AM_CXXFLAGS) $(QT_PIE_FLAGS)

qt_raptoreum_qt_SOURCES = qt/main.cpp
if TARGET_WINDOWS
  qt_raptoreum_qt_SOURCES += $(BITCOIN_QT_RC)
endif
qt_raptoreum_qt_LDADD = qt/libraptoreumqt.a $(LIBBITCOIN_SERVER)
if ENABLE_WALLET
qt_raptoreum_qt_LDADD += $(LIBBITCOIN_UTIL) $(LIBBITCOIN_WALLET)
endif
if ENABLE_ZMQ
qt_raptoreum_qt_LDADD += $(LIBBITCOIN_ZMQ) $(ZMQ_LIBS)
endif
qt_raptoreum_qt_LDADD += $(LIBBITCOIN_CLI) $(LIBBITCOIN_COMMON) $(LIBBITCOIN_UTIL) $(LIBBITCOIN_CONSENSUS) $(LIBBITCOIN_CRYPTO) \
                         $(LIBUNIVALUE) $(LIBLEVELDB) $(LIBLEVELDB_SSE42) $(LIBMEMENV) $(BACKTRACE_LIB) $(BOOST_LIBS) $(QT_LIBS) \
                         $(QT_DBUS_LIBS) $(QR_LIBS) $(BDB_LIBS) $(MINIUPNPC_LIBS) $(NATPMP_LIBS) $(LIBSECP256K1) \
                         $(EVENT_PTHREADS_LIBS) $(EVENT_LIBS) $(BLS_LIBS) $(GMP_LIBS)
qt_raptoreum_qt_LDFLAGS = $(LDFLAGS_WRAP_EXCEPTIONS) $(RELDFLAGS) $(AM_LDFLAGS) $(QT_LDFLAGS) $(LIBTOOL_APP_LDFLAGS) $(PTHREAD_FLAGS)
qt_raptoreum_qt_LIBTOOLFLAGS = $(AM_LIBTOOLFLAGS) --tag CXX

#locale/foo.ts -> locale/foo.qm
QT_QM=$(QT_TS:.ts=.qm)

SECONDARY: $(QT_QM)

$(srcdir)/qt/raptoreumstrings.cpp: FORCE
	@test -n $(XGETTEXT) || echo "xgettext is required for updating translations"
	$(AM_V_GEN) cd $(srcdir); XGETTEXT=$(XGETTEXT) COPYRIGHT_HOLDERS="$(COPYRIGHT_HOLDERS)" $(PYTHON) ../share/qt/extract_strings_qt.py $(libraptoreum_server_a_SOURCES) $(libraptoreum_wallet_a_SOURCES) $(libraptoreum_common_a_SOURCES) $(libraptoreum_zmq_a_SOURCES) $(libraptoreum_consensus_a_SOURCES) $(libraptoreum_util_a_SOURCES)

translate: $(srcdir)/qt/raptoreumstrings.cpp $(QT_FORMS_UI) $(QT_FORMS_UI) $(BITCOIN_QT_BASE_CPP) qt/raptoreum.cpp $(BITCOIN_QT_WINDOWS_CPP) $(BITCOIN_QT_WALLET_CPP) $(BITCOIN_QT_H) $(BITCOIN_MM)
	@test -n $(LUPDATE) || echo "lupdate is required for updating translations"
	$(AM_V_GEN) QT_SELECT=$(QT_SELECT) $(LUPDATE) $^ -I$(srcdir) -locations relative -no-obsolete -ts $(srcdir)/qt/locale/raptoreum_en.ts
	@test -n $(LCONVERT) || echo "lconvert is required for updating translations"
	$(AM_V_GEV) QT_SELECT=$(QT_SELECT) $(LCONVERT) -o $(srcdir)/qt/locale/raptoreum_en.xlf -i $(srcdir)/qt/locale/raptoreum_en.ts

$(QT_QRC_LOCALE_CPP): $(QT_QRC_LOCALE) $(QT_QM)
	@test -f $(RCC)
	@cp -f $< $(@D)/temp_$(<F)
	$(AM_V_GEN) QT_SELECT=$(QT_SELECT) $(RCC) -name raptoreum_locale --format-version 1 $(@D)/temp_$(<F) > $@
	@rm $(@D)/temp_$(<F)

$(QT_QRC_CPP): $(QT_QRC) $(QT_FORMS_H) $(QT_RES_ICONS) $(QT_RES_IMAGES) $(QT_RES_CSS) $(QT_RES_FONTS) $(QT_RES_MOVIES)
	@test -f $(RCC)
	$(AM_V_GEN) QT_SELECT=$(QT_SELECT) $(RCC) -name raptoreum --format-version 1 $< > $@

CLEAN_QT = $(nodist_qt_libraptoreumqt_a_SOURCES) $(QT_QM) $(QT_FORMS_H) qt/*.gcda qt/*.gcno qt/temp_raptoreum_locale.qrc qt/res/css/colors/*

CLEANFILES += $(CLEAN_QT)

raptoreum_qt_clean: FORCE
	rm -f $(CLEAN_QT) $(qt_libraptoreumqt_a_OBJECTS) $(qt_raptoreum_qt_OBJECTS) qt/raptoreum-qt$(EXEEXT) $(LIBBITCOINQT)

raptoreum_qt : qt/raptoreum-qt$(EXEEXT)

APK_LIB_DIR = qt/android/libs/$(ANDROID_ARCH)
QT_BASE_VERSION = $(lastword $(shell $(MOC) --version))
QT_BASE_PATH = $(shell find ../depends/sources/ -maxdepth 1 -type f -regex ".*qtbase.*$(QT_BASE_VERSION)\.tar.xz")
QT_BASE_TLD = $(shell tar tf $(QT_BASE_PATH) --exclude='*/*')

raptoreum_qt_apk: FORCE
	mkdir -p $(APK_LIB_DIR)
	cp $(dir $(lastword $(CC)))../sysroot/usr/lib/$(host_alias)/libc++_shared.so $(APK_LIB_DIR)
	tar xf $(QT_BASE_PATH) -C qt/android/src/ $(QT_BASE_TLD)src/android/jar/src --strip-components=5
	tar xf $(QT_BASE_PATH) -C qt/android/src/ $(QT_BASE_TLD)src/android/java/src --strip-components=5
	cp qt/raptoreum-qt $(APK_LIB_DIR)/libraptoreum-qt_$(ANDROID_ARCH).so
	cd qt/android && gradle wrapper --gradle-version=7.0.2
	cd qt/android && ./gradlew build

ui_%.h: %.ui
	@test -f $(UIC)
	@$(MKDIR_P) $(@D)
	$(AM_V_GEN) QT_SELECT=$(QT_SELECT) $(UIC) -o $@ $< || (echo "Error creating $@"; false)

%.moc: %.cpp
	$(AM_V_GEN) QT_SELECT=$(QT_SELECT) $(MOC) $(DEFAULT_INCLUDES) $(QT_INCLUDES_UNSUPPRESSED) $(MOC_DEFS) $< > $@

moc_%.cpp: %.h
	$(AM_V_GEN) QT_SELECT=$(QT_SELECT) $(MOC) $(DEFAULT_INCLUDES) $(QT_INCLUDES_UNSUPPRESSED) $(MOC_DEFS) $< > $@

%.qm: %.ts
	@test -f $(LRELEASE)
	@$(MKDIR_P) $(@D)
	$(AM_V_GEN) QT_SELECT=$(QT_SELECT) $(LRELEASE) -silent $< -qm $@<|MERGE_RESOLUTION|>--- conflicted
+++ resolved
@@ -14,11 +14,8 @@
   qt/forms/appearancewidget.ui \
   qt/forms/askpassphrasedialog.ui \
   qt/forms/coincontroldialog.ui \
-<<<<<<< HEAD
+  qt/forms/createwalletdialog.ui \
   qt/forms/assetcontroldialog.ui \
-=======
-  qt/forms/createwalletdialog.ui \
->>>>>>> befaf8c6
   qt/forms/editaddressdialog.ui \
   qt/forms/helpmessagedialog.ui \
   qt/forms/intro.ui \
@@ -125,12 +122,9 @@
   qt/clientmodel.h \
   qt/coincontroldialog.h \
   qt/coincontroltreewidget.h \
-<<<<<<< HEAD
+  qt/createwalletdialog.h \
   qt/assetcontroldialog.h \
   qt/assetcontroltreewidget.h \
-=======
-  qt/createwalletdialog.h \
->>>>>>> befaf8c6
   qt/csvmodelwriter.h \
   qt/editaddressdialog.h \
   qt/guiconstants.h \
@@ -269,12 +263,9 @@
   qt/askpassphrasedialog.cpp \
   qt/coincontroldialog.cpp \
   qt/coincontroltreewidget.cpp \
-<<<<<<< HEAD
+  qt/createwalletdialog.cpp \
   qt/assetcontroldialog.cpp \
   qt/assetcontroltreewidget.cpp \
-=======
-  qt/createwalletdialog.cpp \
->>>>>>> befaf8c6
   qt/editaddressdialog.cpp \
   qt/openuridialog.cpp \
   qt/overviewpage.cpp \
