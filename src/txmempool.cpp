// Copyright (c) 2009-2010 Satoshi Nakamoto
// Copyright (c) 2009-2015 The Bitcoin Core developers
// Distributed under the MIT software license, see the accompanying
// file COPYING or http://www.opensource.org/licenses/mit-license.php.

#include <txmempool.h>

#include <consensus/consensus.h>
#include <consensus/tx_verify.h>
#include <consensus/validation.h>
#include <validation.h>
#include <policy/policy.h>
#include <policy/fees.h>
<<<<<<< HEAD
=======
#include <random.h>
>>>>>>> d63d9d81
#include <reverse_iterator.h>
#include <streams.h>
#include <timedata.h>
#include <util.h>
#include <utilmoneystr.h>
#include <utiltime.h>
#include <hash.h>
<<<<<<< HEAD

#include <evo/specialtx.h>
#include <evo/providertx.h>

#include <llmq/quorums_instantsend.h>

CTxMemPoolEntry::CTxMemPoolEntry(const CTransactionRef& _tx, const CAmount& _nFee,
=======
#include <evo/specialtx.h>
#include <evo/providertx.h>
#include <llmq/quorums_instantsend.h>

#include "future/utils.h"


CTxMemPoolEntry::CTxMemPoolEntry(const CTransactionRef& _tx, const CAmount& _nFee, const CAmount& _specialTxFee,
>>>>>>> d63d9d81
                                 int64_t _nTime, unsigned int _entryHeight,
                                 bool _spendsCoinbase, unsigned int _sigOps, LockPoints lp):
    tx(_tx), nFee(_nFee), specialTxFee(_specialTxFee) ,nTime(_nTime), entryHeight(_entryHeight),
    spendsCoinbase(_spendsCoinbase), sigOpCount(_sigOps), lockPoints(lp)
{
    nTxSize = ::GetSerializeSize(*_tx, SER_NETWORK, PROTOCOL_VERSION);
    nUsageSize = RecursiveDynamicUsage(tx);

    nCountWithDescendants = 1;
    nSizeWithDescendants = nTxSize;
    nModFeesWithDescendants = nFee;

    feeDelta = 0;

    nCountWithAncestors = 1;
    nSizeWithAncestors = nTxSize;
    nModFeesWithAncestors = nFee;
    nSigOpCountWithAncestors = sigOpCount;
}

void CTxMemPoolEntry::UpdateFeeDelta(int64_t newFeeDelta)
{
    nModFeesWithDescendants += newFeeDelta - feeDelta;
    nModFeesWithAncestors += newFeeDelta - feeDelta;
    feeDelta = newFeeDelta;
}

void CTxMemPoolEntry::UpdateLockPoints(const LockPoints& lp)
{
    lockPoints = lp;
}

// Update the given tx for any in-mempool descendants.
// Assumes that setMemPoolChildren is correct for the given tx and all
// descendants.
void CTxMemPool::UpdateForDescendants(txiter updateIt, cacheMap &cachedDescendants, const std::set<uint256> &setExclude)
{
    setEntries stageEntries, setAllDescendants;
    stageEntries = GetMemPoolChildren(updateIt);

    while (!stageEntries.empty()) {
        const txiter cit = *stageEntries.begin();
        setAllDescendants.insert(cit);
        stageEntries.erase(cit);
        const setEntries &setChildren = GetMemPoolChildren(cit);
        for (txiter childEntry : setChildren) {
            cacheMap::iterator cacheIt = cachedDescendants.find(childEntry);
            if (cacheIt != cachedDescendants.end()) {
                // We've already calculated this one, just add the entries for this set
                // but don't traverse again.
                for (txiter cacheEntry : cacheIt->second) {
                    setAllDescendants.insert(cacheEntry);
                }
            } else if (!setAllDescendants.count(childEntry)) {
                // Schedule for later processing
                stageEntries.insert(childEntry);
            }
        }
    }
    // setAllDescendants now contains all in-mempool descendants of updateIt.
    // Update and add to cached descendant map
    int64_t modifySize = 0;
    CAmount modifyFee = 0;
    int64_t modifyCount = 0;
    for (txiter cit : setAllDescendants) {
        if (!setExclude.count(cit->GetTx().GetHash())) {
            modifySize += cit->GetTxSize();
            modifyFee += cit->GetModifiedFee();
            modifyCount++;
            cachedDescendants[updateIt].insert(cit);
            // Update ancestor state for each descendant
            mapTx.modify(cit, update_ancestor_state(updateIt->GetTxSize(), updateIt->GetModifiedFee(), 1, updateIt->GetSigOpCount()));
        }
    }
    mapTx.modify(updateIt, update_descendant_state(modifySize, modifyFee, modifyCount));
}

// vHashesToUpdate is the set of transaction hashes from a disconnected block
// which has been re-added to the mempool.
// for each entry, look for descendants that are outside vHashesToUpdate, and
// add fee/size information for such descendants to the parent.
// for each such descendant, also update the ancestor state to include the parent.
void CTxMemPool::UpdateTransactionsFromBlock(const std::vector<uint256> &vHashesToUpdate)
{
    LOCK(cs);
    // For each entry in vHashesToUpdate, store the set of in-mempool, but not
    // in-vHashesToUpdate transactions, so that we don't have to recalculate
    // descendants when we come across a previously seen entry.
    cacheMap mapMemPoolDescendantsToUpdate;

    // Use a set for lookups into vHashesToUpdate (these entries are already
    // accounted for in the state of their ancestors)
    std::set<uint256> setAlreadyIncluded(vHashesToUpdate.begin(), vHashesToUpdate.end());

    // Iterate in reverse, so that whenever we are looking at a transaction
    // we are sure that all in-mempool descendants have already been processed.
    // This maximizes the benefit of the descendant cache and guarantees that
    // setMemPoolChildren will be updated, an assumption made in
    // UpdateForDescendants.
    for (const uint256 &hash : reverse_iterate(vHashesToUpdate)) {
        // we cache the in-mempool children to avoid duplicate updates
        setEntries setChildren;
        // calculate children from mapNextTx
        txiter it = mapTx.find(hash);
        if (it == mapTx.end()) {
            continue;
        }
        auto iter = mapNextTx.lower_bound(COutPoint(hash, 0));
        // First calculate the children, and update setMemPoolChildren to
        // include them, and update their setMemPoolParents to include this tx.
        for (; iter != mapNextTx.end() && iter->first->hash == hash; ++iter) {
            const uint256 &childHash = iter->second->GetHash();
            txiter childIter = mapTx.find(childHash);
            assert(childIter != mapTx.end());
            // We can skip updating entries we've encountered before or that
            // are in the block (which are already accounted for).
            if (setChildren.insert(childIter).second && !setAlreadyIncluded.count(childHash)) {
                UpdateChild(it, childIter, true);
                UpdateParent(childIter, it, true);
            }
        }
        UpdateForDescendants(it, mapMemPoolDescendantsToUpdate, setAlreadyIncluded);
    }
}

bool CTxMemPool::CalculateMemPoolAncestors(const CTxMemPoolEntry &entry, setEntries &setAncestors, uint64_t limitAncestorCount, uint64_t limitAncestorSize, uint64_t limitDescendantCount, uint64_t limitDescendantSize, std::string &errString, bool fSearchForParents /* = true */) const
{
    setEntries parentHashes;
    const CTransaction &tx = entry.GetTx();

    if (fSearchForParents) {
        // Get parents of this transaction that are in the mempool
        // GetMemPoolParents() is only valid for entries in the mempool, so we
        // iterate mapTx to find parents.
        for (unsigned int i = 0; i < tx.vin.size(); i++) {
            txiter piter = mapTx.find(tx.vin[i].prevout.hash);
            if (piter != mapTx.end()) {
                parentHashes.insert(piter);
                if (parentHashes.size() + 1 > limitAncestorCount) {
                    errString = strprintf("too many unconfirmed parents [limit: %u]", limitAncestorCount);
                    return false;
                }
            }
        }
    } else {
        // If we're not searching for parents, we require this to be an
        // entry in the mempool already.
        txiter it = mapTx.iterator_to(entry);
        parentHashes = GetMemPoolParents(it);
    }

    size_t totalSizeWithAncestors = entry.GetTxSize();

    while (!parentHashes.empty()) {
        txiter stageit = *parentHashes.begin();

        setAncestors.insert(stageit);
        parentHashes.erase(stageit);
        totalSizeWithAncestors += stageit->GetTxSize();

        if (stageit->GetSizeWithDescendants() + entry.GetTxSize() > limitDescendantSize) {
            errString = strprintf("exceeds descendant size limit for tx %s [limit: %u]", stageit->GetTx().GetHash().ToString(), limitDescendantSize);
            return false;
        } else if (stageit->GetCountWithDescendants() + 1 > limitDescendantCount) {
            errString = strprintf("too many descendants for tx %s [limit: %u]", stageit->GetTx().GetHash().ToString(), limitDescendantCount);
            return false;
        } else if (totalSizeWithAncestors > limitAncestorSize) {
            errString = strprintf("exceeds ancestor size limit [limit: %u]", limitAncestorSize);
            return false;
        }

        const setEntries & setMemPoolParents = GetMemPoolParents(stageit);
        for (const txiter &phash : setMemPoolParents) {
            // If this is a new ancestor, add it.
            if (setAncestors.count(phash) == 0) {
                parentHashes.insert(phash);
            }
            if (parentHashes.size() + setAncestors.size() + 1 > limitAncestorCount) {
                errString = strprintf("too many unconfirmed ancestors [limit: %u]", limitAncestorCount);
                return false;
            }
        }
    }

    return true;
}

void CTxMemPool::UpdateAncestorsOf(bool add, txiter it, setEntries &setAncestors)
{
    setEntries parentIters = GetMemPoolParents(it);
    // add or remove this tx as a child of each parent
    for (txiter piter : parentIters) {
        UpdateChild(piter, it, add);
    }
    const int64_t updateCount = (add ? 1 : -1);
    const int64_t updateSize = updateCount * it->GetTxSize();
    const CAmount updateFee = updateCount * it->GetModifiedFee();
    for (txiter ancestorIt : setAncestors) {
        mapTx.modify(ancestorIt, update_descendant_state(updateSize, updateFee, updateCount));
    }
}

void CTxMemPool::UpdateEntryForAncestors(txiter it, const setEntries &setAncestors)
{
    int64_t updateCount = setAncestors.size();
    int64_t updateSize = 0;
    CAmount updateFee = 0;
    int updateSigOps = 0;
    for (txiter ancestorIt : setAncestors) {
        updateSize += ancestorIt->GetTxSize();
        updateFee += ancestorIt->GetModifiedFee();
        updateSigOps += ancestorIt->GetSigOpCount();
    }
    mapTx.modify(it, update_ancestor_state(updateSize, updateFee, updateCount, updateSigOps));
}

void CTxMemPool::UpdateChildrenForRemoval(txiter it)
{
    const setEntries &setMemPoolChildren = GetMemPoolChildren(it);
    for (txiter updateIt : setMemPoolChildren) {
        UpdateParent(updateIt, it, false);
    }
}

void CTxMemPool::UpdateForRemoveFromMempool(const setEntries &entriesToRemove, bool updateDescendants)
{
    // For each entry, walk back all ancestors and decrement size associated with this
    // transaction
    const uint64_t nNoLimit = std::numeric_limits<uint64_t>::max();
    if (updateDescendants) {
        // updateDescendants should be true whenever we're not recursively
        // removing a tx and all its descendants, eg when a transaction is
        // confirmed in a block.
        // Here we only update statistics and not data in mapLinks (which
        // we need to preserve until we're finished with all operations that
        // need to traverse the mempool).
        for (txiter removeIt : entriesToRemove) {
            setEntries setDescendants;
            CalculateDescendants(removeIt, setDescendants);
            setDescendants.erase(removeIt); // don't update state for self
            int64_t modifySize = -((int64_t)removeIt->GetTxSize());
            CAmount modifyFee = -removeIt->GetModifiedFee();
            int modifySigOps = -removeIt->GetSigOpCount();
            for (txiter dit : setDescendants) {
                mapTx.modify(dit, update_ancestor_state(modifySize, modifyFee, -1, modifySigOps));
            }
        }
    }
    for (txiter removeIt : entriesToRemove) {
        setEntries setAncestors;
        const CTxMemPoolEntry &entry = *removeIt;
        std::string dummy;
        // Since this is a tx that is already in the mempool, we can call CMPA
        // with fSearchForParents = false.  If the mempool is in a consistent
        // state, then using true or false should both be correct, though false
        // should be a bit faster.
        // However, if we happen to be in the middle of processing a reorg, then
        // the mempool can be in an inconsistent state.  In this case, the set
        // of ancestors reachable via mapLinks will be the same as the set of
        // ancestors whose packages include this transaction, because when we
        // add a new transaction to the mempool in addUnchecked(), we assume it
        // has no children, and in the case of a reorg where that assumption is
        // false, the in-mempool children aren't linked to the in-block tx's
        // until UpdateTransactionsFromBlock() is called.
        // So if we're being called during a reorg, ie before
        // UpdateTransactionsFromBlock() has been called, then mapLinks[] will
        // differ from the set of mempool parents we'd calculate by searching,
        // and it's important that we use the mapLinks[] notion of ancestor
        // transactions as the set of things to update for removal.
        CalculateMemPoolAncestors(entry, setAncestors, nNoLimit, nNoLimit, nNoLimit, nNoLimit, dummy, false);
        // Note that UpdateAncestorsOf severs the child links that point to
        // removeIt in the entries for the parents of removeIt.
        UpdateAncestorsOf(false, removeIt, setAncestors);
    }
    // After updating all the ancestor sizes, we can now sever the link between each
    // transaction being removed and any mempool children (ie, update setMemPoolParents
    // for each direct child of a transaction being removed).
    for (txiter removeIt : entriesToRemove) {
        UpdateChildrenForRemoval(removeIt);
    }
}

void CTxMemPoolEntry::UpdateDescendantState(int64_t modifySize, CAmount modifyFee, int64_t modifyCount)
{
    nSizeWithDescendants += modifySize;
    assert(int64_t(nSizeWithDescendants) > 0);
    nModFeesWithDescendants += modifyFee;
    nCountWithDescendants += modifyCount;
    assert(int64_t(nCountWithDescendants) > 0);
}

void CTxMemPoolEntry::UpdateAncestorState(int64_t modifySize, CAmount modifyFee, int64_t modifyCount, int64_t modifySigOps)
{
    nSizeWithAncestors += modifySize;
    assert(int64_t(nSizeWithAncestors) > 0);
    nModFeesWithAncestors += modifyFee;
    nCountWithAncestors += modifyCount;
    assert(int64_t(nCountWithAncestors) > 0);
    nSigOpCountWithAncestors += modifySigOps;
    assert(int(nSigOpCountWithAncestors) >= 0);
}

CTxMemPool::CTxMemPool(CBlockPolicyEstimator* estimator) :
    nTransactionsUpdated(0), minerPolicyEstimator(estimator)
{
    _clear(); //lock free clear

    // Sanity checks off by default for performance, because otherwise
    // accepting transactions becomes O(N^2) where N is the number
    // of transactions in the pool
    nCheckFrequency = 0;
}

bool CTxMemPool::isSpent(const COutPoint& outpoint) const
{
    LOCK(cs);
    return mapNextTx.count(outpoint);
}

unsigned int CTxMemPool::GetTransactionsUpdated() const
{
    LOCK(cs);
    return nTransactionsUpdated;
}

void CTxMemPool::AddTransactionsUpdated(unsigned int n)
{
    LOCK(cs);
    nTransactionsUpdated += n;
}

bool CTxMemPool::addUnchecked(const uint256& hash, const CTxMemPoolEntry &entry, setEntries &setAncestors, bool validFeeEstimate)
{
    NotifyEntryAdded(entry.GetSharedTx());
    // Add to memory pool without checking anything.
    // Used by AcceptToMemoryPool(), which DOES do
    // all the appropriate checks.
    indexed_transaction_set::iterator newit = mapTx.insert(entry).first;
    mapLinks.insert(make_pair(newit, TxLinks()));

    // Update transaction for any feeDelta created by PrioritiseTransaction
    // TODO: refactor so that the fee delta is calculated before inserting
    // into mapTx.
    std::map<uint256, CAmount>::const_iterator pos = mapDeltas.find(hash);
    if (pos != mapDeltas.end()) {
        const CAmount &delta = pos->second;
        if (delta) {
            mapTx.modify(newit, update_fee_delta(delta));
        }
    }

    // Update cachedInnerUsage to include contained transaction's usage.
    // (When we update the entry for in-mempool parents, memory usage will be
    // further updated.)
    cachedInnerUsage += entry.DynamicMemoryUsage();

    const CTransaction& tx = newit->GetTx();
    std::set<uint256> setParentTransactions;
    for (unsigned int i = 0; i < tx.vin.size(); i++) {
        mapNextTx.insert(std::make_pair(&tx.vin[i].prevout, &tx));
        setParentTransactions.insert(tx.vin[i].prevout.hash);
    }
    // Don't bother worrying about child transactions of this one.
    // Normal case of a new transaction arriving is that there can't be any
    // children, because such children would be orphans.
    // An exception to that is if a transaction enters that used to be in a block.
    // In that case, our disconnect block logic will call UpdateTransactionsFromBlock
    // to clean up the mess we're leaving here.

    // Update ancestors with information about this tx
    for (const uint256 &phash : setParentTransactions) {
        txiter pit = mapTx.find(phash);
        if (pit != mapTx.end()) {
            UpdateParent(newit, pit, true);
        }
    }
    UpdateAncestorsOf(true, newit, setAncestors);
    UpdateEntryForAncestors(newit, setAncestors);

    nTransactionsUpdated++;
    totalTxSize += entry.GetTxSize();
    if (minerPolicyEstimator) {minerPolicyEstimator->processTransaction(entry, validFeeEstimate);}

    vTxHashes.emplace_back(hash, newit);
    newit->vTxHashesIdx = vTxHashes.size() - 1;

    // Invalid ProTxes should never get this far because transactions should be
    // fully checked by AcceptToMemoryPool() at this point, so we just assume that
    // everything is fine here.
    if (tx.nType == TRANSACTION_PROVIDER_REGISTER) {
        CProRegTx proTx;
        bool ok = GetTxPayload(tx, proTx);
        assert(ok);
        if (!proTx.collateralOutpoint.hash.IsNull()) {
            mapProTxRefs.emplace(tx.GetHash(), proTx.collateralOutpoint.hash);
        }
        mapProTxAddresses.emplace(proTx.addr, tx.GetHash());
        mapProTxPubKeyIDs.emplace(proTx.keyIDOwner, tx.GetHash());
        mapProTxBlsPubKeyHashes.emplace(proTx.pubKeyOperator.GetHash(), tx.GetHash());
        if (!proTx.collateralOutpoint.hash.IsNull()) {
            mapProTxCollaterals.emplace(proTx.collateralOutpoint, tx.GetHash());
        } else {
            mapProTxCollaterals.emplace(COutPoint(tx.GetHash(), proTx.collateralOutpoint.n), tx.GetHash());
        }
    } else if (tx.nType == TRANSACTION_PROVIDER_UPDATE_SERVICE) {
        CProUpServTx proTx;
        bool ok = GetTxPayload(tx, proTx);
        assert(ok);
        mapProTxRefs.emplace(proTx.proTxHash, tx.GetHash());
        mapProTxAddresses.emplace(proTx.addr, tx.GetHash());
    } else if (tx.nType == TRANSACTION_PROVIDER_UPDATE_REGISTRAR) {
        CProUpRegTx proTx;
        bool ok = GetTxPayload(tx, proTx);
        assert(ok);
        mapProTxRefs.emplace(proTx.proTxHash, tx.GetHash());
        mapProTxBlsPubKeyHashes.emplace(proTx.pubKeyOperator.GetHash(), tx.GetHash());
        auto dmn = deterministicMNManager->GetListAtChainTip().GetMN(proTx.proTxHash);
        assert(dmn);
        newit->validForProTxKey = ::SerializeHash(dmn->pdmnState->pubKeyOperator);
        if (dmn->pdmnState->pubKeyOperator.Get() != proTx.pubKeyOperator) {
            newit->isKeyChangeProTx = true;
        }
    } else if (tx.nType == TRANSACTION_PROVIDER_UPDATE_REVOKE) {
        CProUpRevTx proTx;
        bool ok = GetTxPayload(tx, proTx);
        assert(ok);
        mapProTxRefs.emplace(proTx.proTxHash, tx.GetHash());
        auto dmn = deterministicMNManager->GetListAtChainTip().GetMN(proTx.proTxHash);
        assert(dmn);
        newit->validForProTxKey = ::SerializeHash(dmn->pdmnState->pubKeyOperator);
        if (dmn->pdmnState->pubKeyOperator.Get() != CBLSPublicKey()) {
            newit->isKeyChangeProTx = true;
        }
    }

    return true;
}

void CTxMemPool::addAddressIndex(const CTxMemPoolEntry &entry, const CCoinsViewCache &view)
{
    LOCK(cs);
    const CTransaction& tx = entry.GetTx();
    std::vector<CMempoolAddressDeltaKey> inserted;

    uint256 txhash = tx.GetHash();
    for (unsigned int j = 0; j < tx.vin.size(); j++) {
        const CTxIn input = tx.vin[j];
        const Coin& coin = view.AccessCoin(input.prevout);
        const CTxOut &prevout = coin.out;
        if (prevout.scriptPubKey.IsPayToScriptHash()) {
            std::vector<unsigned char> hashBytes(prevout.scriptPubKey.begin()+2, prevout.scriptPubKey.begin()+22);
            CMempoolAddressDeltaKey key(2, uint160(hashBytes), txhash, j, 1);
            CMempoolAddressDelta delta(entry.GetTime(), prevout.nValue * -1, input.prevout.hash, input.prevout.n);
            mapAddress.insert(std::make_pair(key, delta));
            inserted.push_back(key);
        } else if (prevout.scriptPubKey.IsPayToPublicKeyHash()) {
            std::vector<unsigned char> hashBytes(prevout.scriptPubKey.begin()+3, prevout.scriptPubKey.begin()+23);
            CMempoolAddressDeltaKey key(1, uint160(hashBytes), txhash, j, 1);
            CMempoolAddressDelta delta(entry.GetTime(), prevout.nValue * -1, input.prevout.hash, input.prevout.n);
            mapAddress.insert(std::make_pair(key, delta));
            inserted.push_back(key);
        } else if (prevout.scriptPubKey.IsPayToPublicKey()) {
            uint160 hashBytes(Hash160(prevout.scriptPubKey.begin()+1, prevout.scriptPubKey.end()-1));
            CMempoolAddressDeltaKey key(1, hashBytes, txhash, j, 1);
            CMempoolAddressDelta delta(entry.GetTime(), prevout.nValue * -1, input.prevout.hash, input.prevout.n);
            mapAddress.insert(std::make_pair(key, delta));
            inserted.push_back(key);
        }
    }

    for (unsigned int k = 0; k < tx.vout.size(); k++) {
        const CTxOut &out = tx.vout[k];
        if (out.scriptPubKey.IsPayToScriptHash()) {
            std::vector<unsigned char> hashBytes(out.scriptPubKey.begin()+2, out.scriptPubKey.begin()+22);
            CMempoolAddressDeltaKey key(2, uint160(hashBytes), txhash, k, 0);
            mapAddress.insert(std::make_pair(key, CMempoolAddressDelta(entry.GetTime(), out.nValue)));
            inserted.push_back(key);
        } else if (out.scriptPubKey.IsPayToPublicKeyHash()) {
            std::vector<unsigned char> hashBytes(out.scriptPubKey.begin()+3, out.scriptPubKey.begin()+23);
            std::pair<addressDeltaMap::iterator,bool> ret;
            CMempoolAddressDeltaKey key(1, uint160(hashBytes), txhash, k, 0);
            mapAddress.insert(std::make_pair(key, CMempoolAddressDelta(entry.GetTime(), out.nValue)));
            inserted.push_back(key);
        } else if (out.scriptPubKey.IsPayToPublicKey()) {
            uint160 hashBytes(Hash160(out.scriptPubKey.begin()+1, out.scriptPubKey.end()-1));
            std::pair<addressDeltaMap::iterator,bool> ret;
            CMempoolAddressDeltaKey key(1, hashBytes, txhash, k, 0);
            mapAddress.insert(std::make_pair(key, CMempoolAddressDelta(entry.GetTime(), out.nValue)));
            inserted.push_back(key);
        }
    }

    mapAddressInserted.insert(std::make_pair(txhash, inserted));
}

bool CTxMemPool::getAddressIndex(std::vector<std::pair<uint160, int> > &addresses,
                                 std::vector<std::pair<CMempoolAddressDeltaKey, CMempoolAddressDelta> > &results)
{
    LOCK(cs);
    for (std::vector<std::pair<uint160, int> >::iterator it = addresses.begin(); it != addresses.end(); it++) {
        addressDeltaMap::iterator ait = mapAddress.lower_bound(CMempoolAddressDeltaKey((*it).second, (*it).first));
        while (ait != mapAddress.end() && (*ait).first.addressBytes == (*it).first && (*ait).first.type == (*it).second) {
            results.push_back(*ait);
            ait++;
        }
    }
    return true;
}

bool CTxMemPool::removeAddressIndex(const uint256 txhash)
{
    LOCK(cs);
    addressDeltaMapInserted::iterator it = mapAddressInserted.find(txhash);

    if (it != mapAddressInserted.end()) {
        std::vector<CMempoolAddressDeltaKey> keys = (*it).second;
        for (std::vector<CMempoolAddressDeltaKey>::iterator mit = keys.begin(); mit != keys.end(); mit++) {
            mapAddress.erase(*mit);
        }
        mapAddressInserted.erase(it);
    }

    return true;
}

void CTxMemPool::addSpentIndex(const CTxMemPoolEntry &entry, const CCoinsViewCache &view)
{
    LOCK(cs);

    const CTransaction& tx = entry.GetTx();
    std::vector<CSpentIndexKey> inserted;

    uint256 txhash = tx.GetHash();
    for (unsigned int j = 0; j < tx.vin.size(); j++) {
        const CTxIn input = tx.vin[j];
        const Coin& coin = view.AccessCoin(input.prevout);
        const CTxOut &prevout = coin.out;
        uint160 addressHash;
        int addressType;

        if (prevout.scriptPubKey.IsPayToScriptHash()) {
            addressHash = uint160(std::vector<unsigned char> (prevout.scriptPubKey.begin()+2, prevout.scriptPubKey.begin()+22));
            addressType = 2;
        } else if (prevout.scriptPubKey.IsPayToPublicKeyHash()) {
            addressHash = uint160(std::vector<unsigned char> (prevout.scriptPubKey.begin()+3, prevout.scriptPubKey.begin()+23));
            addressType = 1;
        } else if (prevout.scriptPubKey.IsPayToPublicKey()) {
            addressHash = Hash160(prevout.scriptPubKey.begin()+1, prevout.scriptPubKey.end()-1);
            addressType = 1;
        } else {
            addressHash.SetNull();
            addressType = 0;
        }

        CSpentIndexKey key = CSpentIndexKey(input.prevout.hash, input.prevout.n);
        CSpentIndexValue value = CSpentIndexValue(txhash, j, -1, prevout.nValue, addressType, addressHash);

        mapSpent.insert(std::make_pair(key, value));
        inserted.push_back(key);

    }

    mapSpentInserted.insert(make_pair(txhash, inserted));
}

bool CTxMemPool::getSpentIndex(CSpentIndexKey &key, CSpentIndexValue &value)
{
    LOCK(cs);
    mapSpentIndex::iterator it;

    it = mapSpent.find(key);
    if (it != mapSpent.end()) {
        value = it->second;
        return true;
    }
    return false;
}

bool CTxMemPool::removeSpentIndex(const uint256 txhash)
{
    LOCK(cs);
    mapSpentIndexInserted::iterator it = mapSpentInserted.find(txhash);

    if (it != mapSpentInserted.end()) {
        std::vector<CSpentIndexKey> keys = (*it).second;
        for (std::vector<CSpentIndexKey>::iterator mit = keys.begin(); mit != keys.end(); mit++) {
            mapSpent.erase(*mit);
        }
        mapSpentInserted.erase(it);
    }

    return true;
}

void CTxMemPool::removeUnchecked(txiter it, MemPoolRemovalReason reason)
{
    NotifyEntryRemoved(it->GetSharedTx(), reason);
    const uint256 hash = it->GetTx().GetHash();
    for (const CTxIn& txin : it->GetTx().vin)
        mapNextTx.erase(txin.prevout);

    if (vTxHashes.size() > 1) {
        vTxHashes[it->vTxHashesIdx] = std::move(vTxHashes.back());
        vTxHashes[it->vTxHashesIdx].second->vTxHashesIdx = it->vTxHashesIdx;
        vTxHashes.pop_back();
        if (vTxHashes.size() * 2 < vTxHashes.capacity())
            vTxHashes.shrink_to_fit();
    } else
        vTxHashes.clear();

    auto eraseProTxRef = [&](const uint256& proTxHash, const uint256& txHash) {
        auto its = mapProTxRefs.equal_range(proTxHash);
        for (auto it = its.first; it != its.second;) {
            if (it->second == txHash) {
                it = mapProTxRefs.erase(it);
            } else {
                ++it;
            }
        }
    };

    if (it->GetTx().nType == TRANSACTION_PROVIDER_REGISTER) {
        CProRegTx proTx;
        if (!GetTxPayload(it->GetTx(), proTx)) {
            assert(false);
        }
        if (!proTx.collateralOutpoint.IsNull()) {
            eraseProTxRef(it->GetTx().GetHash(), proTx.collateralOutpoint.hash);
        }
        mapProTxAddresses.erase(proTx.addr);
        mapProTxPubKeyIDs.erase(proTx.keyIDOwner);
        mapProTxBlsPubKeyHashes.erase(proTx.pubKeyOperator.GetHash());
        mapProTxCollaterals.erase(proTx.collateralOutpoint);
        mapProTxCollaterals.erase(COutPoint(it->GetTx().GetHash(), proTx.collateralOutpoint.n));
    } else if (it->GetTx().nType == TRANSACTION_PROVIDER_UPDATE_SERVICE) {
        CProUpServTx proTx;
        if (!GetTxPayload(it->GetTx(), proTx)) {
            assert(false);
        }
        eraseProTxRef(proTx.proTxHash, it->GetTx().GetHash());
        mapProTxAddresses.erase(proTx.addr);
    } else if (it->GetTx().nType == TRANSACTION_PROVIDER_UPDATE_REGISTRAR) {
        CProUpRegTx proTx;
        if (!GetTxPayload(it->GetTx(), proTx)) {
            assert(false);
        }
        eraseProTxRef(proTx.proTxHash, it->GetTx().GetHash());
        mapProTxBlsPubKeyHashes.erase(proTx.pubKeyOperator.GetHash());
    } else if (it->GetTx().nType == TRANSACTION_PROVIDER_UPDATE_REVOKE) {
        CProUpRevTx proTx;
        if (!GetTxPayload(it->GetTx(), proTx)) {
            assert(false);
        }
        eraseProTxRef(proTx.proTxHash, it->GetTx().GetHash());
    }

    totalTxSize -= it->GetTxSize();
    cachedInnerUsage -= it->DynamicMemoryUsage();
    cachedInnerUsage -= memusage::DynamicUsage(mapLinks[it].parents) + memusage::DynamicUsage(mapLinks[it].children);
    mapLinks.erase(it);
    mapTx.erase(it);
    nTransactionsUpdated++;
    if (minerPolicyEstimator) {minerPolicyEstimator->removeTx(hash, false);}
    removeAddressIndex(hash);
    removeSpentIndex(hash);
}

// Calculates descendants of entry that are not already in setDescendants, and adds to
// setDescendants. Assumes entryit is already a tx in the mempool and setMemPoolChildren
// is correct for tx and all descendants.
// Also assumes that if an entry is in setDescendants already, then all
// in-mempool descendants of it are already in setDescendants as well, so that we
// can save time by not iterating over those entries.
void CTxMemPool::CalculateDescendants(txiter entryit, setEntries &setDescendants)
{
    setEntries stage;
    if (setDescendants.count(entryit) == 0) {
        stage.insert(entryit);
    }
    // Traverse down the children of entry, only adding children that are not
    // accounted for in setDescendants already (because those children have either
    // already been walked, or will be walked in this iteration).
    while (!stage.empty()) {
        txiter it = *stage.begin();
        setDescendants.insert(it);
        stage.erase(it);

        const setEntries &setChildren = GetMemPoolChildren(it);
        for (const txiter &childiter : setChildren) {
            if (!setDescendants.count(childiter)) {
                stage.insert(childiter);
            }
        }
    }
}

void CTxMemPool::removeRecursive(const CTransaction &origTx, MemPoolRemovalReason reason)
{
    // Remove transaction from memory pool
    {
        LOCK(cs);
        setEntries txToRemove;
        txiter origit = mapTx.find(origTx.GetHash());
        if (origit != mapTx.end()) {
            txToRemove.insert(origit);
        } else {
            // When recursively removing but origTx isn't in the mempool
            // be sure to remove any children that are in the pool. This can
            // happen during chain re-orgs if origTx isn't re-accepted into
            // the mempool for any reason.
            for (unsigned int i = 0; i < origTx.vout.size(); i++) {
                auto it = mapNextTx.find(COutPoint(origTx.GetHash(), i));
                if (it == mapNextTx.end())
                    continue;
                txiter nextit = mapTx.find(it->second->GetHash());
                assert(nextit != mapTx.end());
                txToRemove.insert(nextit);
            }
        }
        setEntries setAllRemoves;
        for (txiter it : txToRemove) {
            CalculateDescendants(it, setAllRemoves);
        }

        RemoveStaged(setAllRemoves, false, reason);
    }
}

void CTxMemPool::removeForReorg(const CCoinsViewCache *pcoins, unsigned int nMemPoolHeight, int flags)
{
    // Remove transactions spending a coinbase which are now immature and no-longer-final transactions
    LOCK(cs);
    setEntries txToRemove;
    for (indexed_transaction_set::const_iterator it = mapTx.begin(); it != mapTx.end(); it++) {
        const CTransaction& tx = it->GetTx();
        LockPoints lp = it->GetLockPoints();
        bool validLP =  TestLockPointValidity(&lp);
        if (!CheckFinalTx(tx, flags) || !CheckSequenceLocks(tx, flags, &lp, validLP)) {
            // Note if CheckSequenceLocks fails the LockPoints may still be invalid
            // So it's critical that we remove the tx and not depend on the LockPoints.
            txToRemove.insert(it);
        } else if (it->GetSpendsCoinbase()) {
            for (const CTxIn& txin : tx.vin) {
                indexed_transaction_set::const_iterator it2 = mapTx.find(txin.prevout.hash);
                if (it2 != mapTx.end())
                    continue;
                const Coin &coin = pcoins->AccessCoin(txin.prevout);
                if (nCheckFrequency != 0) assert(!coin.IsSpent());
                if (coin.IsSpent() || (coin.IsCoinBase() && ((signed long)nMemPoolHeight) - coin.nHeight < COINBASE_MATURITY)) {
                    txToRemove.insert(it);
                    break;
                }
            }
        }
        if (!validLP) {
            mapTx.modify(it, update_lock_points(lp));
        }
    }
    setEntries setAllRemoves;
    for (txiter it : txToRemove) {
        CalculateDescendants(it, setAllRemoves);
    }
    RemoveStaged(setAllRemoves, false, MemPoolRemovalReason::REORG);
}

void CTxMemPool::removeConflicts(const CTransaction &tx)
{
    // Remove transactions which depend on inputs of tx, recursively
    AssertLockHeld(cs);
    for (const CTxIn &txin : tx.vin) {
        auto it = mapNextTx.find(txin.prevout);
        if (it != mapNextTx.end()) {
            const CTransaction &txConflict = *it->second;
            if (txConflict != tx)
            {
                if (txConflict.nType == TRANSACTION_PROVIDER_REGISTER) {
                    // Remove all other protxes which refer to this protx
                    // NOTE: Can't use equal_range here as every call to removeRecursive might invalidate iterators
                    while (true) {
                        auto itPro = mapProTxRefs.find(txConflict.GetHash());
                        if (itPro == mapProTxRefs.end()) {
                            break;
                        }
                        auto txit = mapTx.find(itPro->second);
                        if (txit != mapTx.end()) {
                            ClearPrioritisation(txit->GetTx().GetHash());
                            removeRecursive(txit->GetTx(), MemPoolRemovalReason::CONFLICT);
                        } else {
                            mapProTxRefs.erase(itPro);
                        }
                    }
                }
                ClearPrioritisation(txConflict.GetHash());
                removeRecursive(txConflict, MemPoolRemovalReason::CONFLICT);
            }
        }
    }
}

void CTxMemPool::removeProTxPubKeyConflicts(const CTransaction &tx, const CKeyID &keyId)
{
    if (mapProTxPubKeyIDs.count(keyId)) {
        uint256 conflictHash = mapProTxPubKeyIDs[keyId];
        if (conflictHash != tx.GetHash() && mapTx.count(conflictHash)) {
            removeRecursive(mapTx.find(conflictHash)->GetTx(), MemPoolRemovalReason::CONFLICT);
        }
    }
}

void CTxMemPool::removeProTxPubKeyConflicts(const CTransaction &tx, const CBLSPublicKey &pubKey)
{
    if (mapProTxBlsPubKeyHashes.count(pubKey.GetHash())) {
        uint256 conflictHash = mapProTxBlsPubKeyHashes[pubKey.GetHash()];
        if (conflictHash != tx.GetHash() && mapTx.count(conflictHash)) {
            removeRecursive(mapTx.find(conflictHash)->GetTx(), MemPoolRemovalReason::CONFLICT);
        }
    }
}

void CTxMemPool::removeProTxCollateralConflicts(const CTransaction &tx, const COutPoint &collateralOutpoint)
{
    if (mapProTxCollaterals.count(collateralOutpoint)) {
        uint256 conflictHash = mapProTxCollaterals[collateralOutpoint];
        if (conflictHash != tx.GetHash() && mapTx.count(conflictHash)) {
            removeRecursive(mapTx.find(conflictHash)->GetTx(), MemPoolRemovalReason::CONFLICT);
        }
    }
}

void CTxMemPool::removeProTxSpentCollateralConflicts(const CTransaction &tx)
{
    // Remove TXs that refer to a MN for which the collateral was spent
    auto removeSpentCollateralConflict = [&](const uint256& proTxHash) {
        // Can't use equal_range here as every call to removeRecursive might invalidate iterators
        while (true) {
            auto it = mapProTxRefs.find(proTxHash);
            if (it == mapProTxRefs.end()) {
                break;
            }
            auto conflictIt = mapTx.find(it->second);
            if (conflictIt != mapTx.end()) {
                removeRecursive(conflictIt->GetTx(), MemPoolRemovalReason::CONFLICT);
            } else {
                // Should not happen as we track referencing TXs in addUnchecked/removeUnchecked.
                // But lets be on the safe side and not run into an endless loop...
                LogPrint(BCLog::MEMPOOL, "%s: ERROR: found invalid TX ref in mapProTxRefs, proTxHash=%s, txHash=%s\n", __func__, proTxHash.ToString(), it->second.ToString());
                mapProTxRefs.erase(it);
            }
        }
    };
    auto mnList = deterministicMNManager->GetListAtChainTip();
    for (const auto& in : tx.vin) {
        auto collateralIt = mapProTxCollaterals.find(in.prevout);
        if (collateralIt != mapProTxCollaterals.end()) {
            // These are not yet mined ProRegTxs
            removeSpentCollateralConflict(collateralIt->second);
        }
        auto dmn = mnList.GetMNByCollateral(in.prevout);
        if (dmn) {
            // These are updates refering to a mined ProRegTx
            removeSpentCollateralConflict(dmn->proTxHash);
        }
    }
}

void CTxMemPool::removeProTxKeyChangedConflicts(const CTransaction &tx, const uint256& proTxHash, const uint256& newKeyHash)
{
    std::set<uint256> conflictingTxs;
    for (auto its = mapProTxRefs.equal_range(proTxHash); its.first != its.second; ++its.first) {
        auto txit = mapTx.find(its.first->second);
        if (txit == mapTx.end()) {
            continue;
        }
        if (txit->validForProTxKey != newKeyHash) {
            conflictingTxs.emplace(txit->GetTx().GetHash());
        }
    }
    for (const auto& txHash : conflictingTxs) {
        auto& tx = mapTx.find(txHash)->GetTx();
        removeRecursive(tx, MemPoolRemovalReason::CONFLICT);
    }
}

void CTxMemPool::removeProTxConflicts(const CTransaction &tx)
{
    removeProTxSpentCollateralConflicts(tx);

    if (tx.nType == TRANSACTION_PROVIDER_REGISTER) {
        CProRegTx proTx;
        if (!GetTxPayload(tx, proTx)) {
<<<<<<< HEAD
            LogPrint(BCLog::MEMPOOL, "%s: ERROR: Invalid transaction payload, tx: %s", __func__, tx.ToString()); /* Continued */
=======
            LogPrint(BCLog::MEMPOOL, "%s: ERROR: Invalid transaction payload, tx: %s", __func__, tx.ToString());
>>>>>>> d63d9d81
            return;
        }

        if (mapProTxAddresses.count(proTx.addr)) {
            uint256 conflictHash = mapProTxAddresses[proTx.addr];
            if (conflictHash != tx.GetHash() && mapTx.count(conflictHash)) {
                removeRecursive(mapTx.find(conflictHash)->GetTx(), MemPoolRemovalReason::CONFLICT);
            }
        }
        removeProTxPubKeyConflicts(tx, proTx.keyIDOwner);
        removeProTxPubKeyConflicts(tx, proTx.pubKeyOperator);
        if (!proTx.collateralOutpoint.hash.IsNull()) {
            removeProTxCollateralConflicts(tx, proTx.collateralOutpoint);
        } else {
            removeProTxCollateralConflicts(tx, COutPoint(tx.GetHash(), proTx.collateralOutpoint.n));
        }
    } else if (tx.nType == TRANSACTION_PROVIDER_UPDATE_SERVICE) {
        CProUpServTx proTx;
        if (!GetTxPayload(tx, proTx)) {
<<<<<<< HEAD
            LogPrint(BCLog::MEMPOOL, "%s: ERROR: Invalid transaction payload, tx: %s", __func__, tx.ToString()); /* Continued */
=======
            LogPrint(BCLog::MEMPOOL, "%s: ERROR: Invalid transaction payload, tx: %s", __func__, tx.ToString());
>>>>>>> d63d9d81
            return;
        }

        if (mapProTxAddresses.count(proTx.addr)) {
            uint256 conflictHash = mapProTxAddresses[proTx.addr];
            if (conflictHash != tx.GetHash() && mapTx.count(conflictHash)) {
                removeRecursive(mapTx.find(conflictHash)->GetTx(), MemPoolRemovalReason::CONFLICT);
            }
        }
    } else if (tx.nType == TRANSACTION_PROVIDER_UPDATE_REGISTRAR) {
        CProUpRegTx proTx;
        if (!GetTxPayload(tx, proTx)) {
<<<<<<< HEAD
            LogPrint(BCLog::MEMPOOL, "%s: ERROR: Invalid transaction payload, tx: %s", __func__, tx.ToString()); /* Continued */
=======
            LogPrint(BCLog::MEMPOOL, "%s: ERROR: Invalid transaction payload, tx: %s", __func__, tx.ToString());
>>>>>>> d63d9d81
            return;
        }

        removeProTxPubKeyConflicts(tx, proTx.pubKeyOperator);
        removeProTxKeyChangedConflicts(tx, proTx.proTxHash, ::SerializeHash(proTx.pubKeyOperator));
    } else if (tx.nType == TRANSACTION_PROVIDER_UPDATE_REVOKE) {
        CProUpRevTx proTx;
        if (!GetTxPayload(tx, proTx)) {
<<<<<<< HEAD
            LogPrint(BCLog::MEMPOOL, "%s: ERROR: Invalid transaction payload, tx: %s", __func__, tx.ToString()); /* Continued */
=======
            LogPrint(BCLog::MEMPOOL, "%s: ERROR: Invalid transaction payload, tx: %s", __func__, tx.ToString());
>>>>>>> d63d9d81
            return;
        }

        removeProTxKeyChangedConflicts(tx, proTx.proTxHash, ::SerializeHash(CBLSPublicKey()));
    }
}

/**
 * Called when a block is connected. Removes from mempool and updates the miner fee estimator.
 */
void CTxMemPool::removeForBlock(const std::vector<CTransactionRef>& vtx, unsigned int nBlockHeight)
{
    LOCK(cs);
    std::vector<const CTxMemPoolEntry*> entries;
    for (const auto& tx : vtx)
    {
        uint256 hash = tx->GetHash();

        indexed_transaction_set::iterator i = mapTx.find(hash);
        if (i != mapTx.end())
            entries.push_back(&*i);
    }
    // Before the txs in the new block have been removed from the mempool, update policy estimates
    if (minerPolicyEstimator) {minerPolicyEstimator->processBlock(nBlockHeight, entries);}
    for (const auto& tx : vtx)
    {
        txiter it = mapTx.find(tx->GetHash());
        if (it != mapTx.end()) {
            setEntries stage;
            stage.insert(it);
            RemoveStaged(stage, true, MemPoolRemovalReason::BLOCK);
        }
        removeConflicts(*tx);
        removeProTxConflicts(*tx);
        ClearPrioritisation(tx->GetHash());
    }
    lastRollingFeeUpdate = GetTime();
    blockSinceLastRollingFeeBump = true;
}

void CTxMemPool::_clear()
{
    mapLinks.clear();
    mapTx.clear();
    mapNextTx.clear();
    mapProTxAddresses.clear();
    mapProTxPubKeyIDs.clear();
    totalTxSize = 0;
    cachedInnerUsage = 0;
    lastRollingFeeUpdate = GetTime();
    blockSinceLastRollingFeeBump = false;
    rollingMinimumFeeRate = 0;
    ++nTransactionsUpdated;
}

void CTxMemPool::clear()
{
    LOCK(cs);
    _clear();
}

static void CheckInputsAndUpdateCoins(const CTransaction& tx, CCoinsViewCache& mempoolDuplicate, const int64_t spendheight)
{
    CValidationState state;
    CAmount txfee = 0;
    CAmount specialTxFee = 0;
    bool fCheckResult = tx.IsCoinBase() || Consensus::CheckTxInputs(tx, state, mempoolDuplicate, spendheight, txfee, specialTxFee);
    assert(fCheckResult);
    UpdateCoins(tx, mempoolDuplicate, 1000000);
}

void CTxMemPool::check(const CCoinsViewCache *pcoins) const
{
    LOCK(cs);
    if (nCheckFrequency == 0)
        return;

    if (GetRand(std::numeric_limits<uint32_t>::max()) >= nCheckFrequency)
        return;

    LogPrint(BCLog::MEMPOOL, "Checking mempool with %u transactions and %u inputs\n", (unsigned int)mapTx.size(), (unsigned int)mapNextTx.size());

    uint64_t checkTotal = 0;
    uint64_t innerUsage = 0;

    CCoinsViewCache mempoolDuplicate(const_cast<CCoinsViewCache*>(pcoins));
    const int64_t spendheight = GetSpendHeight(mempoolDuplicate);

    std::list<const CTxMemPoolEntry*> waitingOnDependants;
    for (indexed_transaction_set::const_iterator it = mapTx.begin(); it != mapTx.end(); it++) {
        unsigned int i = 0;
        checkTotal += it->GetTxSize();
        innerUsage += it->DynamicMemoryUsage();
        const CTransaction& tx = it->GetTx();
        txlinksMap::const_iterator linksiter = mapLinks.find(it);
        assert(linksiter != mapLinks.end());
        const TxLinks &links = linksiter->second;
        innerUsage += memusage::DynamicUsage(links.parents) + memusage::DynamicUsage(links.children);
        bool fDependsWait = false;
        setEntries setParentCheck;
        int64_t parentSizes = 0;
        unsigned int parentSigOpCount = 0;
        for (const CTxIn &txin : tx.vin) {
            // Check that every mempool transaction's inputs refer to available coins, or other mempool tx's.
            indexed_transaction_set::const_iterator it2 = mapTx.find(txin.prevout.hash);
            if (it2 != mapTx.end()) {
                const CTransaction& tx2 = it2->GetTx();
                assert(tx2.vout.size() > txin.prevout.n && !tx2.vout[txin.prevout.n].IsNull());
                fDependsWait = true;
                if (setParentCheck.insert(it2).second) {
                    parentSizes += it2->GetTxSize();
                    parentSigOpCount += it2->GetSigOpCount();
                }
            } else {
                assert(pcoins->HaveCoin(txin.prevout));
            }
            // Check whether its inputs are marked in mapNextTx.
            auto it3 = mapNextTx.find(txin.prevout);
            assert(it3 != mapNextTx.end());
            assert(it3->first == &txin.prevout);
            assert(it3->second == &tx);
            i++;
        }
        assert(setParentCheck == GetMemPoolParents(it));
        // Verify ancestor state is correct.
        setEntries setAncestors;
        uint64_t nNoLimit = std::numeric_limits<uint64_t>::max();
        std::string dummy;
        CalculateMemPoolAncestors(*it, setAncestors, nNoLimit, nNoLimit, nNoLimit, nNoLimit, dummy);
        uint64_t nCountCheck = setAncestors.size() + 1;
        uint64_t nSizeCheck = it->GetTxSize();
        CAmount nFeesCheck = it->GetModifiedFee();
        unsigned int nSigOpCheck = it->GetSigOpCount();

        for (txiter ancestorIt : setAncestors) {
            nSizeCheck += ancestorIt->GetTxSize();
            nFeesCheck += ancestorIt->GetModifiedFee();
            nSigOpCheck += ancestorIt->GetSigOpCount();
        }

        assert(it->GetCountWithAncestors() == nCountCheck);
        assert(it->GetSizeWithAncestors() == nSizeCheck);
        assert(it->GetSigOpCountWithAncestors() == nSigOpCheck);
        assert(it->GetModFeesWithAncestors() == nFeesCheck);

        // Check children against mapNextTx
        CTxMemPool::setEntries setChildrenCheck;
        auto iter = mapNextTx.lower_bound(COutPoint(it->GetTx().GetHash(), 0));
        int64_t childSizes = 0;
        for (; iter != mapNextTx.end() && iter->first->hash == it->GetTx().GetHash(); ++iter) {
            txiter childit = mapTx.find(iter->second->GetHash());
            assert(childit != mapTx.end()); // mapNextTx points to in-mempool transactions
            if (setChildrenCheck.insert(childit).second) {
                childSizes += childit->GetTxSize();
            }
        }
        assert(setChildrenCheck == GetMemPoolChildren(it));
        // Also check to make sure size is greater than sum with immediate children.
        // just a sanity check, not definitive that this calc is correct...
        assert(it->GetSizeWithDescendants() >= childSizes + it->GetTxSize());

        if (fDependsWait)
            waitingOnDependants.push_back(&(*it));
        else {
            CheckInputsAndUpdateCoins(tx, mempoolDuplicate, spendheight);
        }
    }
    unsigned int stepsSinceLastRemove = 0;
    while (!waitingOnDependants.empty()) {
        const CTxMemPoolEntry* entry = waitingOnDependants.front();
        waitingOnDependants.pop_front();
        if (!mempoolDuplicate.HaveInputs(entry->GetTx())) {
            waitingOnDependants.push_back(entry);
            stepsSinceLastRemove++;
            assert(stepsSinceLastRemove < waitingOnDependants.size());
        } else {
            CheckInputsAndUpdateCoins(entry->GetTx(), mempoolDuplicate, spendheight);
            stepsSinceLastRemove = 0;
        }
    }
    for (auto it = mapNextTx.cbegin(); it != mapNextTx.cend(); it++) {
        uint256 hash = it->second->GetHash();
        indexed_transaction_set::const_iterator it2 = mapTx.find(hash);
        const CTransaction& tx = it2->GetTx();
        assert(it2 != mapTx.end());
        assert(&tx == it->second);
    }

    assert(totalTxSize == checkTotal);
    assert(innerUsage == cachedInnerUsage);
}

bool CTxMemPool::CompareDepthAndScore(const uint256& hasha, const uint256& hashb)
{
    LOCK(cs);
    indexed_transaction_set::const_iterator i = mapTx.find(hasha);
    if (i == mapTx.end()) return false;
    indexed_transaction_set::const_iterator j = mapTx.find(hashb);
    if (j == mapTx.end()) return true;
    uint64_t counta = i->GetCountWithAncestors();
    uint64_t countb = j->GetCountWithAncestors();
    if (counta == countb) {
        return CompareTxMemPoolEntryByScore()(*i, *j);
    }
    return counta < countb;
}

namespace {
class DepthAndScoreComparator
{
public:
    bool operator()(const CTxMemPool::indexed_transaction_set::const_iterator& a, const CTxMemPool::indexed_transaction_set::const_iterator& b)
    {
        uint64_t counta = a->GetCountWithAncestors();
        uint64_t countb = b->GetCountWithAncestors();
        if (counta == countb) {
            return CompareTxMemPoolEntryByScore()(*a, *b);
        }
        return counta < countb;
    }
};
} // namespace

std::vector<CTxMemPool::indexed_transaction_set::const_iterator> CTxMemPool::GetSortedDepthAndScore() const
{
    std::vector<indexed_transaction_set::const_iterator> iters;
    AssertLockHeld(cs);

    iters.reserve(mapTx.size());

    for (indexed_transaction_set::iterator mi = mapTx.begin(); mi != mapTx.end(); ++mi) {
        iters.push_back(mi);
    }
    std::sort(iters.begin(), iters.end(), DepthAndScoreComparator());
    return iters;
}

void CTxMemPool::queryHashes(std::vector<uint256>& vtxid)
{
    LOCK(cs);
    auto iters = GetSortedDepthAndScore();

    vtxid.clear();
    vtxid.reserve(mapTx.size());

    for (auto it : iters) {
        vtxid.push_back(it->GetTx().GetHash());
    }
}

static TxMempoolInfo GetInfo(CTxMemPool::indexed_transaction_set::const_iterator it) {
    return TxMempoolInfo{it->GetSharedTx(), it->GetTime(), CFeeRate(it->GetFee(), it->GetTxSize()), it->GetModifiedFee() - it->GetFee()};
}

std::vector<TxMempoolInfo> CTxMemPool::infoAll() const
{
    LOCK(cs);
    auto iters = GetSortedDepthAndScore();

    std::vector<TxMempoolInfo> ret;
    ret.reserve(mapTx.size());
    for (auto it : iters) {
        ret.push_back(GetInfo(it));
    }

    return ret;
}

CTransactionRef CTxMemPool::get(const uint256& hash) const
{
    LOCK(cs);
    indexed_transaction_set::const_iterator i = mapTx.find(hash);
    if (i == mapTx.end())
        return nullptr;
    return i->GetSharedTx();
}

TxMempoolInfo CTxMemPool::info(const uint256& hash) const
{
    LOCK(cs);
    indexed_transaction_set::const_iterator i = mapTx.find(hash);
    if (i == mapTx.end())
        return TxMempoolInfo();
    return GetInfo(i);
}

bool CTxMemPool::existsProviderTxConflict(const CTransaction &tx) const {
    LOCK(cs);

    auto hasKeyChangeInMempool = [&](const uint256& proTxHash) {
        for (auto its = mapProTxRefs.equal_range(proTxHash); its.first != its.second; ++its.first) {
            auto txit = mapTx.find(its.first->second);
            if (txit == mapTx.end()) {
                continue;
            }
            if (txit->isKeyChangeProTx) {
                return true;
            }
        }
        return false;
    };

    if (tx.nType == TRANSACTION_PROVIDER_REGISTER) {
        CProRegTx proTx;
        if (!GetTxPayload(tx, proTx)) {
<<<<<<< HEAD
            LogPrint(BCLog::MEMPOOL, "%s: ERROR: Invalid transaction payload, tx: %s", __func__, tx.ToString()); /* Continued */
=======
            LogPrint(BCLog::MEMPOOL, "%s: ERROR: Invalid transaction payload, tx: %s", __func__, tx.ToString());
>>>>>>> d63d9d81
            return true; // i.e. can't decode payload == conflict
        }
        if (mapProTxAddresses.count(proTx.addr) || mapProTxPubKeyIDs.count(proTx.keyIDOwner) || mapProTxBlsPubKeyHashes.count(proTx.pubKeyOperator.GetHash()))
            return true;
        if (!proTx.collateralOutpoint.hash.IsNull()) {
            if (mapProTxCollaterals.count(proTx.collateralOutpoint)) {
                // there is another ProRegTx that refers to the same collateral
                return true;
            }
            if (mapNextTx.count(proTx.collateralOutpoint)) {
                // there is another tx that spends the collateral
                return true;
            }
        }
        return false;
    } else if (tx.nType == TRANSACTION_PROVIDER_UPDATE_SERVICE) {
        CProUpServTx proTx;
        if (!GetTxPayload(tx, proTx)) {
<<<<<<< HEAD
            LogPrint(BCLog::MEMPOOL, "%s: ERROR: Invalid transaction payload, tx: %s", __func__, tx.ToString()); /* Continued */
=======
            LogPrint(BCLog::MEMPOOL, "%s: ERROR: Invalid transaction payload, tx: %s", __func__, tx.ToString());
>>>>>>> d63d9d81
            return true; // i.e. can't decode payload == conflict
        }
        auto it = mapProTxAddresses.find(proTx.addr);
        return it != mapProTxAddresses.end() && it->second != proTx.proTxHash;
    } else if (tx.nType == TRANSACTION_PROVIDER_UPDATE_REGISTRAR) {
        CProUpRegTx proTx;
        if (!GetTxPayload(tx, proTx)) {
<<<<<<< HEAD
            LogPrint(BCLog::MEMPOOL, "%s: ERROR: Invalid transaction payload, tx: %s", __func__, tx.ToString()); /* Continued */
=======
            LogPrint(BCLog::MEMPOOL, "%s: ERROR: Invalid transaction payload, tx: %s", __func__, tx.ToString());
>>>>>>> d63d9d81
            return true; // i.e. can't decode payload == conflict
        }

        // this method should only be called with validated ProTxs
        auto dmn = deterministicMNManager->GetListAtChainTip().GetMN(proTx.proTxHash);
        if (!dmn) {
<<<<<<< HEAD
            LogPrint(BCLog::MEMPOOL, "%s: ERROR: Masternode is not in the list, proTxHash: %s\n", __func__, proTx.proTxHash.ToString());
=======
            LogPrint(BCLog::MEMPOOL, "%s: ERROR: Smartnode is not in the list, proTxHash: %s\n", __func__, proTx.proTxHash.ToString());
>>>>>>> d63d9d81
            return true; // i.e. failed to find validated ProTx == conflict
        }
        // only allow one operator key change in the mempool
        if (dmn->pdmnState->pubKeyOperator.Get() != proTx.pubKeyOperator) {
            if (hasKeyChangeInMempool(proTx.proTxHash)) {
                return true;
            }
        }

        auto it = mapProTxBlsPubKeyHashes.find(proTx.pubKeyOperator.GetHash());
        return it != mapProTxBlsPubKeyHashes.end() && it->second != proTx.proTxHash;
    } else if (tx.nType == TRANSACTION_PROVIDER_UPDATE_REVOKE) {
        CProUpRevTx proTx;
        if (!GetTxPayload(tx, proTx)) {
<<<<<<< HEAD
            LogPrint(BCLog::MEMPOOL, "%s: ERROR: Invalid transaction payload, tx: %s", __func__, tx.ToString()); /* Continued */
=======
            LogPrint(BCLog::MEMPOOL, "%s: ERROR: Invalid transaction payload, tx: %s", __func__, tx.ToString());
>>>>>>> d63d9d81
            return true; // i.e. can't decode payload == conflict
        }

        // this method should only be called with validated ProTxs
        auto dmn = deterministicMNManager->GetListAtChainTip().GetMN(proTx.proTxHash);
        if (!dmn) {
<<<<<<< HEAD
            LogPrint(BCLog::MEMPOOL, "%s: ERROR: Masternode is not in the list, proTxHash: %s\n", __func__, proTx.proTxHash.ToString());
=======
            LogPrint(BCLog::MEMPOOL, "%s: ERROR: Smartnode is not in the list, proTxHash: %s\n", __func__, proTx.proTxHash.ToString());
>>>>>>> d63d9d81
            return true; // i.e. failed to find validated ProTx == conflict
        }
        // only allow one operator key change in the mempool
        if (dmn->pdmnState->pubKeyOperator.Get() != CBLSPublicKey()) {
            if (hasKeyChangeInMempool(proTx.proTxHash)) {
                return true;
            }
        }
    }
    return false;
}

void CTxMemPool::PrioritiseTransaction(const uint256& hash, const CAmount& nFeeDelta)
{
    {
        LOCK(cs);
        CAmount &delta = mapDeltas[hash];
        delta += nFeeDelta;
        txiter it = mapTx.find(hash);
        if (it != mapTx.end()) {
            mapTx.modify(it, update_fee_delta(delta));
            // Now update all ancestors' modified fees with descendants
            setEntries setAncestors;
            uint64_t nNoLimit = std::numeric_limits<uint64_t>::max();
            std::string dummy;
            CalculateMemPoolAncestors(*it, setAncestors, nNoLimit, nNoLimit, nNoLimit, nNoLimit, dummy, false);
            for (txiter ancestorIt : setAncestors) {
                mapTx.modify(ancestorIt, update_descendant_state(0, nFeeDelta, 0));
            }
            // Now update all descendants' modified fees with ancestors
            setEntries setDescendants;
            CalculateDescendants(it, setDescendants);
            setDescendants.erase(it);
            for (txiter descendantIt : setDescendants) {
                mapTx.modify(descendantIt, update_ancestor_state(0, nFeeDelta, 0, 0));
            }
            ++nTransactionsUpdated;
        }
    }
    LogPrintf("PrioritiseTransaction: %s feerate += %s\n", hash.ToString(), FormatMoney(nFeeDelta));
}

void CTxMemPool::ApplyDelta(const uint256 hash, CAmount &nFeeDelta) const
{
    LOCK(cs);
    std::map<uint256, CAmount>::const_iterator pos = mapDeltas.find(hash);
    if (pos == mapDeltas.end())
        return;
    const CAmount &delta = pos->second;
    nFeeDelta += delta;
}

void CTxMemPool::ClearPrioritisation(const uint256 hash)
{
    LOCK(cs);
    mapDeltas.erase(hash);
}

bool CTxMemPool::HasNoInputsOf(const CTransaction &tx) const
{
    for (unsigned int i = 0; i < tx.vin.size(); i++)
        if (exists(tx.vin[i].prevout.hash))
            return false;
    return true;
}

CCoinsViewMemPool::CCoinsViewMemPool(CCoinsView* baseIn, const CTxMemPool& mempoolIn) : CCoinsViewBacked(baseIn), mempool(mempoolIn) { }

bool CCoinsViewMemPool::GetCoin(const COutPoint &outpoint, Coin &coin) const {
    // If an entry in the mempool exists, always return that one, as it's guaranteed to never
    // conflict with the underlying cache, and it cannot have pruned entries (as it contains full)
    // transactions. First checking the underlying cache risks returning a pruned entry instead.
    CTransactionRef ptx = mempool.get(outpoint.hash);
    if (ptx) {
        if (outpoint.n < ptx->vout.size()) {
            coin = Coin(ptx->vout[outpoint.n], MEMPOOL_HEIGHT, false, 0, std::vector<uint8_t>());
            maybeSetPayload(coin, outpoint, ptx.get()->nType, ptx.get()->vExtraPayload);
            return true;
        } else {
            return false;
        }
    }
    return base->GetCoin(outpoint, coin);
}

size_t CTxMemPool::DynamicMemoryUsage() const {
    LOCK(cs);
    // Estimate the overhead of mapTx to be 12 pointers + an allocation, as no exact formula for boost::multi_index_contained is implemented.
    return memusage::MallocUsage(sizeof(CTxMemPoolEntry) + 12 * sizeof(void*)) * mapTx.size() + memusage::DynamicUsage(mapNextTx) + memusage::DynamicUsage(mapDeltas) + memusage::DynamicUsage(mapLinks) + memusage::DynamicUsage(vTxHashes) + cachedInnerUsage;
}

void CTxMemPool::RemoveStaged(setEntries &stage, bool updateDescendants, MemPoolRemovalReason reason) {
    AssertLockHeld(cs);
    UpdateForRemoveFromMempool(stage, updateDescendants);
    for (const txiter& it : stage) {
        removeUnchecked(it, reason);
    }
}

int CTxMemPool::Expire(int64_t time) {
    LOCK(cs);
    indexed_transaction_set::index<entry_time>::type::iterator it = mapTx.get<entry_time>().begin();
    setEntries toremove;
    while (it != mapTx.get<entry_time>().end() && it->GetTime() < time) {
        // locked txes do not expire until mined and have sufficient confirmations
        if (llmq::quorumInstantSendManager->IsLocked(it->GetTx().GetHash())) {
            it++;
            continue;
        }
        toremove.insert(mapTx.project<0>(it));
        it++;
    }
    setEntries stage;
    for (txiter removeit : toremove) {
        CalculateDescendants(removeit, stage);
    }
    RemoveStaged(stage, false, MemPoolRemovalReason::EXPIRY);
    return stage.size();
}

bool CTxMemPool::addUnchecked(const uint256&hash, const CTxMemPoolEntry &entry, bool validFeeEstimate)
{
    setEntries setAncestors;
    uint64_t nNoLimit = std::numeric_limits<uint64_t>::max();
    std::string dummy;
    CalculateMemPoolAncestors(entry, setAncestors, nNoLimit, nNoLimit, nNoLimit, nNoLimit, dummy);
    return addUnchecked(hash, entry, setAncestors, validFeeEstimate);
}

void CTxMemPool::UpdateChild(txiter entry, txiter child, bool add)
{
    setEntries s;
    if (add && mapLinks[entry].children.insert(child).second) {
        cachedInnerUsage += memusage::IncrementalDynamicUsage(s);
    } else if (!add && mapLinks[entry].children.erase(child)) {
        cachedInnerUsage -= memusage::IncrementalDynamicUsage(s);
    }
}

void CTxMemPool::UpdateParent(txiter entry, txiter parent, bool add)
{
    setEntries s;
    if (add && mapLinks[entry].parents.insert(parent).second) {
        cachedInnerUsage += memusage::IncrementalDynamicUsage(s);
    } else if (!add && mapLinks[entry].parents.erase(parent)) {
        cachedInnerUsage -= memusage::IncrementalDynamicUsage(s);
    }
}

const CTxMemPool::setEntries & CTxMemPool::GetMemPoolParents(txiter entry) const
{
    assert (entry != mapTx.end());
    txlinksMap::const_iterator it = mapLinks.find(entry);
    assert(it != mapLinks.end());
    return it->second.parents;
}

const CTxMemPool::setEntries & CTxMemPool::GetMemPoolChildren(txiter entry) const
{
    assert (entry != mapTx.end());
    txlinksMap::const_iterator it = mapLinks.find(entry);
    assert(it != mapLinks.end());
    return it->second.children;
}

CFeeRate CTxMemPool::GetMinFee(size_t sizelimit) const {
    LOCK(cs);
    if (!blockSinceLastRollingFeeBump || rollingMinimumFeeRate == 0)
        return CFeeRate(llround(rollingMinimumFeeRate));

    int64_t time = GetTime();
    if (time > lastRollingFeeUpdate + 10) {
        double halflife = ROLLING_FEE_HALFLIFE;
        if (DynamicMemoryUsage() < sizelimit / 4)
            halflife /= 4;
        else if (DynamicMemoryUsage() < sizelimit / 2)
            halflife /= 2;

        rollingMinimumFeeRate = rollingMinimumFeeRate / pow(2.0, (time - lastRollingFeeUpdate) / halflife);
        lastRollingFeeUpdate = time;

        if (rollingMinimumFeeRate < (double)incrementalRelayFee.GetFeePerK() / 2) {
            rollingMinimumFeeRate = 0;
            return CFeeRate(0);
        }
    }
    return std::max(CFeeRate(llround(rollingMinimumFeeRate)), incrementalRelayFee);
}

void CTxMemPool::trackPackageRemoved(const CFeeRate& rate) {
    AssertLockHeld(cs);
    if (rate.GetFeePerK() > rollingMinimumFeeRate) {
        rollingMinimumFeeRate = rate.GetFeePerK();
        blockSinceLastRollingFeeBump = false;
    }
}

void CTxMemPool::TrimToSize(size_t sizelimit, std::vector<COutPoint>* pvNoSpendsRemaining) {
    LOCK(cs);

    unsigned nTxnRemoved = 0;
    CFeeRate maxFeeRateRemoved(0);
    while (!mapTx.empty() && DynamicMemoryUsage() > sizelimit) {
        indexed_transaction_set::index<descendant_score>::type::iterator it = mapTx.get<descendant_score>().begin();

        // We set the new mempool min fee to the feerate of the removed set, plus the
        // "minimum reasonable fee rate" (ie some value under which we consider txn
        // to have 0 fee). This way, we don't allow txn to enter mempool with feerate
        // equal to txn which were removed with no block in between.
        CFeeRate removed(it->GetModFeesWithDescendants(), it->GetSizeWithDescendants());
        removed += incrementalRelayFee;
        trackPackageRemoved(removed);
        maxFeeRateRemoved = std::max(maxFeeRateRemoved, removed);

        setEntries stage;
        CalculateDescendants(mapTx.project<0>(it), stage);
        nTxnRemoved += stage.size();

        std::vector<CTransaction> txn;
        if (pvNoSpendsRemaining) {
            txn.reserve(stage.size());
            for (txiter iter : stage)
                txn.push_back(iter->GetTx());
        }
        RemoveStaged(stage, false, MemPoolRemovalReason::SIZELIMIT);
        if (pvNoSpendsRemaining) {
            for (const CTransaction& tx : txn) {
                for (const CTxIn& txin : tx.vin) {
                    if (exists(txin.prevout.hash)) continue;
                    pvNoSpendsRemaining->push_back(txin.prevout);
                }
            }
        }
    }

    if (maxFeeRateRemoved > CFeeRate(0)) {
        LogPrint(BCLog::MEMPOOL, "Removed %u txn, rolling minimum fee bumped to %s\n", nTxnRemoved, maxFeeRateRemoved.ToString());
    }
}

uint64_t CTxMemPool::CalculateDescendantMaximum(txiter entry) const {
    // find parent with highest descendant count
    std::vector<txiter> candidates;
    setEntries counted;
    candidates.push_back(entry);
    uint64_t maximum = 0;
    while (candidates.size()) {
        txiter candidate = candidates.back();
        candidates.pop_back();
        if (!counted.insert(candidate).second) continue;
        const setEntries& parents = GetMemPoolParents(candidate);
        if (parents.size() == 0) {
            maximum = std::max(maximum, candidate->GetCountWithDescendants());
        } else {
            for (txiter i : parents) {
                candidates.push_back(i);
            }
        }
    }
    return maximum;
}

void CTxMemPool::GetTransactionAncestry(const uint256& txid, size_t& ancestors, size_t& descendants) const {
    LOCK(cs);
    auto it = mapTx.find(txid);
    ancestors = descendants = 0;
    if (it != mapTx.end()) {
        ancestors = it->GetCountWithAncestors();
        descendants = CalculateDescendantMaximum(it);
    }
}

SaltedTxidHasher::SaltedTxidHasher() : k0(GetRand(std::numeric_limits<uint64_t>::max())), k1(GetRand(std::numeric_limits<uint64_t>::max())) {}<|MERGE_RESOLUTION|>--- conflicted
+++ resolved
@@ -11,10 +11,6 @@
 #include <validation.h>
 #include <policy/policy.h>
 #include <policy/fees.h>
-<<<<<<< HEAD
-=======
-#include <random.h>
->>>>>>> d63d9d81
 #include <reverse_iterator.h>
 #include <streams.h>
 #include <timedata.h>
@@ -22,24 +18,16 @@
 #include <utilmoneystr.h>
 #include <utiltime.h>
 #include <hash.h>
-<<<<<<< HEAD
 
 #include <evo/specialtx.h>
 #include <evo/providertx.h>
 
 #include <llmq/quorums_instantsend.h>
 
-CTxMemPoolEntry::CTxMemPoolEntry(const CTransactionRef& _tx, const CAmount& _nFee,
-=======
-#include <evo/specialtx.h>
-#include <evo/providertx.h>
-#include <llmq/quorums_instantsend.h>
-
 #include "future/utils.h"
 
 
 CTxMemPoolEntry::CTxMemPoolEntry(const CTransactionRef& _tx, const CAmount& _nFee, const CAmount& _specialTxFee,
->>>>>>> d63d9d81
                                  int64_t _nTime, unsigned int _entryHeight,
                                  bool _spendsCoinbase, unsigned int _sigOps, LockPoints lp):
     tx(_tx), nFee(_nFee), specialTxFee(_specialTxFee) ,nTime(_nTime), entryHeight(_entryHeight),
@@ -930,11 +918,7 @@
     if (tx.nType == TRANSACTION_PROVIDER_REGISTER) {
         CProRegTx proTx;
         if (!GetTxPayload(tx, proTx)) {
-<<<<<<< HEAD
             LogPrint(BCLog::MEMPOOL, "%s: ERROR: Invalid transaction payload, tx: %s", __func__, tx.ToString()); /* Continued */
-=======
-            LogPrint(BCLog::MEMPOOL, "%s: ERROR: Invalid transaction payload, tx: %s", __func__, tx.ToString());
->>>>>>> d63d9d81
             return;
         }
 
@@ -954,11 +938,7 @@
     } else if (tx.nType == TRANSACTION_PROVIDER_UPDATE_SERVICE) {
         CProUpServTx proTx;
         if (!GetTxPayload(tx, proTx)) {
-<<<<<<< HEAD
             LogPrint(BCLog::MEMPOOL, "%s: ERROR: Invalid transaction payload, tx: %s", __func__, tx.ToString()); /* Continued */
-=======
-            LogPrint(BCLog::MEMPOOL, "%s: ERROR: Invalid transaction payload, tx: %s", __func__, tx.ToString());
->>>>>>> d63d9d81
             return;
         }
 
@@ -971,11 +951,7 @@
     } else if (tx.nType == TRANSACTION_PROVIDER_UPDATE_REGISTRAR) {
         CProUpRegTx proTx;
         if (!GetTxPayload(tx, proTx)) {
-<<<<<<< HEAD
             LogPrint(BCLog::MEMPOOL, "%s: ERROR: Invalid transaction payload, tx: %s", __func__, tx.ToString()); /* Continued */
-=======
-            LogPrint(BCLog::MEMPOOL, "%s: ERROR: Invalid transaction payload, tx: %s", __func__, tx.ToString());
->>>>>>> d63d9d81
             return;
         }
 
@@ -984,11 +960,7 @@
     } else if (tx.nType == TRANSACTION_PROVIDER_UPDATE_REVOKE) {
         CProUpRevTx proTx;
         if (!GetTxPayload(tx, proTx)) {
-<<<<<<< HEAD
             LogPrint(BCLog::MEMPOOL, "%s: ERROR: Invalid transaction payload, tx: %s", __func__, tx.ToString()); /* Continued */
-=======
-            LogPrint(BCLog::MEMPOOL, "%s: ERROR: Invalid transaction payload, tx: %s", __func__, tx.ToString());
->>>>>>> d63d9d81
             return;
         }
 
@@ -1294,11 +1266,7 @@
     if (tx.nType == TRANSACTION_PROVIDER_REGISTER) {
         CProRegTx proTx;
         if (!GetTxPayload(tx, proTx)) {
-<<<<<<< HEAD
             LogPrint(BCLog::MEMPOOL, "%s: ERROR: Invalid transaction payload, tx: %s", __func__, tx.ToString()); /* Continued */
-=======
-            LogPrint(BCLog::MEMPOOL, "%s: ERROR: Invalid transaction payload, tx: %s", __func__, tx.ToString());
->>>>>>> d63d9d81
             return true; // i.e. can't decode payload == conflict
         }
         if (mapProTxAddresses.count(proTx.addr) || mapProTxPubKeyIDs.count(proTx.keyIDOwner) || mapProTxBlsPubKeyHashes.count(proTx.pubKeyOperator.GetHash()))
@@ -1317,11 +1285,7 @@
     } else if (tx.nType == TRANSACTION_PROVIDER_UPDATE_SERVICE) {
         CProUpServTx proTx;
         if (!GetTxPayload(tx, proTx)) {
-<<<<<<< HEAD
             LogPrint(BCLog::MEMPOOL, "%s: ERROR: Invalid transaction payload, tx: %s", __func__, tx.ToString()); /* Continued */
-=======
-            LogPrint(BCLog::MEMPOOL, "%s: ERROR: Invalid transaction payload, tx: %s", __func__, tx.ToString());
->>>>>>> d63d9d81
             return true; // i.e. can't decode payload == conflict
         }
         auto it = mapProTxAddresses.find(proTx.addr);
@@ -1329,22 +1293,14 @@
     } else if (tx.nType == TRANSACTION_PROVIDER_UPDATE_REGISTRAR) {
         CProUpRegTx proTx;
         if (!GetTxPayload(tx, proTx)) {
-<<<<<<< HEAD
             LogPrint(BCLog::MEMPOOL, "%s: ERROR: Invalid transaction payload, tx: %s", __func__, tx.ToString()); /* Continued */
-=======
-            LogPrint(BCLog::MEMPOOL, "%s: ERROR: Invalid transaction payload, tx: %s", __func__, tx.ToString());
->>>>>>> d63d9d81
             return true; // i.e. can't decode payload == conflict
         }
 
         // this method should only be called with validated ProTxs
         auto dmn = deterministicMNManager->GetListAtChainTip().GetMN(proTx.proTxHash);
         if (!dmn) {
-<<<<<<< HEAD
             LogPrint(BCLog::MEMPOOL, "%s: ERROR: Masternode is not in the list, proTxHash: %s\n", __func__, proTx.proTxHash.ToString());
-=======
-            LogPrint(BCLog::MEMPOOL, "%s: ERROR: Smartnode is not in the list, proTxHash: %s\n", __func__, proTx.proTxHash.ToString());
->>>>>>> d63d9d81
             return true; // i.e. failed to find validated ProTx == conflict
         }
         // only allow one operator key change in the mempool
@@ -1359,22 +1315,14 @@
     } else if (tx.nType == TRANSACTION_PROVIDER_UPDATE_REVOKE) {
         CProUpRevTx proTx;
         if (!GetTxPayload(tx, proTx)) {
-<<<<<<< HEAD
             LogPrint(BCLog::MEMPOOL, "%s: ERROR: Invalid transaction payload, tx: %s", __func__, tx.ToString()); /* Continued */
-=======
-            LogPrint(BCLog::MEMPOOL, "%s: ERROR: Invalid transaction payload, tx: %s", __func__, tx.ToString());
->>>>>>> d63d9d81
             return true; // i.e. can't decode payload == conflict
         }
 
         // this method should only be called with validated ProTxs
         auto dmn = deterministicMNManager->GetListAtChainTip().GetMN(proTx.proTxHash);
         if (!dmn) {
-<<<<<<< HEAD
             LogPrint(BCLog::MEMPOOL, "%s: ERROR: Masternode is not in the list, proTxHash: %s\n", __func__, proTx.proTxHash.ToString());
-=======
-            LogPrint(BCLog::MEMPOOL, "%s: ERROR: Smartnode is not in the list, proTxHash: %s\n", __func__, proTx.proTxHash.ToString());
->>>>>>> d63d9d81
             return true; // i.e. failed to find validated ProTx == conflict
         }
         // only allow one operator key change in the mempool
