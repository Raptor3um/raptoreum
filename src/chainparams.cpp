// Copyright (c) 2010 Satoshi Nakamoto
// Copyright (c) 2009-2014 The Bitcoin Core developers
<<<<<<< HEAD
// Copyright (c) 2014-2021 The Dash Core developers
=======
// Copyright (c) 2014-2020 The Dash Core developers
// Copyright (c) 2020-2022 The Raptoreum developers
>>>>>>> d63d9d81
// Distributed under the MIT software license, see the accompanying
// file COPYING or http://www.opensource.org/licenses/mit-license.php.

#include <chainparams.h>
#include <consensus/merkle.h>

#include <tinyformat.h>
#include <util.h>
#include <utilstrencodings.h>

#include <arith_uint256.h>

#include <assert.h>
#include <iostream>
#include <string>
#include <memory>

#include <chainparamsseeds.h>
<<<<<<< HEAD
=======

static size_t lastCheckMnCount = 0;
static int lastCheckHeight = 0;
static bool lastCheckedLowLLMQParams = false;
>>>>>>> d63d9d81

static CBlock CreateGenesisBlock(const char* pszTimestamp, const CScript& genesisOutputScript, uint32_t nTime, uint32_t nNonce, uint32_t nBits, int32_t nVersion, const CAmount& genesisReward)
{
    CMutableTransaction txNew;
    txNew.nVersion = 1;
    txNew.vin.resize(1);
    txNew.vout.resize(1);
    txNew.vin[0].scriptSig = CScript() << 486604799 << CScriptNum(4) << std::vector<unsigned char>((const unsigned char*)pszTimestamp, (const unsigned char*)pszTimestamp + strlen(pszTimestamp));
    txNew.vout[0].nValue = genesisReward;
    txNew.vout[0].scriptPubKey = genesisOutputScript;

    CBlock genesis;
    genesis.nTime    = nTime;
    genesis.nBits    = nBits;
    genesis.nNonce   = nNonce;
    genesis.nVersion = nVersion;
    genesis.vtx.push_back(MakeTransactionRef(std::move(txNew)));
    genesis.hashPrevBlock.SetNull();
    genesis.hashMerkleRoot = BlockMerkleRoot(genesis);
    return genesis;
}

static CBlock CreateDevNetGenesisBlock(const uint256 &prevBlockHash, const std::string& devNetName, uint32_t nTime, uint32_t nNonce, uint32_t nBits, const CAmount& genesisReward)
{
    assert(!devNetName.empty());

    CMutableTransaction txNew;
    txNew.nVersion = 1;
    txNew.vin.resize(1);
    txNew.vout.resize(1);
    // put height (BIP34) and devnet name into coinbase
    txNew.vin[0].scriptSig = CScript() << 1 << std::vector<unsigned char>(devNetName.begin(), devNetName.end());
    txNew.vout[0].nValue = genesisReward;
    txNew.vout[0].scriptPubKey = CScript() << OP_RETURN;

    CBlock genesis;
    genesis.nTime    = nTime;
    genesis.nBits    = nBits;
    genesis.nNonce   = nNonce;
    genesis.nVersion = 4;
    genesis.vtx.push_back(MakeTransactionRef(std::move(txNew)));
    genesis.hashPrevBlock = prevBlockHash;
    genesis.hashMerkleRoot = BlockMerkleRoot(genesis);
    return genesis;
}

/**
 * Build the genesis block. Note that the output of its generation
 * transaction cannot be spent since it did not originally exist in the
 * database.
 *
 * CBlock(hash=00000ffd590b14, ver=1, hashPrevBlock=00000000000000, hashMerkleRoot=e0028e, nTime=1390095618, nBits=1e0ffff0, nNonce=28917698, vtx=1)
 *   CTransaction(hash=e0028e, ver=1, vin.size=1, vout.size=1, nLockTime=0)
 *     CTxIn(COutPoint(000000, -1), coinbase 04ffff001d01044c5957697265642030392f4a616e2f3230313420546865204772616e64204578706572696d656e7420476f6573204c6976653a204f76657273746f636b2e636f6d204973204e6f7720416363657074696e6720426974636f696e73)
 *     CTxOut(nValue=50.00000000, scriptPubKey=0xA9037BAC7050C479B121CF)
 *   vMerkleTree: e0028e
 */
static CBlock CreateGenesisBlock(uint32_t nTime, uint32_t nNonce, uint32_t nBits, int32_t nVersion, const CAmount& genesisReward)
{
    const char* pszTimestamp = "The Times 22/Jan/2018 Raptoreum is name of the game for new generation of firms";
    const CScript genesisOutputScript = CScript() << ParseHex("040184710fa689ad5023690c80f3a49c8f13f8d45b8c857fbcbc8bc4a8e4d3eb4b10f4d4604fa08dce601aaf0f470216fe1b51850b4acf21b179c45070ac7b03a9") << OP_CHECKSIG;
    return CreateGenesisBlock(pszTimestamp, genesisOutputScript, nTime, nNonce, nBits, nVersion, genesisReward);
}


void CChainParams::UpdateVersionBitsParameters(Consensus::DeploymentPos d, int64_t nStartTime, int64_t nTimeout, int64_t nWindowSize, int64_t nThresholdStart, int64_t nThresholdMin, int64_t nFalloffCoeff)
{
    consensus.vDeployments[d].nStartTime = nStartTime;
    consensus.vDeployments[d].nTimeout = nTimeout;
    if (nWindowSize != -1) {
            consensus.vDeployments[d].nWindowSize = nWindowSize;
    }
    if (nThresholdStart != -1) {
        consensus.vDeployments[d].nThresholdStart = nThresholdStart;
    }
    if (nThresholdMin != -1) {
        consensus.vDeployments[d].nThresholdMin = nThresholdMin;
    }
    if (nFalloffCoeff != -1) {
        consensus.vDeployments[d].nFalloffCoeff = nFalloffCoeff;
    }
}

//void CChainParams::UpdateDIP3Parameters(int nActivationHeight, int nEnforcementHeight)
//{
//    consensus.DIP0003Height = nActivationHeight;
//    consensus.DIP0003EnforcementHeight = nEnforcementHeight;
//}

<<<<<<< HEAD
void CChainParams::UpdateDIP8Parameters(int nActivationHeight)
{
    consensus.DIP0008Height = nActivationHeight;
}

void CChainParams::UpdateBudgetParameters(int nMasternodePaymentsStartBlock, int nBudgetPaymentsStartBlock, int nSuperblockStartBlock)
=======
void CChainParams::UpdateBudgetParameters(int nSmartnodePaymentsStartBlock, int nBudgetPaymentsStartBlock, int nSuperblockStartBlock)
>>>>>>> d63d9d81
{
    consensus.nSmartnodePaymentsStartBlock = nSmartnodePaymentsStartBlock;
    consensus.nBudgetPaymentsStartBlock = nBudgetPaymentsStartBlock;
    consensus.nSuperblockStartBlock = nSuperblockStartBlock;
}

void CChainParams::UpdateSubsidyAndDiffParams(int nMinimumDifficultyBlocks, int nHighSubsidyBlocks, int nHighSubsidyFactor)
{
    consensus.nMinimumDifficultyBlocks = nMinimumDifficultyBlocks;
    consensus.nHighSubsidyBlocks = nHighSubsidyBlocks;
    consensus.nHighSubsidyFactor = nHighSubsidyFactor;
}

void CChainParams::UpdateLLMQChainLocks(Consensus::LLMQType llmqType) {
    consensus.llmqTypeChainLocks = llmqType;
}

<<<<<<< HEAD
void CChainParams::UpdateLLMQInstantSend(Consensus::LLMQType llmqType) {
    consensus.llmqTypeInstantSend = llmqType;
}

void CChainParams::UpdateLLMQTestParams(int size, int threshold) {
    auto& params = consensus.llmqs.at(Consensus::LLMQ_TEST);
    params.size = size;
    params.minSize = threshold;
    params.threshold = threshold;
    params.dkgBadVotesThreshold = threshold;
}

void CChainParams::UpdateLLMQDevnetParams(int size, int threshold)
{
    auto& params = consensus.llmqs.at(Consensus::LLMQ_DEVNET);
    params.size = size;
    params.minSize = threshold;
    params.threshold = threshold;
    params.dkgBadVotesThreshold = threshold;
}

static CBlock FindDevNetGenesisBlock(const CBlock &prevBlock, const CAmount& reward)
{
=======
static CBlock FindDevNetGenesisBlock(const CBlock &prevBlock, const CAmount& reward)
{
>>>>>>> d63d9d81
    std::string devNetName = gArgs.GetDevNetName();
    assert(!devNetName.empty());

    CBlock block = CreateDevNetGenesisBlock(prevBlock.GetHash(), devNetName.c_str(), prevBlock.nTime + 1, 0, prevBlock.nBits, reward);

    arith_uint256 bnTarget;
    bnTarget.SetCompact(block.nBits);

    for (uint32_t nNonce = 0; nNonce < UINT32_MAX; nNonce++) {
        block.nNonce = nNonce;

        uint256 hash = block.GetHash();
        if (UintToArith256(hash) <= bnTarget)
            return block;
    }

    // This is very unlikely to happen as we start the devnet with a very low difficulty. In many cases even the first
    // iteration of the above loop will give a result already
    error("FindDevNetGenesisBlock: could not find devnet genesis block for %s", devNetName);
    assert(false);
}

<<<<<<< HEAD
// this one is for testing only
static Consensus::LLMQParams llmq_test = {
        .type = Consensus::LLMQ_TEST,
        .name = "llmq_test",
        .size = 3,
        .minSize = 2,
        .threshold = 2,
=======
static void FindMainNetGenesisBlock(uint32_t nTime, uint32_t nBits, const char* network)
{
    CBlock block = CreateGenesisBlock(nTime, 0, nBits, 4, 5000 * COIN);

    arith_uint256 bnTarget;
    bnTarget.SetCompact(block.nBits);

    for (uint32_t nNonce = 0; nNonce < UINT32_MAX; nNonce++) {
        block.nNonce = nNonce;

        uint256 hash = block.GetPOWHash();
        if (nNonce % 48 == 0) {
        	printf("\nrnonce=%d, pow is %s\n", nNonce, hash.GetHex().c_str());
        }
        if (UintToArith256(hash) <= bnTarget) {
        	printf("\n%s net\n", network);
        	printf("\ngenesis is %s\n", block.ToString().c_str());
        	printf("\npow is %s\n", hash.GetHex().c_str());
        	printf("\ngenesisNonce is %d\n", nNonce);
        	std::cout << "Genesis Merkle " << block.hashMerkleRoot.GetHex() << std::endl;
        	return;
        }

    }

    // This is very unlikely to happen as we start the devnet with a very low difficulty. In many cases even the first
    // iteration of the above loop will give a result already
    error("%sNetGenesisBlock: could not find %s genesis block",network, network);
    assert(false);
}

static Consensus::LLMQParams llmq200_2 = {
        .type = Consensus::LLMQ_50_60,
        .name = "llmq_3_200",
        .size = 200,
        .minSize = 2,
        .threshold = 2,

        .dkgInterval = 30, // one DKG per hour
        .dkgPhaseBlocks = 2,
        .dkgMiningWindowStart = 10, // dkgPhaseBlocks * 5 = after finalization
        .dkgMiningWindowEnd = 18,
        .dkgBadVotesThreshold = 8,

        .signingActiveQuorumCount = 2, // just a few ones to allow easier testing

        .keepOldConnections = 3,
        .recoveryMembers = 3,
};

static Consensus::LLMQParams llmq3_60 = {
        .type = Consensus::LLMQ_50_60,
        .name = "llmq_3_60",
        .size = 3,
        .minSize = 2,
        .threshold = 2,

        .dkgInterval = 30, // one DKG per hour
        .dkgPhaseBlocks = 2,
        .dkgMiningWindowStart = 10, // dkgPhaseBlocks * 5 = after finalization
        .dkgMiningWindowEnd = 18,
        .dkgBadVotesThreshold = 2,

        .signingActiveQuorumCount = 2, // just a few ones to allow easier testing

        .keepOldConnections = 3,
};

static Consensus::LLMQParams llmq5_60 = {
        .type = Consensus::LLMQ_400_60,
        .name = "llmq_20_60",
        .size = 5,
        .minSize = 4,
        .threshold = 3,
>>>>>>> d63d9d81

        .dkgInterval = 30 * 12, // one DKG every 12 hours
        .dkgPhaseBlocks = 4,
        .dkgMiningWindowStart = 20, // dkgPhaseBlocks * 5 = after finalization
        .dkgMiningWindowEnd = 28,
        .dkgBadVotesThreshold = 30,

        .signingActiveQuorumCount = 4, // two days worth of LLMQs

        .keepOldConnections = 5,
        .recoveryMembers = 5,
};

static Consensus::LLMQParams llmq5_85 = {
        .type = Consensus::LLMQ_400_85,
        .name = "llmq_20_85",
        .size = 5,
        .minSize = 4,
        .threshold = 3,

        .dkgInterval = 30 * 24, // one DKG every 24 hours
        .dkgPhaseBlocks = 4,
        .dkgMiningWindowStart = 20, // dkgPhaseBlocks * 5 = after finalization
        .dkgMiningWindowEnd = 48, // give it a larger mining window to make sure it is mined
        .dkgBadVotesThreshold = 30,

        .signingActiveQuorumCount = 4, // four days worth of LLMQs

        .keepOldConnections = 5,
        .recoveryMembers = 5,
};

static Consensus::LLMQParams llmq20_60 = {
        .type = Consensus::LLMQ_400_60,
        .name = "llmq_20_60",
        .size = 20,
        .minSize = 15,
        .threshold = 12,

        .dkgInterval = 30 * 12, // one DKG every 12 hours
        .dkgPhaseBlocks = 4,
        .dkgMiningWindowStart = 20, // dkgPhaseBlocks * 5 = after finalization
        .dkgMiningWindowEnd = 28,
        .dkgBadVotesThreshold = 30,

        .signingActiveQuorumCount = 4, // two days worth of LLMQs

        .keepOldConnections = 5,
};

static Consensus::LLMQParams llmq20_85 = {
        .type = Consensus::LLMQ_400_85,
        .name = "llmq_20_85",
        .size = 20,
        .minSize = 18,
        .threshold = 17,

        .dkgInterval = 30 * 24, // one DKG every 24 hours
        .dkgPhaseBlocks = 4,
        .dkgMiningWindowStart = 20, // dkgPhaseBlocks * 5 = after finalization
        .dkgMiningWindowEnd = 48, // give it a larger mining window to make sure it is mined
        .dkgBadVotesThreshold = 30,

        .signingActiveQuorumCount = 4, // four days worth of LLMQs

        .keepOldConnections = 5,
};

static Consensus::LLMQParams llmq10_60 = {
        .type = Consensus::LLMQ_50_60,
        .name = "llmq_10_60",
        .size = 10,
        .minSize = 8,
        .threshold = 7,

        .dkgInterval = 30, // one DKG per hour
        .dkgPhaseBlocks = 2,
        .dkgMiningWindowStart = 10, // dkgPhaseBlocks * 5 = after finalization
        .dkgMiningWindowEnd = 18,
        .dkgBadVotesThreshold = 2,

        .signingActiveQuorumCount = 6, // just a few ones to allow easier testing

<<<<<<< HEAD
        .keepOldConnections = 3,
        .recoveryMembers = 3,
};

// this one is for testing only
static Consensus::LLMQParams llmq_test_v17 = {
        .type = Consensus::LLMQ_TEST_V17,
        .name = "llmq_test_v17",
        .size = 3,
        .minSize = 2,
        .threshold = 2,

        .dkgInterval = 24, // one DKG per hour
        .dkgPhaseBlocks = 2,
        .dkgMiningWindowStart = 10, // dkgPhaseBlocks * 5 = after finalization
        .dkgMiningWindowEnd = 18,
        .dkgBadVotesThreshold = 2,

        .signingActiveQuorumCount = 2, // just a few ones to allow easier testing

        .keepOldConnections = 3,
        .recoveryMembers = 3,
};

// this one is for devnets only
static Consensus::LLMQParams llmq_devnet = {
        .type = Consensus::LLMQ_DEVNET,
        .name = "llmq_devnet",
        .size = 10,
        .minSize = 7,
        .threshold = 6,

        .dkgInterval = 24, // one DKG per hour
        .dkgPhaseBlocks = 2,
        .dkgMiningWindowStart = 10, // dkgPhaseBlocks * 5 = after finalization
        .dkgMiningWindowEnd = 18,
        .dkgBadVotesThreshold = 7,

        .signingActiveQuorumCount = 3, // just a few ones to allow easier testing

        .keepOldConnections = 4,
        .recoveryMembers = 6,
=======
        .keepOldConnections = 7,
        .recoveryMembers = 7,
};

static Consensus::LLMQParams llmq40_60 = {
        .type = Consensus::LLMQ_400_60,
        .name = "llmq_40_60",
        .size = 40,
        .minSize = 30,
        .threshold = 24,

        .dkgInterval = 30 * 12, // one DKG every 12 hours
        .dkgPhaseBlocks = 4,
        .dkgMiningWindowStart = 20, // dkgPhaseBlocks * 5 = after finalization
        .dkgMiningWindowEnd = 28,
        .dkgBadVotesThreshold = 30,

        .signingActiveQuorumCount = 4, // two days worth of LLMQs

        .keepOldConnections = 5,
        .recoveryMembers = 5,
};

static Consensus::LLMQParams llmq40_85 = {
        .type = Consensus::LLMQ_400_85,
        .name = "llmq_40_85",
        .size = 40,
        .minSize = 35,
        .threshold = 34,

        .dkgInterval = 30 * 24, // one DKG every 24 hours
        .dkgPhaseBlocks = 4,
        .dkgMiningWindowStart = 20, // dkgPhaseBlocks * 5 = after finalization
        .dkgMiningWindowEnd = 48, // give it a larger mining window to make sure it is mined
        .dkgBadVotesThreshold = 30,

        .signingActiveQuorumCount = 4, // four days worth of LLMQs

        .keepOldConnections = 5,
        .recoveryMembers = 5,
>>>>>>> d63d9d81
};

static Consensus::LLMQParams llmq50_60 = {
        .type = Consensus::LLMQ_50_60,
        .name = "llmq_50_60",
        .size = 50,
        .minSize = 40,
        .threshold = 30,

        .dkgInterval = 30, // one DKG per hour
        .dkgPhaseBlocks = 2,
        .dkgMiningWindowStart = 10, // dkgPhaseBlocks * 5 = after finalization
        .dkgMiningWindowEnd = 18,
        .dkgBadVotesThreshold = 40,

        .signingActiveQuorumCount = 24, // a full day worth of LLMQs

        .keepOldConnections = 25,
        .recoveryMembers = 25,
};

static Consensus::LLMQParams llmq400_60 = {
        .type = Consensus::LLMQ_400_60,
        .name = "llmq_400_60",
        .size = 400,
        .minSize = 300,
        .threshold = 240,

        .dkgInterval = 30 * 12, // one DKG every 12 hours
        .dkgPhaseBlocks = 4,
        .dkgMiningWindowStart = 20, // dkgPhaseBlocks * 5 = after finalization
        .dkgMiningWindowEnd = 28,
        .dkgBadVotesThreshold = 300,

        .signingActiveQuorumCount = 4, // two days worth of LLMQs

        .keepOldConnections = 5,
        .recoveryMembers = 100,
};

// Used for deployment and min-proto-version signalling, so it needs a higher threshold
static Consensus::LLMQParams llmq400_85 = {
        .type = Consensus::LLMQ_400_85,
        .name = "llmq_400_85",
        .size = 400,
        .minSize = 350,
        .threshold = 340,

        .dkgInterval = 30 * 24, // one DKG every 24 hours
        .dkgPhaseBlocks = 4,
        .dkgMiningWindowStart = 20, // dkgPhaseBlocks * 5 = after finalization
        .dkgMiningWindowEnd = 48, // give it a larger mining window to make sure it is mined
        .dkgBadVotesThreshold = 300,

        .signingActiveQuorumCount = 4, // four days worth of LLMQs

        .keepOldConnections = 5,
        .recoveryMembers = 100,
<<<<<<< HEAD
};

// Used for Platform
static Consensus::LLMQParams llmq100_67 = {
        .type = Consensus::LLMQ_100_67,
        .name = "llmq_100_67",
        .size = 100,
        .minSize = 80,
        .threshold = 67,

        .dkgInterval = 24, // one DKG per hour
        .dkgPhaseBlocks = 2,
        .dkgMiningWindowStart = 10, // dkgPhaseBlocks * 5 = after finalization
        .dkgMiningWindowEnd = 18,
        .dkgBadVotesThreshold = 80,

        .signingActiveQuorumCount = 24, // a full day worth of LLMQs

        .keepOldConnections = 25,
        .recoveryMembers = 50,
=======
>>>>>>> d63d9d81
};

/**
 * Main network
 */
/**
 * What makes a good checkpoint block?
 * + Is surrounded by blocks with reasonable timestamps
 *   (no blocks before with a timestamp after, none after with
 *    timestamp before)
 * + Contains no strange transactions
 */


class CMainParams : public CChainParams {
public:
    CMainParams() {
        strNetworkID = "main";
        consensus.nSubsidyHalvingInterval = 210240; // Note: actual number of blocks per calendar year with DGW v3 is ~200700 (for example 449750 - 249050)
        consensus.nSmartnodePaymentsStartBlock = 5761; //
        consensus.nSmartnodePaymentsIncreaseBlock = 158000; // actual historical value
        consensus.nSmartnodePaymentsIncreasePeriod = 576*30; // 17280 - actual historical value
        consensus.nInstantSendConfirmationsRequired = 6;
        consensus.nInstantSendKeepLock = 24;
        consensus.nBudgetPaymentsStartBlock = INT_MAX; // actual historical value
        consensus.nBudgetPaymentsCycleBlocks = 16616; // ~(60*24*30)/2.6, actual number of blocks per month is 200700 / 12 = 16725
        consensus.nBudgetPaymentsWindowBlocks = 100;
        consensus.nSuperblockStartBlock = INT_MAX; // The block at which 12.1 goes live (end of final 12.0 budget cycle)
        consensus.nSuperblockStartHash = uint256S("0000000000020cb27c7ef164d21003d5d20cdca2f54dd9a9ca6d45f4d47f8aa3");
        consensus.nSuperblockCycle = 16616; // ~(60*24*30)/2.6, actual number of blocks per month is 200700 / 12 = 16725
        consensus.nGovernanceMinQuorum = 10;
        consensus.nGovernanceFilterElements = 20000;
<<<<<<< HEAD
        consensus.nMasternodeMinimumConfirmations = 15;
        consensus.BIP34Height = 951;
        consensus.BIP34Hash = uint256S("0x000001f35e70f7c5705f64c6c5cc3dea9449e74d5b5c7cf74dad1bcca14a8012");
        consensus.BIP65Height = 619382; // 00000000000076d8fcea02ec0963de4abfd01e771fec0863f960c2c64fe6f357
        consensus.BIP66Height = 245817; // 00000000000b1fa2dfa312863570e13fae9ca7b5566cb27e55422620b469aefa
        consensus.DIP0001Height = 782208;
        consensus.DIP0003Height = 1028160;
        consensus.DIP0003EnforcementHeight = 1047200;
        consensus.DIP0003EnforcementHash = uint256S("000000000000002d1734087b4c5afc3133e4e1c3e1a89218f62bcd9bb3d17f81");
        consensus.DIP0008Height = 1088640; // 00000000000000112e41e4b3afda8b233b8cc07c532d2eac5de097b68358c43e
        consensus.powLimit = uint256S("00000fffffffffffffffffffffffffffffffffffffffffffffffffffffffffff"); // ~uint256(0) >> 20
        consensus.nPowTargetTimespan = 24 * 60 * 60; // Dash: 1 day
        consensus.nPowTargetSpacing = 2.5 * 60; // Dash: 2.5 minutes
=======
        consensus.nSmartnodeMinimumConfirmations = 15;
        consensus.BIPCSVEnabled = true;
        consensus.BIP147Enabled = true;
        consensus.BIP34Enabled = true;
        consensus.BIP65Enabled = true; // 00000000000076d8fcea02ec0963de4abfd01e771fec0863f960c2c64fe6f357
        consensus.BIP66Enabled = true; // 00000000000b1fa2dfa312863570e13fae9ca7b5566cb27e55422620b469aefa
        consensus.DIP0001Enabled = true;
        consensus.DIP0003Enabled = true;
        consensus.DIP0008Enabled = true;
        // consensus.DIP0003EnforcementHeight = 1047200;
        consensus.powLimit = uint256S("00ffffffffffffffffffffffffffffffffffffffffffffffffffffffffffffff"); // ~uint256(0) >> 20
        consensus.nPowTargetTimespan = 24 * 60 * 60; // Raptoreum: 1 day
        consensus.nPowTargetSpacing = 2 * 60; // Raptoreum: 2 minutes
>>>>>>> d63d9d81
        consensus.fPowAllowMinDifficultyBlocks = false;
        consensus.fPowNoRetargeting = false;
        consensus.nPowDGWHeight = 60;
        consensus.DGWBlocksAvg = 60;
        consensus.nRuleChangeActivationThreshold = 1916; // 95% of 2016
        consensus.nMinerConfirmationWindow = 2016; // nPowTargetTimespan / nPowTargetSpacing
        consensus.smartnodePaymentFixedBlock = 6800;
        consensus.vDeployments[Consensus::DEPLOYMENT_TESTDUMMY].bit = 28;
        consensus.vDeployments[Consensus::DEPLOYMENT_TESTDUMMY].nStartTime = 1199145601; // January 1, 2008
        consensus.vDeployments[Consensus::DEPLOYMENT_TESTDUMMY].nTimeout = 1230767999; // December 31, 2008

<<<<<<< HEAD
        // Deployment of BIP68, BIP112, and BIP113.
        consensus.vDeployments[Consensus::DEPLOYMENT_CSV].bit = 0;
        consensus.vDeployments[Consensus::DEPLOYMENT_CSV].nStartTime = 1486252800; // Feb 5th, 2017
        consensus.vDeployments[Consensus::DEPLOYMENT_CSV].nTimeout = 1517788800; // Feb 5th, 2018

        // Deployment of DIP0001
        consensus.vDeployments[Consensus::DEPLOYMENT_DIP0001].bit = 1;
        consensus.vDeployments[Consensus::DEPLOYMENT_DIP0001].nStartTime = 1508025600; // Oct 15th, 2017
        consensus.vDeployments[Consensus::DEPLOYMENT_DIP0001].nTimeout = 1539561600; // Oct 15th, 2018
        consensus.vDeployments[Consensus::DEPLOYMENT_DIP0001].nWindowSize = 4032;
        consensus.vDeployments[Consensus::DEPLOYMENT_DIP0001].nThresholdStart = 3226; // 80% of 4032

        // Deployment of BIP147
        consensus.vDeployments[Consensus::DEPLOYMENT_BIP147].bit = 2;
        consensus.vDeployments[Consensus::DEPLOYMENT_BIP147].nStartTime = 1524477600; // Apr 23th, 2018
        consensus.vDeployments[Consensus::DEPLOYMENT_BIP147].nTimeout = 1556013600; // Apr 23th, 2019
        consensus.vDeployments[Consensus::DEPLOYMENT_BIP147].nWindowSize = 4032;
        consensus.vDeployments[Consensus::DEPLOYMENT_BIP147].nThresholdStart = 3226; // 80% of 4032

        // Deployment of DIP0003
        consensus.vDeployments[Consensus::DEPLOYMENT_DIP0003].bit = 3;
        consensus.vDeployments[Consensus::DEPLOYMENT_DIP0003].nStartTime = 1546300800; // Jan 1st, 2019
        consensus.vDeployments[Consensus::DEPLOYMENT_DIP0003].nTimeout = 1577836800; // Jan 1st, 2020
        consensus.vDeployments[Consensus::DEPLOYMENT_DIP0003].nWindowSize = 4032;
        consensus.vDeployments[Consensus::DEPLOYMENT_DIP0003].nThresholdStart = 3226; // 80% of 4032

        // Deployment of DIP0008
        consensus.vDeployments[Consensus::DEPLOYMENT_DIP0008].bit = 4;
        consensus.vDeployments[Consensus::DEPLOYMENT_DIP0008].nStartTime = 1557878400; // May 15th, 2019
        consensus.vDeployments[Consensus::DEPLOYMENT_DIP0008].nTimeout = 1589500800; // May 15th, 2020
        consensus.vDeployments[Consensus::DEPLOYMENT_DIP0008].nWindowSize = 4032;
        consensus.vDeployments[Consensus::DEPLOYMENT_DIP0008].nThresholdStart = 3226; // 80% of 4032

        // Deployment of Block Reward Reallocation
        consensus.vDeployments[Consensus::DEPLOYMENT_REALLOC].bit = 5;
        consensus.vDeployments[Consensus::DEPLOYMENT_REALLOC].nStartTime = 1601510400; // Oct 1st, 2020
        consensus.vDeployments[Consensus::DEPLOYMENT_REALLOC].nTimeout = 1633046400; // Oct 1st, 2021
        consensus.vDeployments[Consensus::DEPLOYMENT_REALLOC].nWindowSize = 4032;
        consensus.vDeployments[Consensus::DEPLOYMENT_REALLOC].nThresholdStart = 3226; // 80% of 4032
        consensus.vDeployments[Consensus::DEPLOYMENT_REALLOC].nThresholdMin = 2420; // 60% of 4032
        consensus.vDeployments[Consensus::DEPLOYMENT_REALLOC].nFalloffCoeff = 5; // this corresponds to 10 periods

        // Deployment of DIP0020, DIP0021 and LLMQ_100_67 quorums
        consensus.vDeployments[Consensus::DEPLOYMENT_DIP0020].bit = 6;
        consensus.vDeployments[Consensus::DEPLOYMENT_DIP0020].nStartTime = 1625097600; // July 1st, 2021
        consensus.vDeployments[Consensus::DEPLOYMENT_DIP0020].nTimeout = 1656633600; // July 1st, 2022
        consensus.vDeployments[Consensus::DEPLOYMENT_DIP0020].nWindowSize = 4032;
        consensus.vDeployments[Consensus::DEPLOYMENT_DIP0020].nThresholdStart = 3226; // 80% of 4032
        consensus.vDeployments[Consensus::DEPLOYMENT_DIP0020].nThresholdMin = 2420; // 60% of 4032
        consensus.vDeployments[Consensus::DEPLOYMENT_DIP0020].nFalloffCoeff = 5; // this corresponds to 10 periods

        // The best chain should have at least this much work.
        consensus.nMinimumChainWork = uint256S("0x00000000000000000000000000000000000000000000549cd3ccb81a55892330"); // 1450000

        // By default assume that the signatures in ancestors of this block are valid.
        consensus.defaultAssumeValid = uint256S("0x00000000000000105cfae44a995332d8ec256850ea33a1f7b700474e3dad82bc"); // 1450000
=======
        // The best chain should have at least this much work.
        consensus.nMinimumChainWork = uint256S("0x00000000000000000000000000000000000000000000000000000d69a4fc6f3e"); // 0

        // By default assume that the signatures in ancestors of this block are valid.
        consensus.defaultAssumeValid = uint256S("0xc146fc6244fe4d71559f4fef16a386f1fceda6e5efa3da3ca1ebe9806cc8f25c"); // 0
>>>>>>> d63d9d81

        /**
         * The message start string is designed to be unlikely to occur in normal data.
         * The characters are rarely used upper ASCII, not valid as UTF-8, and produce
         * a large 32-bit integer with any alignment.
         */
        pchMessageStart[0] = 0x72;//r
        pchMessageStart[1] = 0x74;//t
        pchMessageStart[2] = 0x6d;//m
        pchMessageStart[3] = 0x2e;//.
        nDefaultPort = 10226;
        nPruneAfterHeight = 100000;
        //FindMainNetGenesisBlock(1614369600, 0x20001fff, "main");
        genesis = CreateGenesisBlock(1614369600, 1130, 0x20001fff, 4, 5000 * COIN);
        consensus.hashGenesisBlock = genesis.GetHash();
<<<<<<< HEAD
        assert(consensus.hashGenesisBlock == uint256S("0x00000ffd590b1485b3caadc19b22e6379c733355108f107a430458cdf3407ab6"));
        assert(genesis.hashMerkleRoot == uint256S("0xe0028eb9648db56b1ac77cf090b99048a8007e2bb64b68f092c03c7f56a662c7"));

        // Note that of those which support the service bits prefix, most only support a subset of
        // possible options.
        // This is fine at runtime as we'll fall back to using them as a oneshot if they don't support the
        // service bits we want, but we should get them updated to support all service bits wanted by any
        // release ASAP to avoid it where possible.
        vSeeds.emplace_back("dnsseed.dash.org");
        vSeeds.emplace_back("dnsseed.dashdot.io");

        // Dash addresses start with 'X'
        base58Prefixes[PUBKEY_ADDRESS] = std::vector<unsigned char>(1,76);
        // Dash script addresses start with '7'
=======
        assert(consensus.hashGenesisBlock == uint256S("0xb79e5df07278b9567ada8fc655ffbfa9d3f586dc38da3dd93053686f41caeea0"));
        assert(genesis.hashMerkleRoot == uint256S("0x87a48bc22468acdd72ee540aab7c086a5bbcddc12b51c6ac925717a74c269453"));
        //98.38.235.195
        vSeeds.emplace_back("47.151.7.226", true);
        vSeeds.emplace_back("62.171.153.224", true);
        vSeeds.emplace_back("98.38.235.195", true);
        vSeeds.emplace_back("ger1.raptoreum.com", true);
        vSeeds.emplace_back("ny1.raptoreum.com", true);


        // Raptoreum addresses start with 'r'
        base58Prefixes[PUBKEY_ADDRESS] = std::vector<unsigned char>(1,60);
        // Raptoreum script addresses start with '7'
>>>>>>> d63d9d81
        base58Prefixes[SCRIPT_ADDRESS] = std::vector<unsigned char>(1,16);
        // Raptoreum private keys start with '7' or 'X'
        base58Prefixes[SECRET_KEY] =     std::vector<unsigned char>(1,128);
        // Raptoreum BIP32 pubkeys start with 'xpub' (Bitcoin defaults)
        base58Prefixes[EXT_PUBLIC_KEY] = {0x04, 0x88, 0xB2, 0x1E};
        // Raptoreum BIP32 prvkeys start with 'xprv' (Bitcoin defaults)
        base58Prefixes[EXT_SECRET_KEY] = {0x04, 0x88, 0xAD, 0xE4};
        // Raptoreum BIP44 coin type is '5'
        std::string strExtCoinType = gArgs.GetArg("-extcoinindex", "");
        nExtCoinType = strExtCoinType.empty() ? 10226 : std::stoi(strExtCoinType);
        if(gArgs.GetChainName() == CBaseChainParams::MAIN) {
        	std::cout << "mainnet is disable" << endl;
        	exit(0);
        }
        std::vector<FounderRewardStructure> rewardStructures = {  {INT_MAX, 5} };// 5% founder/dev fee forever
        consensus.nFounderPayment = FounderPayment(rewardStructures, 250);
        consensus.nCollaterals = SmartnodeCollaterals(
          { {88720, 600000 * COIN},
            {132720, 800000 * COIN},
            {176720, 1000000 * COIN},
            {220720, 1250000 * COIN},
            {264720, 1500000 * COIN},
            {INT_MAX, 1800000 * COIN}
          },
          { {5761, 0}, {INT_MAX, 20} }
        );
        //FutureRewardShare defaultShare(0.8,0.2,0.0);
        consensus.nFutureRewardShare = Consensus::FutureRewardShare(0.8,0.2,0.0);

        vFixedSeeds = std::vector<SeedSpec6>(pnSeed6_main, pnSeed6_main + ARRAYLEN(pnSeed6_main));

        // long living quorum params
<<<<<<< HEAD
        consensus.llmqs[Consensus::LLMQ_50_60] = llmq50_60;
        consensus.llmqs[Consensus::LLMQ_400_60] = llmq400_60;
        consensus.llmqs[Consensus::LLMQ_400_85] = llmq400_85;
        consensus.llmqs[Consensus::LLMQ_100_67] = llmq100_67;
=======
        consensus.llmqs[Consensus::LLMQ_50_60] = llmq3_60;
        consensus.llmqs[Consensus::LLMQ_400_60] = llmq20_60;
        consensus.llmqs[Consensus::LLMQ_400_85] = llmq20_85;
>>>>>>> d63d9d81
        consensus.llmqTypeChainLocks = Consensus::LLMQ_400_60;
        consensus.llmqTypeInstantSend = Consensus::LLMQ_50_60;
        consensus.llmqTypePlatform = Consensus::LLMQ_100_67;

        fDefaultConsistencyChecks = false;
        fRequireStandard = true;
        fRequireRoutableExternalIP = true;
        fMineBlocksOnDemand = false;
        fAllowMultipleAddressesFromGroup = false;
        fAllowMultiplePorts = false;
<<<<<<< HEAD
        nLLMQConnectionRetryTimeout = 60;

        nPoolMinParticipants = 3;
        nPoolMaxParticipants = 20;
=======
        miningRequiresPeers = true;
        nLLMQConnectionRetryTimeout = 60;

        nPoolMinParticipants = 3;
        nPoolNewMinParticipants = 3;
        nPoolMaxParticipants = 5;
        nPoolNewMaxParticipants = 20;
>>>>>>> d63d9d81
        nFulfilledRequestExpireTime = 60*60; // fulfilled requests expire in 1 hour

        vSporkAddresses = {"RWGvGpd3yJdnfh9ziyHNDEoHMJBvnZ23zK"};
        nMinSporkKeys = 1;
        fBIP9CheckSmartnodesUpgraded = true;

        checkpointData = {
<<<<<<< HEAD
            {
                {1500, uint256S("0x000000aaf0300f59f49bc3e970bad15c11f961fe2347accffff19d96ec9778e3")},
                {4991, uint256S("0x000000003b01809551952460744d5dbb8fcbd6cbae3c220267bf7fa43f837367")},
                {9918, uint256S("0x00000000213e229f332c0ffbe34defdaa9e74de87f2d8d1f01af8d121c3c170b")},
                {16912, uint256S("0x00000000075c0d10371d55a60634da70f197548dbbfa4123e12abfcbc5738af9")},
                {23912, uint256S("0x0000000000335eac6703f3b1732ec8b2f89c3ba3a7889e5767b090556bb9a276")},
                {35457, uint256S("0x0000000000b0ae211be59b048df14820475ad0dd53b9ff83b010f71a77342d9f")},
                {45479, uint256S("0x000000000063d411655d590590e16960f15ceea4257122ac430c6fbe39fbf02d")},
                {55895, uint256S("0x0000000000ae4c53a43639a4ca027282f69da9c67ba951768a20415b6439a2d7")},
                {68899, uint256S("0x0000000000194ab4d3d9eeb1f2f792f21bb39ff767cb547fe977640f969d77b7")},
                {74619, uint256S("0x000000000011d28f38f05d01650a502cc3f4d0e793fbc26e2a2ca71f07dc3842")},
                {75095, uint256S("0x0000000000193d12f6ad352a9996ee58ef8bdc4946818a5fec5ce99c11b87f0d")},
                {88805, uint256S("0x00000000001392f1652e9bf45cd8bc79dc60fe935277cd11538565b4a94fa85f")},
                {107996, uint256S("0x00000000000a23840ac16115407488267aa3da2b9bc843e301185b7d17e4dc40")},
                {137993, uint256S("0x00000000000cf69ce152b1bffdeddc59188d7a80879210d6e5c9503011929c3c")},
                {167996, uint256S("0x000000000009486020a80f7f2cc065342b0c2fb59af5e090cd813dba68ab0fed")},
                {207992, uint256S("0x00000000000d85c22be098f74576ef00b7aa00c05777e966aff68a270f1e01a5")},
                {312645, uint256S("0x0000000000059dcb71ad35a9e40526c44e7aae6c99169a9e7017b7d84b1c2daf")},
                {407452, uint256S("0x000000000003c6a87e73623b9d70af7cd908ae22fee466063e4ffc20be1d2dbc")},
                {523412, uint256S("0x000000000000e54f036576a10597e0e42cc22a5159ce572f999c33975e121d4d")},
                {523930, uint256S("0x0000000000000bccdb11c2b1cfb0ecab452abf267d89b7f46eaf2d54ce6e652c")},
                {750000, uint256S("0x00000000000000b4181bbbdddbae464ce11fede5d0292fb63fdede1e7c8ab21c")},
                {888900, uint256S("0x0000000000000026c29d576073ab51ebd1d3c938de02e9a44c7ee9e16f82db28")},
                {967800, uint256S("0x0000000000000024e26c7df7e46d673724d223cf4ca2b2adc21297cc095600f4")},
                {1067570, uint256S("0x000000000000001e09926bcf5fa4513d23e870a34f74e38200db99eb3f5b7a70")},
                {1167570, uint256S("0x000000000000000fb7b1e9b81700283dff0f7d87cf458e5edfdae00c669de661")},
                {1364585, uint256S("0x00000000000000022f355c52417fca9b73306958f7c0832b3a7bce006ca369ef")},
                {1450000, uint256S("0x00000000000000105cfae44a995332d8ec256850ea33a1f7b700474e3dad82bc")},
            }
        };

        chainTxData = ChainTxData{
            1617874573, // * UNIX timestamp of last known number of transactions (Block 1450962)
            34709765,   // * total number of transactions between genesis and that timestamp
                        //   (the tx=... number in the SetBestChain debug.log lines)
            0.3         // * estimated number of transactions per second after that timestamp
=======
          {  {5145, uint256S("0x64c9cc82f05f4326e49fd4b21a48494b02b12a707de67a47c7e8e1102b0f1d9b")},
             {35000, uint256S("0xb4fb191f3ef4141557aef8aafa700d312e5499cbde4a3079faa78cf58c0c414f")},
             {61900, uint256S("0xc146fc6244fe4d71559f4fef16a386f1fceda6e5efa3da3ca1ebe9806cc8f25c")} }
        };

        chainTxData = ChainTxData{
          1621916553,   // * UNIX timestamp of last known number of transactions (Block 0)
              170026,   // * total number of transactions between genesis and that timestamp
                        //   (the tx=... number in the SetBestChain debug.log lines)
                 0.1    // * estimated number of transactions per second after that timestamp
>>>>>>> d63d9d81
        };
    }
};

/**
 * Testnet (v3)
 */
class CTestNetParams : public CChainParams {
public:
    CTestNetParams() {
        strNetworkID = "test";
        consensus.nSubsidyHalvingInterval = 210240;
        consensus.nSmartnodePaymentsStartBlock = 4010; // not true, but it's ok as long as it's less then nSmartnodePaymentsIncreaseBlock
        consensus.nSmartnodePaymentsIncreaseBlock = 4030;
        consensus.nSmartnodePaymentsIncreasePeriod = 10;
        consensus.nInstantSendConfirmationsRequired = 2;
        consensus.nInstantSendKeepLock = 6;
        consensus.nBudgetPaymentsStartBlock = INT_MAX;
        consensus.nBudgetPaymentsCycleBlocks = 50;
        consensus.nBudgetPaymentsWindowBlocks = 10;
        consensus.nSuperblockStartBlock = INT_MAX; // NOTE: Should satisfy nSuperblockStartBlock > nBudgetPeymentsStartBlock
        consensus.nSuperblockStartHash = uint256(); // do not check this on testnet
        consensus.nSuperblockCycle = 24; // Superblocks can be issued hourly on testnet
        consensus.nGovernanceMinQuorum = 1;
        consensus.nGovernanceFilterElements = 500;
<<<<<<< HEAD
        consensus.nMasternodeMinimumConfirmations = 1;
        consensus.BIP34Height = 76;
        consensus.BIP34Hash = uint256S("0x000008ebb1db2598e897d17275285767717c6acfeac4c73def49fbea1ddcbcb6");
        consensus.BIP65Height = 2431; // 0000039cf01242c7f921dcb4806a5994bc003b48c1973ae0c89b67809c2bb2ab
        consensus.BIP66Height = 2075; // 0000002acdd29a14583540cb72e1c5cc83783560e38fa7081495d474fe1671f7
        consensus.DIP0001Height = 5500;
        consensus.DIP0003Height = 7000;
        consensus.DIP0003EnforcementHeight = 7300;
        consensus.DIP0003EnforcementHash = uint256S("00000055ebc0e974ba3a3fb785c5ad4365a39637d4df168169ee80d313612f8f");
        consensus.DIP0008Height = 78800; // 000000000e9329d964d80e7dab2e704b43b6bd2b91fea1e9315d38932e55fb55
        consensus.powLimit = uint256S("00000fffffffffffffffffffffffffffffffffffffffffffffffffffffffffff"); // ~uint256(0) >> 20
        consensus.nPowTargetTimespan = 24 * 60 * 60; // Dash: 1 day
        consensus.nPowTargetSpacing = 2.5 * 60; // Dash: 2.5 minutes
        consensus.fPowAllowMinDifficultyBlocks = true;
        consensus.fPowNoRetargeting = false;
        consensus.nPowKGWHeight = 4002; // nPowKGWHeight >= nPowDGWHeight means "no KGW"
        consensus.nPowDGWHeight = 4002; // TODO: make sure to drop all spork6 related code on next testnet reset
=======
        consensus.nSmartnodeMinimumConfirmations = 1;
        consensus.BIP34Enabled = true;
        consensus.BIP65Enabled = true; // 0000039cf01242c7f921dcb4806a5994bc003b48c1973ae0c89b67809c2bb2ab
        consensus.BIP66Enabled = true; // 0000002acdd29a14583540cb72e1c5cc83783560e38fa7081495d474fe1671f7
        consensus.DIP0001Enabled = true;
        consensus.DIP0003Enabled = true;
        consensus.BIPCSVEnabled = true;
        consensus.BIP147Enabled = true;
        consensus.DIP0008Enabled = true;
        // consensus.DIP0003EnforcementHeight = 7300;
        consensus.powLimit = uint256S("00ffffffffffffffffffffffffffffffffffffffffffffffffffffffffffffff"); // ~uint256(0) >> 20
        consensus.nPowTargetTimespan = 24 * 60 * 60; // Raptoreum: 1 day
        consensus.nPowTargetSpacing = 60; // Raptoreum: 1 minutes
        consensus.fPowAllowMinDifficultyBlocks = true;
        consensus.fPowNoRetargeting = false;
        consensus.nPowDGWHeight = 60;
        consensus.DGWBlocksAvg = 60;
        consensus.smartnodePaymentFixedBlock = 1;
>>>>>>> d63d9d81
        consensus.nRuleChangeActivationThreshold = 1512; // 75% for testchains
        consensus.nMinerConfirmationWindow = 2016; // nPowTargetTimespan / nPowTargetSpacing
        consensus.vDeployments[Consensus::DEPLOYMENT_TESTDUMMY].bit = 28;
        consensus.vDeployments[Consensus::DEPLOYMENT_TESTDUMMY].nStartTime = 1199145601; // January 1, 2008
        consensus.vDeployments[Consensus::DEPLOYMENT_TESTDUMMY].nTimeout = 1230767999; // December 31, 2008

<<<<<<< HEAD
        // Deployment of BIP68, BIP112, and BIP113.
        consensus.vDeployments[Consensus::DEPLOYMENT_CSV].bit = 0;
        consensus.vDeployments[Consensus::DEPLOYMENT_CSV].nStartTime = 1544655600; // Dec 13th, 2018
        consensus.vDeployments[Consensus::DEPLOYMENT_CSV].nTimeout = 999999999999ULL;

        // Deployment of DIP0001
        consensus.vDeployments[Consensus::DEPLOYMENT_DIP0001].bit = 1;
        consensus.vDeployments[Consensus::DEPLOYMENT_DIP0001].nStartTime = 1544655600; // Dec 13th, 2018
        consensus.vDeployments[Consensus::DEPLOYMENT_DIP0001].nTimeout = 999999999999ULL;
        consensus.vDeployments[Consensus::DEPLOYMENT_DIP0001].nWindowSize = 100;
        consensus.vDeployments[Consensus::DEPLOYMENT_DIP0001].nThresholdStart = 50; // 50% of 100

        // Deployment of BIP147
        consensus.vDeployments[Consensus::DEPLOYMENT_BIP147].bit = 2;
        consensus.vDeployments[Consensus::DEPLOYMENT_BIP147].nStartTime = 1544655600; // Dec 13th, 2018
        consensus.vDeployments[Consensus::DEPLOYMENT_BIP147].nTimeout = 999999999999ULL;
        consensus.vDeployments[Consensus::DEPLOYMENT_BIP147].nWindowSize = 100;
        consensus.vDeployments[Consensus::DEPLOYMENT_BIP147].nThresholdStart = 50; // 50% of 100

        // Deployment of DIP0003
        consensus.vDeployments[Consensus::DEPLOYMENT_DIP0003].bit = 3;
        consensus.vDeployments[Consensus::DEPLOYMENT_DIP0003].nStartTime = 1544655600; // Dec 13th, 2018
        consensus.vDeployments[Consensus::DEPLOYMENT_DIP0003].nTimeout = 999999999999ULL;
        consensus.vDeployments[Consensus::DEPLOYMENT_DIP0003].nWindowSize = 100;
        consensus.vDeployments[Consensus::DEPLOYMENT_DIP0003].nThresholdStart = 50; // 50% of 100

        // Deployment of DIP0008
        consensus.vDeployments[Consensus::DEPLOYMENT_DIP0008].bit = 4;
        consensus.vDeployments[Consensus::DEPLOYMENT_DIP0008].nStartTime = 1553126400; // Mar 21st, 2019
        consensus.vDeployments[Consensus::DEPLOYMENT_DIP0008].nTimeout = 999999999999ULL;
        consensus.vDeployments[Consensus::DEPLOYMENT_DIP0008].nWindowSize = 100;
        consensus.vDeployments[Consensus::DEPLOYMENT_DIP0008].nThresholdStart = 50; // 50% of 100

        // Deployment of Block Reward Reallocation
        consensus.vDeployments[Consensus::DEPLOYMENT_REALLOC].bit = 5;
        consensus.vDeployments[Consensus::DEPLOYMENT_REALLOC].nStartTime = 1598918400; // Sep 1st, 2020
        consensus.vDeployments[Consensus::DEPLOYMENT_REALLOC].nTimeout = 999999999999ULL;
        consensus.vDeployments[Consensus::DEPLOYMENT_REALLOC].nWindowSize = 100;
        consensus.vDeployments[Consensus::DEPLOYMENT_REALLOC].nThresholdStart = 80; // 80% of 100
        consensus.vDeployments[Consensus::DEPLOYMENT_REALLOC].nThresholdMin = 60; // 60% of 100
        consensus.vDeployments[Consensus::DEPLOYMENT_REALLOC].nFalloffCoeff = 5; // this corresponds to 10 periods

        // Deployment of DIP0020, DIP0021 and LLMQ_100_67 quorums
        consensus.vDeployments[Consensus::DEPLOYMENT_DIP0020].bit = 6;
        consensus.vDeployments[Consensus::DEPLOYMENT_DIP0020].nStartTime = 1606780800; // December 1st, 2020
        consensus.vDeployments[Consensus::DEPLOYMENT_DIP0020].nTimeout = 1638316800; // December 1st, 2021
        consensus.vDeployments[Consensus::DEPLOYMENT_DIP0020].nWindowSize = 100;
        consensus.vDeployments[Consensus::DEPLOYMENT_DIP0020].nThresholdStart = 80; // 80% of 100
        consensus.vDeployments[Consensus::DEPLOYMENT_DIP0020].nThresholdMin = 60; // 60% of 100
        consensus.vDeployments[Consensus::DEPLOYMENT_DIP0020].nFalloffCoeff = 5; // this corresponds to 10 periods

        // The best chain should have at least this much work.
        consensus.nMinimumChainWork = uint256S("0x000000000000000000000000000000000000000000000000022f14ac5d56b5ef"); // 470000

        // By default assume that the signatures in ancestors of this block are valid.
        consensus.defaultAssumeValid = uint256S("0x0000009303aeadf8cf3812f5c869691dbd4cb118ad20e9bf553be434bafe6a52"); // 470000
=======
        // The best chain should have at least this much work.
        consensus.nMinimumChainWork = uint256S("0x0"); // 0

        // By default assume that the signatures in ancestors of this block are valid.
        consensus.defaultAssumeValid = uint256S("0x0"); // 0
>>>>>>> d63d9d81

        pchMessageStart[0] = 0x74; //t
        pchMessageStart[1] = 0x72; //r
        pchMessageStart[2] = 0x74; //t
        pchMessageStart[3] = 0x6d; //m
        nDefaultPort = 10227;
        nPruneAfterHeight = 1000;
        //FindMainNetGenesisBlock(1618814931,  0x20001fff, "test");
        genesis = CreateGenesisBlock(1618814931, 1398, 0x20001fff, 4, 5000 * COIN);
        consensus.hashGenesisBlock = genesis.GetHash();
        //std::cout << "hashGenesisBlock " << consensus.hashGenesisBlock.GetHex() << std::endl;
        //assert(consensus.hashGenesisBlock == uint256S("0x3c8321a56c52304c462f03f92f9e36677b57126501d77482feb763dcb5900000"));
        assert(consensus.hashGenesisBlock == uint256S("0x3c8321a56c52304c462f03f92f9e36677b57126501d77482feb763dcb59da91b"));
        assert(genesis.hashMerkleRoot == uint256S("0x87a48bc22468acdd72ee540aab7c086a5bbcddc12b51c6ac925717a74c269453"));

        vFixedSeeds.clear();
        vFixedSeeds = std::vector<SeedSpec6>(pnSeed6_test, pnSeed6_test + ARRAYLEN(pnSeed6_test));

        vSeeds.clear();
        // nodes with support for servicebits filtering should be at the top
<<<<<<< HEAD
        vSeeds.emplace_back("testnet-seed.dashdot.io"); // Just a static list of stable node(s), only supports x9

        // Testnet Dash addresses start with 'y'
        base58Prefixes[PUBKEY_ADDRESS] = std::vector<unsigned char>(1,140);
        // Testnet Dash script addresses start with '8' or '9'
=======
        vSeeds.emplace_back("47.151.7.226", true);
        vSeeds.emplace_back("62.171.153.224", true);
        vSeeds.emplace_back("98.38.235.195", true);
        vSeeds.emplace_back("ger1.raptoreum.com", true);
        vSeeds.emplace_back("ny1.raptoreum.com", true);

        // Testnet Raptoreum addresses start with 'r'
        base58Prefixes[PUBKEY_ADDRESS] = std::vector<unsigned char>(1,123);
        // Testnet Raptoreum script addresses start with '8' or '9'
>>>>>>> d63d9d81
        base58Prefixes[SCRIPT_ADDRESS] = std::vector<unsigned char>(1,19);
        // Testnet private keys start with '9' or 'c' (Bitcoin defaults)
        base58Prefixes[SECRET_KEY] =     std::vector<unsigned char>(1,239);
        // Testnet Raptoreum BIP32 pubkeys start with 'tpub' (Bitcoin defaults)
        base58Prefixes[EXT_PUBLIC_KEY] = {0x04, 0x35, 0x87, 0xCF};
        // Testnet Raptoreum BIP32 prvkeys start with 'tprv' (Bitcoin defaults)
        base58Prefixes[EXT_SECRET_KEY] = {0x04, 0x35, 0x83, 0x94};

        // Testnet Raptoreum BIP44 coin type is '1' (All coin's testnet default)
        std::string strExtCoinType = gArgs.GetArg("-extcoinindex", "");
        nExtCoinType = strExtCoinType.empty() ? 10227 : std::stoi(strExtCoinType);


        // long living quorum params
<<<<<<< HEAD
        consensus.llmqs[Consensus::LLMQ_50_60] = llmq50_60;
        consensus.llmqs[Consensus::LLMQ_400_60] = llmq400_60;
        consensus.llmqs[Consensus::LLMQ_400_85] = llmq400_85;
        consensus.llmqs[Consensus::LLMQ_100_67] = llmq100_67;
        consensus.llmqTypeChainLocks = Consensus::LLMQ_50_60;
=======
        consensus.llmqs[Consensus::LLMQ_50_60] = llmq3_60;
        consensus.llmqs[Consensus::LLMQ_400_60] = llmq20_60;
        consensus.llmqs[Consensus::LLMQ_400_85] = llmq20_85;
        consensus.llmqTypeChainLocks = Consensus::LLMQ_400_60;
>>>>>>> d63d9d81
        consensus.llmqTypeInstantSend = Consensus::LLMQ_50_60;
        consensus.llmqTypePlatform = Consensus::LLMQ_100_67;

        consensus.nCollaterals = SmartnodeCollaterals(
          {  {20000, 20000 * COIN}, {40000, 40000 * COIN}, {INT_MAX, 60000 * COIN}  },
          {  {INT_MAX, 20}  });

        consensus.nFutureRewardShare = Consensus::FutureRewardShare(0.8,0.2,0.0);

        std::vector<FounderRewardStructure> rewardStructures = {  {INT_MAX, 5}  };// 5% founder/dev fee forever
        consensus.nFounderPayment = FounderPayment(rewardStructures, 200, "reWytCJZGmetgAeahMULhexHJVpx7QbebS");

        fDefaultConsistencyChecks = false;
        fRequireStandard = false;
        fRequireRoutableExternalIP = true;
        fMineBlocksOnDemand = false;
        fAllowMultipleAddressesFromGroup = false;
        fAllowMultiplePorts = true;
        nLLMQConnectionRetryTimeout = 60;
<<<<<<< HEAD

        nPoolMinParticipants = 2;
        nPoolMaxParticipants = 20;
=======
        miningRequiresPeers = true;

        nPoolMinParticipants = 3;
        nPoolNewMinParticipants = 2;
        nPoolMaxParticipants = 5;
        nPoolNewMaxParticipants = 20;
>>>>>>> d63d9d81
        nFulfilledRequestExpireTime = 5*60; // fulfilled requests expire in 5 minutes

        vSporkAddresses = {"rsqc2caFRG6myRdzKipP4PpVW9LnFaG7CH"};
        nMinSporkKeys = 1;
        fBIP9CheckSmartnodesUpgraded = true;

        checkpointData = {
            {
<<<<<<< HEAD
                {261, uint256S("0x00000c26026d0815a7e2ce4fa270775f61403c040647ff2c3091f99e894a4618")},
                {1999, uint256S("0x00000052e538d27fa53693efe6fb6892a0c1d26c0235f599171c48a3cce553b1")},
                {2999, uint256S("0x0000024bc3f4f4cb30d29827c13d921ad77d2c6072e586c7f60d83c2722cdcc5")},
                {96090, uint256S("0x00000000033df4b94d17ab43e999caaf6c4735095cc77703685da81254d09bba")},
                {200000, uint256S("0x000000001015eb5ef86a8fe2b3074d947bc972c5befe32b28dd5ce915dc0d029")},
                {395750, uint256S("0x000008b78b6aef3fd05ab78db8b76c02163e885305545144420cb08704dce538")},
                {470000, uint256S("0x0000009303aeadf8cf3812f5c869691dbd4cb118ad20e9bf553be434bafe6a52")},
=======

>>>>>>> d63d9d81
            }
        };

        chainTxData = ChainTxData{
<<<<<<< HEAD
            1617874832, // * UNIX timestamp of last known number of transactions (Block 477483)
            4926985,    // * total number of transactions between genesis and that timestamp
=======
        	1618814931, // * UNIX timestamp of last known number of transactions (Block 213054)
            0,    // * total number of transactions between genesis and that timestamp
>>>>>>> d63d9d81
                        //   (the tx=... number in the SetBestChain debug.log lines)
            0.01        // * estimated number of transactions per second after that timestamp
        };

    }
};

/**
 * Devnet
 */
class CDevNetParams : public CChainParams {
public:
<<<<<<< HEAD
    CDevNetParams(bool fHelpOnly = false) {
=======
    CDevNetParams() {
>>>>>>> d63d9d81
        strNetworkID = "devnet";
        consensus.nSubsidyHalvingInterval = 210240;
        consensus.nSmartnodePaymentsStartBlock = 4010; // not true, but it's ok as long as it's less then nSmartnodePaymentsIncreaseBlock
        consensus.nSmartnodePaymentsIncreaseBlock = 4030;
        consensus.nSmartnodePaymentsIncreasePeriod = 10;
        consensus.nInstantSendConfirmationsRequired = 2;
        consensus.nInstantSendKeepLock = 6;
        consensus.nBudgetPaymentsStartBlock = 4100;
        consensus.nBudgetPaymentsCycleBlocks = 50;
        consensus.nBudgetPaymentsWindowBlocks = 10;
        consensus.nSuperblockStartBlock = 4200; // NOTE: Should satisfy nSuperblockStartBlock > nBudgetPeymentsStartBlock
        consensus.nSuperblockStartHash = uint256(); // do not check this on devnet
        consensus.nSuperblockCycle = 24; // Superblocks can be issued hourly on devnet
        consensus.nGovernanceMinQuorum = 1;
        consensus.nGovernanceFilterElements = 500;
<<<<<<< HEAD
        consensus.nMasternodeMinimumConfirmations = 1;
        consensus.BIP34Height = 1; // BIP34 activated immediately on devnet
        consensus.BIP65Height = 1; // BIP65 activated immediately on devnet
        consensus.BIP66Height = 1; // BIP66 activated immediately on devnet
        consensus.DIP0001Height = 2; // DIP0001 activated immediately on devnet
        consensus.DIP0003Height = 2; // DIP0003 activated immediately on devnet
        consensus.DIP0003EnforcementHeight = 2; // DIP0003 activated immediately on devnet
        consensus.DIP0003EnforcementHash = uint256();
        consensus.DIP0008Height = 2; // DIP0008 activated immediately on devnet
=======
        consensus.nSmartnodeMinimumConfirmations = 1;
        consensus.BIP147Enabled = true;
        consensus.BIPCSVEnabled = true;
        consensus.BIP34Enabled = true; // BIP34 activated immediately on devnet
        consensus.BIP65Enabled = true; // BIP65 activated immediately on devnet
        consensus.BIP66Enabled = true; // BIP66 activated immediately on devnet
        consensus.DIP0001Enabled = true; // DIP0001 activated immediately on devnet
        consensus.DIP0003Enabled = true; // DIP0003 activated immediately on devnet
        consensus.DIP0008Enabled = true;// DIP0008 activated immediately on devnet
       // consensus.DIP0003EnforcementHeight = 2; // DIP0003 activated immediately on devnet
>>>>>>> d63d9d81
        consensus.powLimit = uint256S("7fffffffffffffffffffffffffffffffffffffffffffffffffffffffffffffff"); // ~uint256(0) >> 1
        consensus.nPowTargetTimespan = 24 * 60 * 60; // Raptoreum: 1 day
        consensus.nPowTargetSpacing = 2.5 * 60; // Raptoreum: 2.5 minutes
        consensus.fPowAllowMinDifficultyBlocks = true;
        consensus.fPowNoRetargeting = false;
        consensus.nPowDGWHeight = 60;
        consensus.DGWBlocksAvg = 60;
        consensus.nRuleChangeActivationThreshold = 1512; // 75% for testchains
        consensus.nMinerConfirmationWindow = 2016; // nPowTargetTimespan / nPowTargetSpacing
        consensus.vDeployments[Consensus::DEPLOYMENT_TESTDUMMY].bit = 28;
        consensus.vDeployments[Consensus::DEPLOYMENT_TESTDUMMY].nStartTime = 1199145601; // January 1, 2008
        consensus.vDeployments[Consensus::DEPLOYMENT_TESTDUMMY].nTimeout = 1230767999; // December 31, 2008

<<<<<<< HEAD
        // Deployment of BIP68, BIP112, and BIP113.
        consensus.vDeployments[Consensus::DEPLOYMENT_CSV].bit = 0;
        consensus.vDeployments[Consensus::DEPLOYMENT_CSV].nStartTime = 1506556800; // September 28th, 2017
        consensus.vDeployments[Consensus::DEPLOYMENT_CSV].nTimeout = 999999999999ULL;

        // Deployment of DIP0001
        consensus.vDeployments[Consensus::DEPLOYMENT_DIP0001].bit = 1;
        consensus.vDeployments[Consensus::DEPLOYMENT_DIP0001].nStartTime = 1505692800; // Sep 18th, 2017
        consensus.vDeployments[Consensus::DEPLOYMENT_DIP0001].nTimeout = 999999999999ULL;
        consensus.vDeployments[Consensus::DEPLOYMENT_DIP0001].nWindowSize = 100;
        consensus.vDeployments[Consensus::DEPLOYMENT_DIP0001].nThresholdStart = 50; // 50% of 100

        // Deployment of BIP147
        consensus.vDeployments[Consensus::DEPLOYMENT_BIP147].bit = 2;
        consensus.vDeployments[Consensus::DEPLOYMENT_BIP147].nStartTime = 1517792400; // Feb 5th, 2018
        consensus.vDeployments[Consensus::DEPLOYMENT_BIP147].nTimeout = 999999999999ULL;
        consensus.vDeployments[Consensus::DEPLOYMENT_BIP147].nWindowSize = 100;
        consensus.vDeployments[Consensus::DEPLOYMENT_BIP147].nThresholdStart = 50; // 50% of 100

        // Deployment of DIP0003
        consensus.vDeployments[Consensus::DEPLOYMENT_DIP0003].bit = 3;
        consensus.vDeployments[Consensus::DEPLOYMENT_DIP0003].nStartTime = 1535752800; // Sep 1st, 2018
        consensus.vDeployments[Consensus::DEPLOYMENT_DIP0003].nTimeout = 999999999999ULL;
        consensus.vDeployments[Consensus::DEPLOYMENT_DIP0003].nWindowSize = 100;
        consensus.vDeployments[Consensus::DEPLOYMENT_DIP0003].nThresholdStart = 50; // 50% of 100

        // Deployment of DIP0008
        consensus.vDeployments[Consensus::DEPLOYMENT_DIP0008].bit = 4;
        consensus.vDeployments[Consensus::DEPLOYMENT_DIP0008].nStartTime = 1553126400; // Mar 21st, 2019
        consensus.vDeployments[Consensus::DEPLOYMENT_DIP0008].nTimeout = 999999999999ULL;
        consensus.vDeployments[Consensus::DEPLOYMENT_DIP0008].nWindowSize = 100;
        consensus.vDeployments[Consensus::DEPLOYMENT_DIP0008].nThresholdStart = 50; // 50% of 100

        // Deployment of Block Reward Reallocation
        consensus.vDeployments[Consensus::DEPLOYMENT_REALLOC].bit = 5;
        consensus.vDeployments[Consensus::DEPLOYMENT_REALLOC].nStartTime = 1598918400; // Sep 1st, 2020
        consensus.vDeployments[Consensus::DEPLOYMENT_REALLOC].nTimeout = 999999999999ULL;
        consensus.vDeployments[Consensus::DEPLOYMENT_REALLOC].nWindowSize = 100;
        consensus.vDeployments[Consensus::DEPLOYMENT_REALLOC].nThresholdStart = 80; // 80% of 100
        consensus.vDeployments[Consensus::DEPLOYMENT_REALLOC].nThresholdMin = 60; // 60% of 100
        consensus.vDeployments[Consensus::DEPLOYMENT_REALLOC].nFalloffCoeff = 5; // this corresponds to 10 periods

        // Deployment of DIP0020, DIP0021 and LLMQ_100_67 quorums
        consensus.vDeployments[Consensus::DEPLOYMENT_DIP0020].bit = 6;
        consensus.vDeployments[Consensus::DEPLOYMENT_DIP0020].nStartTime = 1604188800; // November 1st, 2020
        consensus.vDeployments[Consensus::DEPLOYMENT_DIP0020].nTimeout = 1635724800; // November 1st, 2021
        consensus.vDeployments[Consensus::DEPLOYMENT_DIP0020].nWindowSize = 100;
        consensus.vDeployments[Consensus::DEPLOYMENT_DIP0020].nThresholdStart = 80; // 80% of 100
        consensus.vDeployments[Consensus::DEPLOYMENT_DIP0020].nThresholdMin = 60; // 60% of 100
        consensus.vDeployments[Consensus::DEPLOYMENT_DIP0020].nFalloffCoeff = 5; // this corresponds to 10 periods

=======
>>>>>>> d63d9d81
        // The best chain should have at least this much work.
        consensus.nMinimumChainWork = uint256S("0x000000000000000000000000000000000000000000000000000000000000000");

        // By default assume that the signatures in ancestors of this block are valid.
        consensus.defaultAssumeValid = uint256S("0x000000000000000000000000000000000000000000000000000000000000000");

        pchMessageStart[0] = 0xe2;
        pchMessageStart[1] = 0xca;
        pchMessageStart[2] = 0xff;
        pchMessageStart[3] = 0xce;
        nDefaultPort = 19799;
        nPruneAfterHeight = 1000;

        genesis = CreateGenesisBlock(1417713337, 1096447, 0x207fffff, 1, 50 * COIN);
        consensus.hashGenesisBlock = genesis.GetHash();
        assert(consensus.hashGenesisBlock == uint256S("0x000008ca1832a4baf228eb1553c03d3a2c8e02399550dd6ea8d65cec3ef23d2e"));
        assert(genesis.hashMerkleRoot == uint256S("0xe0028eb9648db56b1ac77cf090b99048a8007e2bb64b68f092c03c7f56a662c7"));

<<<<<<< HEAD
        if (!fHelpOnly) {
            devnetGenesis = FindDevNetGenesisBlock(genesis, 50 * COIN);
            consensus.hashDevnetGenesisBlock = devnetGenesis.GetHash();
        }
=======
        devnetGenesis = FindDevNetGenesisBlock(genesis, 50 * COIN);
        consensus.hashDevnetGenesisBlock = devnetGenesis.GetHash();
        consensus.nFutureRewardShare = Consensus::FutureRewardShare(0.8,0.2,0.0);

        std::vector<FounderRewardStructure> rewardStructures = {  {INT_MAX, 5} };// 5% founder/dev fee forever

        consensus.nFounderPayment = FounderPayment(rewardStructures, 200);
>>>>>>> d63d9d81

        vFixedSeeds.clear();
        vSeeds.clear();
        //vSeeds.push_back(CDNSSeedData("raptoreumevo.org",  "devnet-seed.raptoreumevo.org"));

        // Testnet Raptoreum addresses start with 'y'
        base58Prefixes[PUBKEY_ADDRESS] = std::vector<unsigned char>(1,140);
        // Testnet Raptoreum script addresses start with '8' or '9'
        base58Prefixes[SCRIPT_ADDRESS] = std::vector<unsigned char>(1,19);
        // Testnet private keys start with '9' or 'c' (Bitcoin defaults)
        base58Prefixes[SECRET_KEY] =     std::vector<unsigned char>(1,239);
        // Testnet Raptoreum BIP32 pubkeys start with 'tpub' (Bitcoin defaults)
        base58Prefixes[EXT_PUBLIC_KEY] = {0x04, 0x35, 0x87, 0xCF};
        // Testnet Raptoreum BIP32 prvkeys start with 'tprv' (Bitcoin defaults)
        base58Prefixes[EXT_SECRET_KEY] = {0x04, 0x35, 0x83, 0x94};

        // Testnet Raptoreum BIP44 coin type is '1' (All coin's testnet default)
        nExtCoinType = 1;

        // long living quorum params
        consensus.llmqs[Consensus::LLMQ_DEVNET] = llmq_devnet;
        consensus.llmqs[Consensus::LLMQ_50_60] = llmq50_60;
        consensus.llmqs[Consensus::LLMQ_400_60] = llmq400_60;
        consensus.llmqs[Consensus::LLMQ_400_85] = llmq400_85;
        consensus.llmqs[Consensus::LLMQ_100_67] = llmq100_67;
        consensus.llmqTypeChainLocks = Consensus::LLMQ_50_60;
        consensus.llmqTypeInstantSend = Consensus::LLMQ_50_60;
        consensus.llmqTypePlatform = Consensus::LLMQ_100_67;

        fDefaultConsistencyChecks = false;
        fRequireStandard = false;
        fRequireRoutableExternalIP = true;
        fMineBlocksOnDemand = false;
        fAllowMultipleAddressesFromGroup = true;
        fAllowMultiplePorts = true;
        nLLMQConnectionRetryTimeout = 60;

<<<<<<< HEAD
        nPoolMinParticipants = 2;
        nPoolMaxParticipants = 20;
=======
        nPoolMinParticipants = 3;
        nPoolNewMinParticipants = 2;
        nPoolMaxParticipants = 5;
        nPoolNewMaxParticipants = 20;
>>>>>>> d63d9d81
        nFulfilledRequestExpireTime = 5*60; // fulfilled requests expire in 5 minutes

        vSporkAddresses = {"yjPtiKh2uwk3bDutTEA2q9mCtXyiZRWn55"};
        nMinSporkKeys = 1;
        // devnets are started with no blocks and no MN, so we can't check for upgraded MN (as there are none)
        fBIP9CheckSmartnodesUpgraded = false;

        checkpointData = (CCheckpointData) {
            {
                { 0, uint256S("0x000008ca1832a4baf228eb1553c03d3a2c8e02399550dd6ea8d65cec3ef23d2e")},
                { 1, devnetGenesis.GetHash() },
            }
        };

        chainTxData = ChainTxData{
            devnetGenesis.GetBlockTime(), // * UNIX timestamp of devnet genesis block
            2,                            // * we only have 2 coinbase transactions when a devnet is started up
            0.01                          // * estimated number of transactions per second
        };
    }
};

/**
 * Regression test
 */
class CRegTestParams : public CChainParams {
public:
    CRegTestParams() {
        strNetworkID = "regtest";
        consensus.nSubsidyHalvingInterval = 150;
        consensus.nSmartnodePaymentsStartBlock = 240;
        consensus.nSmartnodePaymentsIncreaseBlock = 350;
        consensus.nSmartnodePaymentsIncreasePeriod = 10;
        consensus.nInstantSendConfirmationsRequired = 2;
        consensus.nInstantSendKeepLock = 6;
        consensus.nBudgetPaymentsStartBlock = INT_MAX;
        consensus.nBudgetPaymentsCycleBlocks = 50;
        consensus.nBudgetPaymentsWindowBlocks = 10;
        consensus.nSuperblockStartBlock = INT_MAX;
        consensus.nSuperblockStartHash = uint256(); // do not check this on regtest
        consensus.nSuperblockCycle = 10;
        consensus.nGovernanceMinQuorum = 1;
        consensus.nGovernanceFilterElements = 100;
<<<<<<< HEAD
        consensus.nMasternodeMinimumConfirmations = 1;
        consensus.BIP34Height = 100000000; // BIP34 has not activated on regtest (far in the future so block v1 are not rejected in tests)
        consensus.BIP34Hash = uint256();
        consensus.BIP65Height = 1351; // BIP65 activated on regtest (Used in rpc activation tests)
        consensus.BIP66Height = 1251; // BIP66 activated on regtest (Used in rpc activation tests)
        consensus.DIP0001Height = 2000;
        consensus.DIP0003Height = 432;
        consensus.DIP0003EnforcementHeight = 500;
        consensus.DIP0003EnforcementHash = uint256();
        consensus.DIP0008Height = 432;
=======
        consensus.nSmartnodeMinimumConfirmations = 1;
        consensus.BIPCSVEnabled = true;
        consensus.BIP147Enabled = true;
        consensus.BIP34Enabled = true; // BIP34 has not activated on regtest (far in the future so block v1 are not rejected in tests)
        consensus.BIP65Enabled = true; // BIP65 activated on regtest (Used in rpc activation tests)
        consensus.BIP66Enabled = true; // BIP66 activated on regtest (Used in rpc activation tests)
        consensus.DIP0001Enabled = true;
        consensus.DIP0003Enabled = true;
       // consensus.DIP0003EnforcementHeight = 500;
>>>>>>> d63d9d81
        consensus.powLimit = uint256S("7fffffffffffffffffffffffffffffffffffffffffffffffffffffffffffffff"); // ~uint256(0) >> 1
        consensus.nPowTargetTimespan = 24 * 60 * 60; // Raptoreum: 1 day
        consensus.nPowTargetSpacing = 2.5 * 60; // Raptoreum: 2.5 minutes
        consensus.fPowAllowMinDifficultyBlocks = true;
        consensus.fPowNoRetargeting = true;
        consensus.nPowDGWHeight = 60;
        consensus.DGWBlocksAvg = 60;
        consensus.nRuleChangeActivationThreshold = 108; // 75% for testchains
        consensus.nMinerConfirmationWindow = 144; // Faster than normal for regtest (144 instead of 2016)
        consensus.vDeployments[Consensus::DEPLOYMENT_TESTDUMMY].bit = 28;
        consensus.vDeployments[Consensus::DEPLOYMENT_TESTDUMMY].nStartTime = 0;
        consensus.vDeployments[Consensus::DEPLOYMENT_TESTDUMMY].nTimeout = 999999999999ULL;
<<<<<<< HEAD
        consensus.vDeployments[Consensus::DEPLOYMENT_CSV].bit = 0;
        consensus.vDeployments[Consensus::DEPLOYMENT_CSV].nStartTime = 0;
        consensus.vDeployments[Consensus::DEPLOYMENT_CSV].nTimeout = 999999999999ULL;
        consensus.vDeployments[Consensus::DEPLOYMENT_DIP0001].bit = 1;
        consensus.vDeployments[Consensus::DEPLOYMENT_DIP0001].nStartTime = 0;
        consensus.vDeployments[Consensus::DEPLOYMENT_DIP0001].nTimeout = 999999999999ULL;
        consensus.vDeployments[Consensus::DEPLOYMENT_BIP147].bit = 2;
        consensus.vDeployments[Consensus::DEPLOYMENT_BIP147].nStartTime = 0;
        consensus.vDeployments[Consensus::DEPLOYMENT_BIP147].nTimeout = 999999999999ULL;
        consensus.vDeployments[Consensus::DEPLOYMENT_DIP0003].bit = 3;
        consensus.vDeployments[Consensus::DEPLOYMENT_DIP0003].nStartTime = 0;
        consensus.vDeployments[Consensus::DEPLOYMENT_DIP0003].nTimeout = 999999999999ULL;
        consensus.vDeployments[Consensus::DEPLOYMENT_DIP0008].bit = 4;
        consensus.vDeployments[Consensus::DEPLOYMENT_DIP0008].nStartTime = 0;
        consensus.vDeployments[Consensus::DEPLOYMENT_DIP0008].nTimeout = 999999999999ULL;
        consensus.vDeployments[Consensus::DEPLOYMENT_REALLOC].bit = 5;
        consensus.vDeployments[Consensus::DEPLOYMENT_REALLOC].nStartTime = 0;
        consensus.vDeployments[Consensus::DEPLOYMENT_REALLOC].nTimeout = 999999999999ULL;
        consensus.vDeployments[Consensus::DEPLOYMENT_REALLOC].nWindowSize = 500;
        consensus.vDeployments[Consensus::DEPLOYMENT_REALLOC].nThresholdStart = 400; // 80%
        consensus.vDeployments[Consensus::DEPLOYMENT_REALLOC].nThresholdMin = 300; // 60%
        consensus.vDeployments[Consensus::DEPLOYMENT_REALLOC].nFalloffCoeff = 5;
        consensus.vDeployments[Consensus::DEPLOYMENT_DIP0020].bit = 6;
        consensus.vDeployments[Consensus::DEPLOYMENT_DIP0020].nStartTime = 0;
        consensus.vDeployments[Consensus::DEPLOYMENT_DIP0020].nTimeout = 999999999999ULL;
        consensus.vDeployments[Consensus::DEPLOYMENT_DIP0020].nWindowSize = 100;
        consensus.vDeployments[Consensus::DEPLOYMENT_DIP0020].nThresholdStart = 80;
        consensus.vDeployments[Consensus::DEPLOYMENT_DIP0020].nThresholdMin = 60;
        consensus.vDeployments[Consensus::DEPLOYMENT_DIP0020].nFalloffCoeff = 5;
=======
>>>>>>> d63d9d81

        // The best chain should have at least this much work.
        consensus.nMinimumChainWork = uint256S("0x00");

        // By default assume that the signatures in ancestors of this block are valid.
        consensus.defaultAssumeValid = uint256S("0x00");

        pchMessageStart[0] = 0xfc;
        pchMessageStart[1] = 0xc1;
        pchMessageStart[2] = 0xb7;
        pchMessageStart[3] = 0xdc;
        nDefaultPort = 19899;
        nPruneAfterHeight = 1000;

        genesis = CreateGenesisBlock(1417713337, 1096447, 0x207fffff, 1, 50 * COIN);
        consensus.hashGenesisBlock = genesis.GetHash();
        assert(consensus.hashGenesisBlock == uint256S("0x000008ca1832a4baf228eb1553c03d3a2c8e02399550dd6ea8d65cec3ef23d2e"));
        assert(genesis.hashMerkleRoot == uint256S("0xe0028eb9648db56b1ac77cf090b99048a8007e2bb64b68f092c03c7f56a662c7"));
        consensus.nFutureRewardShare = Consensus::FutureRewardShare(0.8,0.2,0.0);

        vFixedSeeds.clear(); //!< Regtest mode doesn't have any fixed seeds.
        vSeeds.clear();      //!< Regtest mode doesn't have any DNS seeds.

        fDefaultConsistencyChecks = true;
        fRequireStandard = false;
        fRequireRoutableExternalIP = false;
        fMineBlocksOnDemand = true;
        fAllowMultipleAddressesFromGroup = true;
        fAllowMultiplePorts = true;
        nLLMQConnectionRetryTimeout = 1; // must be lower then the LLMQ signing session timeout so that tests have control over failing behavior

        nFulfilledRequestExpireTime = 5*60; // fulfilled requests expire in 5 minutes
        nPoolMinParticipants = 2;
<<<<<<< HEAD
        nPoolMaxParticipants = 20;
=======
        nPoolNewMinParticipants = 2;
        nPoolMaxParticipants = 5;
        nPoolNewMaxParticipants = 20;
>>>>>>> d63d9d81

        // privKey: cP4EKFyJsHT39LDqgdcB43Y3YXjNyjb5Fuas1GQSeAtjnZWmZEQK
        vSporkAddresses = {"yj949n1UH6fDhw6HtVE5VMj2iSTaSWBMcW"};
        nMinSporkKeys = 1;
        // regtest usually has no smartnodes in most tests, so don't check for upgraged MNs
        fBIP9CheckSmartnodesUpgraded = false;
        std::vector<FounderRewardStructure> rewardStructures = {  {INT_MAX, 5} };// 5% founder/dev fee forever

<<<<<<< HEAD
=======
        consensus.nFounderPayment = FounderPayment(rewardStructures, 200);

>>>>>>> d63d9d81
        checkpointData = {
            {
                {0, uint256S("0x000008ca1832a4baf228eb1553c03d3a2c8e02399550dd6ea8d65cec3ef23d2e")},
            }
        };

        chainTxData = ChainTxData{
            0,
            0,
            0
        };

        // Regtest Raptoreum addresses start with 'y'
        base58Prefixes[PUBKEY_ADDRESS] = std::vector<unsigned char>(1,140);
        // Regtest Raptoreum script addresses start with '8' or '9'
        base58Prefixes[SCRIPT_ADDRESS] = std::vector<unsigned char>(1,19);
        // Regtest private keys start with '9' or 'c' (Bitcoin defaults)
        base58Prefixes[SECRET_KEY] =     std::vector<unsigned char>(1,239);
        // Regtest Raptoreum BIP32 pubkeys start with 'tpub' (Bitcoin defaults)
        base58Prefixes[EXT_PUBLIC_KEY] = {0x04, 0x35, 0x87, 0xCF};
        // Regtest Raptoreum BIP32 prvkeys start with 'tprv' (Bitcoin defaults)
        base58Prefixes[EXT_SECRET_KEY] = {0x04, 0x35, 0x83, 0x94};

        // Regtest Raptoreum BIP44 coin type is '1' (All coin's testnet default)
        nExtCoinType = 1;

        // long living quorum params
<<<<<<< HEAD
        consensus.llmqs[Consensus::LLMQ_TEST] = llmq_test;
        consensus.llmqs[Consensus::LLMQ_TEST_V17] = llmq_test_v17;
        consensus.llmqTypeChainLocks = Consensus::LLMQ_TEST;
        consensus.llmqTypeInstantSend = Consensus::LLMQ_TEST;
        consensus.llmqTypePlatform = Consensus::LLMQ_TEST;
=======
        consensus.llmqs[Consensus::LLMQ_5_60] = llmq3_60;
        consensus.llmqs[Consensus::LLMQ_50_60] = llmq50_60;
        consensus.llmqTypeChainLocks = Consensus::LLMQ_5_60;
        consensus.llmqTypeInstantSend = Consensus::LLMQ_5_60;
>>>>>>> d63d9d81
    }
};

static std::unique_ptr<CChainParams> globalChainParams;

const CChainParams &Params() {
    assert(globalChainParams);
    return *globalChainParams;
}

std::unique_ptr<CChainParams> CreateChainParams(const std::string& chain, bool fHelpOnly)
{
    if (chain == CBaseChainParams::MAIN)
        return std::unique_ptr<CChainParams>(new CMainParams());
    else if (chain == CBaseChainParams::TESTNET)
        return std::unique_ptr<CChainParams>(new CTestNetParams());
    else if (chain == CBaseChainParams::DEVNET) {
        return std::unique_ptr<CChainParams>(new CDevNetParams(fHelpOnly));
    } else if (chain == CBaseChainParams::REGTEST)
        return std::unique_ptr<CChainParams>(new CRegTestParams());
    throw std::runtime_error(strprintf("%s: Unknown chain %s.", __func__, chain));
}

void SelectParams(const std::string& network)
{
    SelectBaseParams(network);
    globalChainParams = CreateChainParams(network);
}

void UpdateVersionBitsParameters(Consensus::DeploymentPos d, int64_t nStartTime, int64_t nTimeout, int64_t nWindowSize, int64_t nThresholdStart, int64_t nThresholdMin, int64_t nFalloffCoeff)
{
    globalChainParams->UpdateVersionBitsParameters(d, nStartTime, nTimeout, nWindowSize, nThresholdStart, nThresholdMin, nFalloffCoeff);
}

//void UpdateDIP3Parameters(int nActivationHeight, int nEnforcementHeight)
//{
//    globalChainParams->UpdateDIP3Parameters(nActivationHeight, nEnforcementHeight);
//}

<<<<<<< HEAD
void UpdateDIP8Parameters(int nActivationHeight)
{
    globalChainParams->UpdateDIP8Parameters(nActivationHeight);
}

void UpdateBudgetParameters(int nMasternodePaymentsStartBlock, int nBudgetPaymentsStartBlock, int nSuperblockStartBlock)
=======
void UpdateBudgetParameters(int nSmartnodePaymentsStartBlock, int nBudgetPaymentsStartBlock, int nSuperblockStartBlock)
>>>>>>> d63d9d81
{
    globalChainParams->UpdateBudgetParameters(nSmartnodePaymentsStartBlock, nBudgetPaymentsStartBlock, nSuperblockStartBlock);
}

void UpdateDevnetSubsidyAndDiffParams(int nMinimumDifficultyBlocks, int nHighSubsidyBlocks, int nHighSubsidyFactor)
{
    globalChainParams->UpdateSubsidyAndDiffParams(nMinimumDifficultyBlocks, nHighSubsidyBlocks, nHighSubsidyFactor);
}

void UpdateDevnetLLMQChainLocks(Consensus::LLMQType llmqType)
{
    globalChainParams->UpdateLLMQChainLocks(llmqType);
}

<<<<<<< HEAD
void UpdateDevnetLLMQInstantSend(Consensus::LLMQType llmqType)
{
    globalChainParams->UpdateLLMQInstantSend(llmqType);
}

void UpdateLLMQTestParams(int size, int threshold)
{
    globalChainParams->UpdateLLMQTestParams(size, threshold);
}

void UpdateLLMQDevnetParams(int size, int threshold)
{
    globalChainParams->UpdateLLMQDevnetParams(size, threshold);
=======
void UpdateLLMQParams(size_t totalMnCount, int height, bool lowLLMQParams) {
	globalChainParams->UpdateLLMQParams(totalMnCount, height, lowLLMQParams);
}
bool IsMiningPhase(Consensus::LLMQParams params, int nHeight)
{
    int phaseIndex = nHeight % params.dkgInterval;
    if (phaseIndex >= params.dkgMiningWindowStart && phaseIndex <= params.dkgMiningWindowEnd) {
        return true;
    }
    return false;
}

bool IsLLMQsMiningPhase(int nHeight) {
	for(auto& it : globalChainParams->GetConsensus().llmqs) {
		if(IsMiningPhase(it.second, nHeight)) {
			return true;
		}
	}
	return false;
}

void CChainParams::UpdateLLMQParams(size_t totalMnCount, int height, bool lowLLMQParams) {
	bool isNotLLMQsMiningPhase;
    if(lastCheckHeight < height &&
    		(lastCheckMnCount != totalMnCount || lastCheckedLowLLMQParams != lowLLMQParams) &&
			(isNotLLMQsMiningPhase = !IsLLMQsMiningPhase(height))) {
	    LogPrintf("---UpdateLLMQParams %d-%d-%ld-%ld-%d\n", lastCheckHeight, height, lastCheckMnCount, totalMnCount, isNotLLMQsMiningPhase);
		lastCheckMnCount = totalMnCount;
		lastCheckedLowLLMQParams = lowLLMQParams;
		lastCheckHeight = height;
		if(totalMnCount < 5) {
			consensus.llmqs[Consensus::LLMQ_50_60] = llmq3_60;
			if(strcmp(Params().NetworkIDString().c_str(),"testnet") == 0) {
				consensus.llmqs[Consensus::LLMQ_400_60] = llmq5_60;
				consensus.llmqs[Consensus::LLMQ_400_85] = llmq5_85;
			} else {
				consensus.llmqs[Consensus::LLMQ_400_60] = llmq20_60;
				consensus.llmqs[Consensus::LLMQ_400_85] = llmq20_85;
			}
		} else if(totalMnCount < 100) {
			consensus.llmqs[Consensus::LLMQ_50_60] = llmq10_60;
			consensus.llmqs[Consensus::LLMQ_400_60] = llmq20_60;
			consensus.llmqs[Consensus::LLMQ_400_85] = llmq20_85;
		}  else if(totalMnCount < 600) {
			consensus.llmqs[Consensus::LLMQ_50_60] = llmq50_60;
			consensus.llmqs[Consensus::LLMQ_400_60] = llmq40_60;
			consensus.llmqs[Consensus::LLMQ_400_85] = llmq40_85;
		} else {
			consensus.llmqs[Consensus::LLMQ_50_60] = llmq50_60;
			consensus.llmqs[Consensus::LLMQ_400_60] = llmq400_60;
			consensus.llmqs[Consensus::LLMQ_400_85] = llmq400_85;
		}
		if(lowLLMQParams) {
			consensus.llmqs[Consensus::LLMQ_50_60] = llmq200_2;
		}
	}

>>>>>>> d63d9d81
}<|MERGE_RESOLUTION|>--- conflicted
+++ resolved
@@ -1,11 +1,7 @@
 // Copyright (c) 2010 Satoshi Nakamoto
 // Copyright (c) 2009-2014 The Bitcoin Core developers
-<<<<<<< HEAD
-// Copyright (c) 2014-2021 The Dash Core developers
-=======
 // Copyright (c) 2014-2020 The Dash Core developers
 // Copyright (c) 2020-2022 The Raptoreum developers
->>>>>>> d63d9d81
 // Distributed under the MIT software license, see the accompanying
 // file COPYING or http://www.opensource.org/licenses/mit-license.php.
 
@@ -24,13 +20,10 @@
 #include <memory>
 
 #include <chainparamsseeds.h>
-<<<<<<< HEAD
-=======
 
 static size_t lastCheckMnCount = 0;
 static int lastCheckHeight = 0;
 static bool lastCheckedLowLLMQParams = false;
->>>>>>> d63d9d81
 
 static CBlock CreateGenesisBlock(const char* pszTimestamp, const CScript& genesisOutputScript, uint32_t nTime, uint32_t nNonce, uint32_t nBits, int32_t nVersion, const CAmount& genesisReward)
 {
@@ -120,16 +113,7 @@
 //    consensus.DIP0003EnforcementHeight = nEnforcementHeight;
 //}
 
-<<<<<<< HEAD
-void CChainParams::UpdateDIP8Parameters(int nActivationHeight)
-{
-    consensus.DIP0008Height = nActivationHeight;
-}
-
-void CChainParams::UpdateBudgetParameters(int nMasternodePaymentsStartBlock, int nBudgetPaymentsStartBlock, int nSuperblockStartBlock)
-=======
 void CChainParams::UpdateBudgetParameters(int nSmartnodePaymentsStartBlock, int nBudgetPaymentsStartBlock, int nSuperblockStartBlock)
->>>>>>> d63d9d81
 {
     consensus.nSmartnodePaymentsStartBlock = nSmartnodePaymentsStartBlock;
     consensus.nBudgetPaymentsStartBlock = nBudgetPaymentsStartBlock;
@@ -147,34 +131,8 @@
     consensus.llmqTypeChainLocks = llmqType;
 }
 
-<<<<<<< HEAD
-void CChainParams::UpdateLLMQInstantSend(Consensus::LLMQType llmqType) {
-    consensus.llmqTypeInstantSend = llmqType;
-}
-
-void CChainParams::UpdateLLMQTestParams(int size, int threshold) {
-    auto& params = consensus.llmqs.at(Consensus::LLMQ_TEST);
-    params.size = size;
-    params.minSize = threshold;
-    params.threshold = threshold;
-    params.dkgBadVotesThreshold = threshold;
-}
-
-void CChainParams::UpdateLLMQDevnetParams(int size, int threshold)
-{
-    auto& params = consensus.llmqs.at(Consensus::LLMQ_DEVNET);
-    params.size = size;
-    params.minSize = threshold;
-    params.threshold = threshold;
-    params.dkgBadVotesThreshold = threshold;
-}
-
 static CBlock FindDevNetGenesisBlock(const CBlock &prevBlock, const CAmount& reward)
 {
-=======
-static CBlock FindDevNetGenesisBlock(const CBlock &prevBlock, const CAmount& reward)
-{
->>>>>>> d63d9d81
     std::string devNetName = gArgs.GetDevNetName();
     assert(!devNetName.empty());
 
@@ -197,15 +155,6 @@
     assert(false);
 }
 
-<<<<<<< HEAD
-// this one is for testing only
-static Consensus::LLMQParams llmq_test = {
-        .type = Consensus::LLMQ_TEST,
-        .name = "llmq_test",
-        .size = 3,
-        .minSize = 2,
-        .threshold = 2,
-=======
 static void FindMainNetGenesisBlock(uint32_t nTime, uint32_t nBits, const char* network)
 {
     CBlock block = CreateGenesisBlock(nTime, 0, nBits, 4, 5000 * COIN);
@@ -280,7 +229,6 @@
         .size = 5,
         .minSize = 4,
         .threshold = 3,
->>>>>>> d63d9d81
 
         .dkgInterval = 30 * 12, // one DKG every 12 hours
         .dkgPhaseBlocks = 4,
@@ -360,54 +308,10 @@
         .dkgPhaseBlocks = 2,
         .dkgMiningWindowStart = 10, // dkgPhaseBlocks * 5 = after finalization
         .dkgMiningWindowEnd = 18,
-        .dkgBadVotesThreshold = 2,
+        .dkgBadVotesThreshold = 8,
 
         .signingActiveQuorumCount = 6, // just a few ones to allow easier testing
 
-<<<<<<< HEAD
-        .keepOldConnections = 3,
-        .recoveryMembers = 3,
-};
-
-// this one is for testing only
-static Consensus::LLMQParams llmq_test_v17 = {
-        .type = Consensus::LLMQ_TEST_V17,
-        .name = "llmq_test_v17",
-        .size = 3,
-        .minSize = 2,
-        .threshold = 2,
-
-        .dkgInterval = 24, // one DKG per hour
-        .dkgPhaseBlocks = 2,
-        .dkgMiningWindowStart = 10, // dkgPhaseBlocks * 5 = after finalization
-        .dkgMiningWindowEnd = 18,
-        .dkgBadVotesThreshold = 2,
-
-        .signingActiveQuorumCount = 2, // just a few ones to allow easier testing
-
-        .keepOldConnections = 3,
-        .recoveryMembers = 3,
-};
-
-// this one is for devnets only
-static Consensus::LLMQParams llmq_devnet = {
-        .type = Consensus::LLMQ_DEVNET,
-        .name = "llmq_devnet",
-        .size = 10,
-        .minSize = 7,
-        .threshold = 6,
-
-        .dkgInterval = 24, // one DKG per hour
-        .dkgPhaseBlocks = 2,
-        .dkgMiningWindowStart = 10, // dkgPhaseBlocks * 5 = after finalization
-        .dkgMiningWindowEnd = 18,
-        .dkgBadVotesThreshold = 7,
-
-        .signingActiveQuorumCount = 3, // just a few ones to allow easier testing
-
-        .keepOldConnections = 4,
-        .recoveryMembers = 6,
-=======
         .keepOldConnections = 7,
         .recoveryMembers = 7,
 };
@@ -448,7 +352,6 @@
 
         .keepOldConnections = 5,
         .recoveryMembers = 5,
->>>>>>> d63d9d81
 };
 
 static Consensus::LLMQParams llmq50_60 = {
@@ -507,29 +410,6 @@
 
         .keepOldConnections = 5,
         .recoveryMembers = 100,
-<<<<<<< HEAD
-};
-
-// Used for Platform
-static Consensus::LLMQParams llmq100_67 = {
-        .type = Consensus::LLMQ_100_67,
-        .name = "llmq_100_67",
-        .size = 100,
-        .minSize = 80,
-        .threshold = 67,
-
-        .dkgInterval = 24, // one DKG per hour
-        .dkgPhaseBlocks = 2,
-        .dkgMiningWindowStart = 10, // dkgPhaseBlocks * 5 = after finalization
-        .dkgMiningWindowEnd = 18,
-        .dkgBadVotesThreshold = 80,
-
-        .signingActiveQuorumCount = 24, // a full day worth of LLMQs
-
-        .keepOldConnections = 25,
-        .recoveryMembers = 50,
-=======
->>>>>>> d63d9d81
 };
 
 /**
@@ -562,21 +442,6 @@
         consensus.nSuperblockCycle = 16616; // ~(60*24*30)/2.6, actual number of blocks per month is 200700 / 12 = 16725
         consensus.nGovernanceMinQuorum = 10;
         consensus.nGovernanceFilterElements = 20000;
-<<<<<<< HEAD
-        consensus.nMasternodeMinimumConfirmations = 15;
-        consensus.BIP34Height = 951;
-        consensus.BIP34Hash = uint256S("0x000001f35e70f7c5705f64c6c5cc3dea9449e74d5b5c7cf74dad1bcca14a8012");
-        consensus.BIP65Height = 619382; // 00000000000076d8fcea02ec0963de4abfd01e771fec0863f960c2c64fe6f357
-        consensus.BIP66Height = 245817; // 00000000000b1fa2dfa312863570e13fae9ca7b5566cb27e55422620b469aefa
-        consensus.DIP0001Height = 782208;
-        consensus.DIP0003Height = 1028160;
-        consensus.DIP0003EnforcementHeight = 1047200;
-        consensus.DIP0003EnforcementHash = uint256S("000000000000002d1734087b4c5afc3133e4e1c3e1a89218f62bcd9bb3d17f81");
-        consensus.DIP0008Height = 1088640; // 00000000000000112e41e4b3afda8b233b8cc07c532d2eac5de097b68358c43e
-        consensus.powLimit = uint256S("00000fffffffffffffffffffffffffffffffffffffffffffffffffffffffffff"); // ~uint256(0) >> 20
-        consensus.nPowTargetTimespan = 24 * 60 * 60; // Dash: 1 day
-        consensus.nPowTargetSpacing = 2.5 * 60; // Dash: 2.5 minutes
-=======
         consensus.nSmartnodeMinimumConfirmations = 15;
         consensus.BIPCSVEnabled = true;
         consensus.BIP147Enabled = true;
@@ -590,7 +455,6 @@
         consensus.powLimit = uint256S("00ffffffffffffffffffffffffffffffffffffffffffffffffffffffffffffff"); // ~uint256(0) >> 20
         consensus.nPowTargetTimespan = 24 * 60 * 60; // Raptoreum: 1 day
         consensus.nPowTargetSpacing = 2 * 60; // Raptoreum: 2 minutes
->>>>>>> d63d9d81
         consensus.fPowAllowMinDifficultyBlocks = false;
         consensus.fPowNoRetargeting = false;
         consensus.nPowDGWHeight = 60;
@@ -602,70 +466,11 @@
         consensus.vDeployments[Consensus::DEPLOYMENT_TESTDUMMY].nStartTime = 1199145601; // January 1, 2008
         consensus.vDeployments[Consensus::DEPLOYMENT_TESTDUMMY].nTimeout = 1230767999; // December 31, 2008
 
-<<<<<<< HEAD
-        // Deployment of BIP68, BIP112, and BIP113.
-        consensus.vDeployments[Consensus::DEPLOYMENT_CSV].bit = 0;
-        consensus.vDeployments[Consensus::DEPLOYMENT_CSV].nStartTime = 1486252800; // Feb 5th, 2017
-        consensus.vDeployments[Consensus::DEPLOYMENT_CSV].nTimeout = 1517788800; // Feb 5th, 2018
-
-        // Deployment of DIP0001
-        consensus.vDeployments[Consensus::DEPLOYMENT_DIP0001].bit = 1;
-        consensus.vDeployments[Consensus::DEPLOYMENT_DIP0001].nStartTime = 1508025600; // Oct 15th, 2017
-        consensus.vDeployments[Consensus::DEPLOYMENT_DIP0001].nTimeout = 1539561600; // Oct 15th, 2018
-        consensus.vDeployments[Consensus::DEPLOYMENT_DIP0001].nWindowSize = 4032;
-        consensus.vDeployments[Consensus::DEPLOYMENT_DIP0001].nThresholdStart = 3226; // 80% of 4032
-
-        // Deployment of BIP147
-        consensus.vDeployments[Consensus::DEPLOYMENT_BIP147].bit = 2;
-        consensus.vDeployments[Consensus::DEPLOYMENT_BIP147].nStartTime = 1524477600; // Apr 23th, 2018
-        consensus.vDeployments[Consensus::DEPLOYMENT_BIP147].nTimeout = 1556013600; // Apr 23th, 2019
-        consensus.vDeployments[Consensus::DEPLOYMENT_BIP147].nWindowSize = 4032;
-        consensus.vDeployments[Consensus::DEPLOYMENT_BIP147].nThresholdStart = 3226; // 80% of 4032
-
-        // Deployment of DIP0003
-        consensus.vDeployments[Consensus::DEPLOYMENT_DIP0003].bit = 3;
-        consensus.vDeployments[Consensus::DEPLOYMENT_DIP0003].nStartTime = 1546300800; // Jan 1st, 2019
-        consensus.vDeployments[Consensus::DEPLOYMENT_DIP0003].nTimeout = 1577836800; // Jan 1st, 2020
-        consensus.vDeployments[Consensus::DEPLOYMENT_DIP0003].nWindowSize = 4032;
-        consensus.vDeployments[Consensus::DEPLOYMENT_DIP0003].nThresholdStart = 3226; // 80% of 4032
-
-        // Deployment of DIP0008
-        consensus.vDeployments[Consensus::DEPLOYMENT_DIP0008].bit = 4;
-        consensus.vDeployments[Consensus::DEPLOYMENT_DIP0008].nStartTime = 1557878400; // May 15th, 2019
-        consensus.vDeployments[Consensus::DEPLOYMENT_DIP0008].nTimeout = 1589500800; // May 15th, 2020
-        consensus.vDeployments[Consensus::DEPLOYMENT_DIP0008].nWindowSize = 4032;
-        consensus.vDeployments[Consensus::DEPLOYMENT_DIP0008].nThresholdStart = 3226; // 80% of 4032
-
-        // Deployment of Block Reward Reallocation
-        consensus.vDeployments[Consensus::DEPLOYMENT_REALLOC].bit = 5;
-        consensus.vDeployments[Consensus::DEPLOYMENT_REALLOC].nStartTime = 1601510400; // Oct 1st, 2020
-        consensus.vDeployments[Consensus::DEPLOYMENT_REALLOC].nTimeout = 1633046400; // Oct 1st, 2021
-        consensus.vDeployments[Consensus::DEPLOYMENT_REALLOC].nWindowSize = 4032;
-        consensus.vDeployments[Consensus::DEPLOYMENT_REALLOC].nThresholdStart = 3226; // 80% of 4032
-        consensus.vDeployments[Consensus::DEPLOYMENT_REALLOC].nThresholdMin = 2420; // 60% of 4032
-        consensus.vDeployments[Consensus::DEPLOYMENT_REALLOC].nFalloffCoeff = 5; // this corresponds to 10 periods
-
-        // Deployment of DIP0020, DIP0021 and LLMQ_100_67 quorums
-        consensus.vDeployments[Consensus::DEPLOYMENT_DIP0020].bit = 6;
-        consensus.vDeployments[Consensus::DEPLOYMENT_DIP0020].nStartTime = 1625097600; // July 1st, 2021
-        consensus.vDeployments[Consensus::DEPLOYMENT_DIP0020].nTimeout = 1656633600; // July 1st, 2022
-        consensus.vDeployments[Consensus::DEPLOYMENT_DIP0020].nWindowSize = 4032;
-        consensus.vDeployments[Consensus::DEPLOYMENT_DIP0020].nThresholdStart = 3226; // 80% of 4032
-        consensus.vDeployments[Consensus::DEPLOYMENT_DIP0020].nThresholdMin = 2420; // 60% of 4032
-        consensus.vDeployments[Consensus::DEPLOYMENT_DIP0020].nFalloffCoeff = 5; // this corresponds to 10 periods
-
-        // The best chain should have at least this much work.
-        consensus.nMinimumChainWork = uint256S("0x00000000000000000000000000000000000000000000549cd3ccb81a55892330"); // 1450000
-
-        // By default assume that the signatures in ancestors of this block are valid.
-        consensus.defaultAssumeValid = uint256S("0x00000000000000105cfae44a995332d8ec256850ea33a1f7b700474e3dad82bc"); // 1450000
-=======
         // The best chain should have at least this much work.
         consensus.nMinimumChainWork = uint256S("0x00000000000000000000000000000000000000000000000000000d69a4fc6f3e"); // 0
 
         // By default assume that the signatures in ancestors of this block are valid.
         consensus.defaultAssumeValid = uint256S("0xc146fc6244fe4d71559f4fef16a386f1fceda6e5efa3da3ca1ebe9806cc8f25c"); // 0
->>>>>>> d63d9d81
 
         /**
          * The message start string is designed to be unlikely to occur in normal data.
@@ -681,22 +486,6 @@
         //FindMainNetGenesisBlock(1614369600, 0x20001fff, "main");
         genesis = CreateGenesisBlock(1614369600, 1130, 0x20001fff, 4, 5000 * COIN);
         consensus.hashGenesisBlock = genesis.GetHash();
-<<<<<<< HEAD
-        assert(consensus.hashGenesisBlock == uint256S("0x00000ffd590b1485b3caadc19b22e6379c733355108f107a430458cdf3407ab6"));
-        assert(genesis.hashMerkleRoot == uint256S("0xe0028eb9648db56b1ac77cf090b99048a8007e2bb64b68f092c03c7f56a662c7"));
-
-        // Note that of those which support the service bits prefix, most only support a subset of
-        // possible options.
-        // This is fine at runtime as we'll fall back to using them as a oneshot if they don't support the
-        // service bits we want, but we should get them updated to support all service bits wanted by any
-        // release ASAP to avoid it where possible.
-        vSeeds.emplace_back("dnsseed.dash.org");
-        vSeeds.emplace_back("dnsseed.dashdot.io");
-
-        // Dash addresses start with 'X'
-        base58Prefixes[PUBKEY_ADDRESS] = std::vector<unsigned char>(1,76);
-        // Dash script addresses start with '7'
-=======
         assert(consensus.hashGenesisBlock == uint256S("0xb79e5df07278b9567ada8fc655ffbfa9d3f586dc38da3dd93053686f41caeea0"));
         assert(genesis.hashMerkleRoot == uint256S("0x87a48bc22468acdd72ee540aab7c086a5bbcddc12b51c6ac925717a74c269453"));
         //98.38.235.195
@@ -710,7 +499,6 @@
         // Raptoreum addresses start with 'r'
         base58Prefixes[PUBKEY_ADDRESS] = std::vector<unsigned char>(1,60);
         // Raptoreum script addresses start with '7'
->>>>>>> d63d9d81
         base58Prefixes[SCRIPT_ADDRESS] = std::vector<unsigned char>(1,16);
         // Raptoreum private keys start with '7' or 'X'
         base58Prefixes[SECRET_KEY] =     std::vector<unsigned char>(1,128);
@@ -743,19 +531,11 @@
         vFixedSeeds = std::vector<SeedSpec6>(pnSeed6_main, pnSeed6_main + ARRAYLEN(pnSeed6_main));
 
         // long living quorum params
-<<<<<<< HEAD
-        consensus.llmqs[Consensus::LLMQ_50_60] = llmq50_60;
-        consensus.llmqs[Consensus::LLMQ_400_60] = llmq400_60;
-        consensus.llmqs[Consensus::LLMQ_400_85] = llmq400_85;
-        consensus.llmqs[Consensus::LLMQ_100_67] = llmq100_67;
-=======
         consensus.llmqs[Consensus::LLMQ_50_60] = llmq3_60;
         consensus.llmqs[Consensus::LLMQ_400_60] = llmq20_60;
         consensus.llmqs[Consensus::LLMQ_400_85] = llmq20_85;
->>>>>>> d63d9d81
         consensus.llmqTypeChainLocks = Consensus::LLMQ_400_60;
         consensus.llmqTypeInstantSend = Consensus::LLMQ_50_60;
-        consensus.llmqTypePlatform = Consensus::LLMQ_100_67;
 
         fDefaultConsistencyChecks = false;
         fRequireStandard = true;
@@ -763,12 +543,6 @@
         fMineBlocksOnDemand = false;
         fAllowMultipleAddressesFromGroup = false;
         fAllowMultiplePorts = false;
-<<<<<<< HEAD
-        nLLMQConnectionRetryTimeout = 60;
-
-        nPoolMinParticipants = 3;
-        nPoolMaxParticipants = 20;
-=======
         miningRequiresPeers = true;
         nLLMQConnectionRetryTimeout = 60;
 
@@ -776,7 +550,6 @@
         nPoolNewMinParticipants = 3;
         nPoolMaxParticipants = 5;
         nPoolNewMaxParticipants = 20;
->>>>>>> d63d9d81
         nFulfilledRequestExpireTime = 60*60; // fulfilled requests expire in 1 hour
 
         vSporkAddresses = {"RWGvGpd3yJdnfh9ziyHNDEoHMJBvnZ23zK"};
@@ -784,44 +557,6 @@
         fBIP9CheckSmartnodesUpgraded = true;
 
         checkpointData = {
-<<<<<<< HEAD
-            {
-                {1500, uint256S("0x000000aaf0300f59f49bc3e970bad15c11f961fe2347accffff19d96ec9778e3")},
-                {4991, uint256S("0x000000003b01809551952460744d5dbb8fcbd6cbae3c220267bf7fa43f837367")},
-                {9918, uint256S("0x00000000213e229f332c0ffbe34defdaa9e74de87f2d8d1f01af8d121c3c170b")},
-                {16912, uint256S("0x00000000075c0d10371d55a60634da70f197548dbbfa4123e12abfcbc5738af9")},
-                {23912, uint256S("0x0000000000335eac6703f3b1732ec8b2f89c3ba3a7889e5767b090556bb9a276")},
-                {35457, uint256S("0x0000000000b0ae211be59b048df14820475ad0dd53b9ff83b010f71a77342d9f")},
-                {45479, uint256S("0x000000000063d411655d590590e16960f15ceea4257122ac430c6fbe39fbf02d")},
-                {55895, uint256S("0x0000000000ae4c53a43639a4ca027282f69da9c67ba951768a20415b6439a2d7")},
-                {68899, uint256S("0x0000000000194ab4d3d9eeb1f2f792f21bb39ff767cb547fe977640f969d77b7")},
-                {74619, uint256S("0x000000000011d28f38f05d01650a502cc3f4d0e793fbc26e2a2ca71f07dc3842")},
-                {75095, uint256S("0x0000000000193d12f6ad352a9996ee58ef8bdc4946818a5fec5ce99c11b87f0d")},
-                {88805, uint256S("0x00000000001392f1652e9bf45cd8bc79dc60fe935277cd11538565b4a94fa85f")},
-                {107996, uint256S("0x00000000000a23840ac16115407488267aa3da2b9bc843e301185b7d17e4dc40")},
-                {137993, uint256S("0x00000000000cf69ce152b1bffdeddc59188d7a80879210d6e5c9503011929c3c")},
-                {167996, uint256S("0x000000000009486020a80f7f2cc065342b0c2fb59af5e090cd813dba68ab0fed")},
-                {207992, uint256S("0x00000000000d85c22be098f74576ef00b7aa00c05777e966aff68a270f1e01a5")},
-                {312645, uint256S("0x0000000000059dcb71ad35a9e40526c44e7aae6c99169a9e7017b7d84b1c2daf")},
-                {407452, uint256S("0x000000000003c6a87e73623b9d70af7cd908ae22fee466063e4ffc20be1d2dbc")},
-                {523412, uint256S("0x000000000000e54f036576a10597e0e42cc22a5159ce572f999c33975e121d4d")},
-                {523930, uint256S("0x0000000000000bccdb11c2b1cfb0ecab452abf267d89b7f46eaf2d54ce6e652c")},
-                {750000, uint256S("0x00000000000000b4181bbbdddbae464ce11fede5d0292fb63fdede1e7c8ab21c")},
-                {888900, uint256S("0x0000000000000026c29d576073ab51ebd1d3c938de02e9a44c7ee9e16f82db28")},
-                {967800, uint256S("0x0000000000000024e26c7df7e46d673724d223cf4ca2b2adc21297cc095600f4")},
-                {1067570, uint256S("0x000000000000001e09926bcf5fa4513d23e870a34f74e38200db99eb3f5b7a70")},
-                {1167570, uint256S("0x000000000000000fb7b1e9b81700283dff0f7d87cf458e5edfdae00c669de661")},
-                {1364585, uint256S("0x00000000000000022f355c52417fca9b73306958f7c0832b3a7bce006ca369ef")},
-                {1450000, uint256S("0x00000000000000105cfae44a995332d8ec256850ea33a1f7b700474e3dad82bc")},
-            }
-        };
-
-        chainTxData = ChainTxData{
-            1617874573, // * UNIX timestamp of last known number of transactions (Block 1450962)
-            34709765,   // * total number of transactions between genesis and that timestamp
-                        //   (the tx=... number in the SetBestChain debug.log lines)
-            0.3         // * estimated number of transactions per second after that timestamp
-=======
           {  {5145, uint256S("0x64c9cc82f05f4326e49fd4b21a48494b02b12a707de67a47c7e8e1102b0f1d9b")},
              {35000, uint256S("0xb4fb191f3ef4141557aef8aafa700d312e5499cbde4a3079faa78cf58c0c414f")},
              {61900, uint256S("0xc146fc6244fe4d71559f4fef16a386f1fceda6e5efa3da3ca1ebe9806cc8f25c")} }
@@ -832,7 +567,6 @@
               170026,   // * total number of transactions between genesis and that timestamp
                         //   (the tx=... number in the SetBestChain debug.log lines)
                  0.1    // * estimated number of transactions per second after that timestamp
->>>>>>> d63d9d81
         };
     }
 };
@@ -858,25 +592,6 @@
         consensus.nSuperblockCycle = 24; // Superblocks can be issued hourly on testnet
         consensus.nGovernanceMinQuorum = 1;
         consensus.nGovernanceFilterElements = 500;
-<<<<<<< HEAD
-        consensus.nMasternodeMinimumConfirmations = 1;
-        consensus.BIP34Height = 76;
-        consensus.BIP34Hash = uint256S("0x000008ebb1db2598e897d17275285767717c6acfeac4c73def49fbea1ddcbcb6");
-        consensus.BIP65Height = 2431; // 0000039cf01242c7f921dcb4806a5994bc003b48c1973ae0c89b67809c2bb2ab
-        consensus.BIP66Height = 2075; // 0000002acdd29a14583540cb72e1c5cc83783560e38fa7081495d474fe1671f7
-        consensus.DIP0001Height = 5500;
-        consensus.DIP0003Height = 7000;
-        consensus.DIP0003EnforcementHeight = 7300;
-        consensus.DIP0003EnforcementHash = uint256S("00000055ebc0e974ba3a3fb785c5ad4365a39637d4df168169ee80d313612f8f");
-        consensus.DIP0008Height = 78800; // 000000000e9329d964d80e7dab2e704b43b6bd2b91fea1e9315d38932e55fb55
-        consensus.powLimit = uint256S("00000fffffffffffffffffffffffffffffffffffffffffffffffffffffffffff"); // ~uint256(0) >> 20
-        consensus.nPowTargetTimespan = 24 * 60 * 60; // Dash: 1 day
-        consensus.nPowTargetSpacing = 2.5 * 60; // Dash: 2.5 minutes
-        consensus.fPowAllowMinDifficultyBlocks = true;
-        consensus.fPowNoRetargeting = false;
-        consensus.nPowKGWHeight = 4002; // nPowKGWHeight >= nPowDGWHeight means "no KGW"
-        consensus.nPowDGWHeight = 4002; // TODO: make sure to drop all spork6 related code on next testnet reset
-=======
         consensus.nSmartnodeMinimumConfirmations = 1;
         consensus.BIP34Enabled = true;
         consensus.BIP65Enabled = true; // 0000039cf01242c7f921dcb4806a5994bc003b48c1973ae0c89b67809c2bb2ab
@@ -895,77 +610,17 @@
         consensus.nPowDGWHeight = 60;
         consensus.DGWBlocksAvg = 60;
         consensus.smartnodePaymentFixedBlock = 1;
->>>>>>> d63d9d81
         consensus.nRuleChangeActivationThreshold = 1512; // 75% for testchains
         consensus.nMinerConfirmationWindow = 2016; // nPowTargetTimespan / nPowTargetSpacing
         consensus.vDeployments[Consensus::DEPLOYMENT_TESTDUMMY].bit = 28;
         consensus.vDeployments[Consensus::DEPLOYMENT_TESTDUMMY].nStartTime = 1199145601; // January 1, 2008
         consensus.vDeployments[Consensus::DEPLOYMENT_TESTDUMMY].nTimeout = 1230767999; // December 31, 2008
 
-<<<<<<< HEAD
-        // Deployment of BIP68, BIP112, and BIP113.
-        consensus.vDeployments[Consensus::DEPLOYMENT_CSV].bit = 0;
-        consensus.vDeployments[Consensus::DEPLOYMENT_CSV].nStartTime = 1544655600; // Dec 13th, 2018
-        consensus.vDeployments[Consensus::DEPLOYMENT_CSV].nTimeout = 999999999999ULL;
-
-        // Deployment of DIP0001
-        consensus.vDeployments[Consensus::DEPLOYMENT_DIP0001].bit = 1;
-        consensus.vDeployments[Consensus::DEPLOYMENT_DIP0001].nStartTime = 1544655600; // Dec 13th, 2018
-        consensus.vDeployments[Consensus::DEPLOYMENT_DIP0001].nTimeout = 999999999999ULL;
-        consensus.vDeployments[Consensus::DEPLOYMENT_DIP0001].nWindowSize = 100;
-        consensus.vDeployments[Consensus::DEPLOYMENT_DIP0001].nThresholdStart = 50; // 50% of 100
-
-        // Deployment of BIP147
-        consensus.vDeployments[Consensus::DEPLOYMENT_BIP147].bit = 2;
-        consensus.vDeployments[Consensus::DEPLOYMENT_BIP147].nStartTime = 1544655600; // Dec 13th, 2018
-        consensus.vDeployments[Consensus::DEPLOYMENT_BIP147].nTimeout = 999999999999ULL;
-        consensus.vDeployments[Consensus::DEPLOYMENT_BIP147].nWindowSize = 100;
-        consensus.vDeployments[Consensus::DEPLOYMENT_BIP147].nThresholdStart = 50; // 50% of 100
-
-        // Deployment of DIP0003
-        consensus.vDeployments[Consensus::DEPLOYMENT_DIP0003].bit = 3;
-        consensus.vDeployments[Consensus::DEPLOYMENT_DIP0003].nStartTime = 1544655600; // Dec 13th, 2018
-        consensus.vDeployments[Consensus::DEPLOYMENT_DIP0003].nTimeout = 999999999999ULL;
-        consensus.vDeployments[Consensus::DEPLOYMENT_DIP0003].nWindowSize = 100;
-        consensus.vDeployments[Consensus::DEPLOYMENT_DIP0003].nThresholdStart = 50; // 50% of 100
-
-        // Deployment of DIP0008
-        consensus.vDeployments[Consensus::DEPLOYMENT_DIP0008].bit = 4;
-        consensus.vDeployments[Consensus::DEPLOYMENT_DIP0008].nStartTime = 1553126400; // Mar 21st, 2019
-        consensus.vDeployments[Consensus::DEPLOYMENT_DIP0008].nTimeout = 999999999999ULL;
-        consensus.vDeployments[Consensus::DEPLOYMENT_DIP0008].nWindowSize = 100;
-        consensus.vDeployments[Consensus::DEPLOYMENT_DIP0008].nThresholdStart = 50; // 50% of 100
-
-        // Deployment of Block Reward Reallocation
-        consensus.vDeployments[Consensus::DEPLOYMENT_REALLOC].bit = 5;
-        consensus.vDeployments[Consensus::DEPLOYMENT_REALLOC].nStartTime = 1598918400; // Sep 1st, 2020
-        consensus.vDeployments[Consensus::DEPLOYMENT_REALLOC].nTimeout = 999999999999ULL;
-        consensus.vDeployments[Consensus::DEPLOYMENT_REALLOC].nWindowSize = 100;
-        consensus.vDeployments[Consensus::DEPLOYMENT_REALLOC].nThresholdStart = 80; // 80% of 100
-        consensus.vDeployments[Consensus::DEPLOYMENT_REALLOC].nThresholdMin = 60; // 60% of 100
-        consensus.vDeployments[Consensus::DEPLOYMENT_REALLOC].nFalloffCoeff = 5; // this corresponds to 10 periods
-
-        // Deployment of DIP0020, DIP0021 and LLMQ_100_67 quorums
-        consensus.vDeployments[Consensus::DEPLOYMENT_DIP0020].bit = 6;
-        consensus.vDeployments[Consensus::DEPLOYMENT_DIP0020].nStartTime = 1606780800; // December 1st, 2020
-        consensus.vDeployments[Consensus::DEPLOYMENT_DIP0020].nTimeout = 1638316800; // December 1st, 2021
-        consensus.vDeployments[Consensus::DEPLOYMENT_DIP0020].nWindowSize = 100;
-        consensus.vDeployments[Consensus::DEPLOYMENT_DIP0020].nThresholdStart = 80; // 80% of 100
-        consensus.vDeployments[Consensus::DEPLOYMENT_DIP0020].nThresholdMin = 60; // 60% of 100
-        consensus.vDeployments[Consensus::DEPLOYMENT_DIP0020].nFalloffCoeff = 5; // this corresponds to 10 periods
-
-        // The best chain should have at least this much work.
-        consensus.nMinimumChainWork = uint256S("0x000000000000000000000000000000000000000000000000022f14ac5d56b5ef"); // 470000
-
-        // By default assume that the signatures in ancestors of this block are valid.
-        consensus.defaultAssumeValid = uint256S("0x0000009303aeadf8cf3812f5c869691dbd4cb118ad20e9bf553be434bafe6a52"); // 470000
-=======
         // The best chain should have at least this much work.
         consensus.nMinimumChainWork = uint256S("0x0"); // 0
 
         // By default assume that the signatures in ancestors of this block are valid.
         consensus.defaultAssumeValid = uint256S("0x0"); // 0
->>>>>>> d63d9d81
 
         pchMessageStart[0] = 0x74; //t
         pchMessageStart[1] = 0x72; //r
@@ -986,13 +641,6 @@
 
         vSeeds.clear();
         // nodes with support for servicebits filtering should be at the top
-<<<<<<< HEAD
-        vSeeds.emplace_back("testnet-seed.dashdot.io"); // Just a static list of stable node(s), only supports x9
-
-        // Testnet Dash addresses start with 'y'
-        base58Prefixes[PUBKEY_ADDRESS] = std::vector<unsigned char>(1,140);
-        // Testnet Dash script addresses start with '8' or '9'
-=======
         vSeeds.emplace_back("47.151.7.226", true);
         vSeeds.emplace_back("62.171.153.224", true);
         vSeeds.emplace_back("98.38.235.195", true);
@@ -1002,7 +650,6 @@
         // Testnet Raptoreum addresses start with 'r'
         base58Prefixes[PUBKEY_ADDRESS] = std::vector<unsigned char>(1,123);
         // Testnet Raptoreum script addresses start with '8' or '9'
->>>>>>> d63d9d81
         base58Prefixes[SCRIPT_ADDRESS] = std::vector<unsigned char>(1,19);
         // Testnet private keys start with '9' or 'c' (Bitcoin defaults)
         base58Prefixes[SECRET_KEY] =     std::vector<unsigned char>(1,239);
@@ -1017,20 +664,11 @@
 
 
         // long living quorum params
-<<<<<<< HEAD
-        consensus.llmqs[Consensus::LLMQ_50_60] = llmq50_60;
-        consensus.llmqs[Consensus::LLMQ_400_60] = llmq400_60;
-        consensus.llmqs[Consensus::LLMQ_400_85] = llmq400_85;
-        consensus.llmqs[Consensus::LLMQ_100_67] = llmq100_67;
-        consensus.llmqTypeChainLocks = Consensus::LLMQ_50_60;
-=======
         consensus.llmqs[Consensus::LLMQ_50_60] = llmq3_60;
         consensus.llmqs[Consensus::LLMQ_400_60] = llmq20_60;
         consensus.llmqs[Consensus::LLMQ_400_85] = llmq20_85;
         consensus.llmqTypeChainLocks = Consensus::LLMQ_400_60;
->>>>>>> d63d9d81
         consensus.llmqTypeInstantSend = Consensus::LLMQ_50_60;
-        consensus.llmqTypePlatform = Consensus::LLMQ_100_67;
 
         consensus.nCollaterals = SmartnodeCollaterals(
           {  {20000, 20000 * COIN}, {40000, 40000 * COIN}, {INT_MAX, 60000 * COIN}  },
@@ -1048,18 +686,12 @@
         fAllowMultipleAddressesFromGroup = false;
         fAllowMultiplePorts = true;
         nLLMQConnectionRetryTimeout = 60;
-<<<<<<< HEAD
-
-        nPoolMinParticipants = 2;
-        nPoolMaxParticipants = 20;
-=======
         miningRequiresPeers = true;
 
         nPoolMinParticipants = 3;
         nPoolNewMinParticipants = 2;
         nPoolMaxParticipants = 5;
         nPoolNewMaxParticipants = 20;
->>>>>>> d63d9d81
         nFulfilledRequestExpireTime = 5*60; // fulfilled requests expire in 5 minutes
 
         vSporkAddresses = {"rsqc2caFRG6myRdzKipP4PpVW9LnFaG7CH"};
@@ -1068,28 +700,13 @@
 
         checkpointData = {
             {
-<<<<<<< HEAD
-                {261, uint256S("0x00000c26026d0815a7e2ce4fa270775f61403c040647ff2c3091f99e894a4618")},
-                {1999, uint256S("0x00000052e538d27fa53693efe6fb6892a0c1d26c0235f599171c48a3cce553b1")},
-                {2999, uint256S("0x0000024bc3f4f4cb30d29827c13d921ad77d2c6072e586c7f60d83c2722cdcc5")},
-                {96090, uint256S("0x00000000033df4b94d17ab43e999caaf6c4735095cc77703685da81254d09bba")},
-                {200000, uint256S("0x000000001015eb5ef86a8fe2b3074d947bc972c5befe32b28dd5ce915dc0d029")},
-                {395750, uint256S("0x000008b78b6aef3fd05ab78db8b76c02163e885305545144420cb08704dce538")},
-                {470000, uint256S("0x0000009303aeadf8cf3812f5c869691dbd4cb118ad20e9bf553be434bafe6a52")},
-=======
-
->>>>>>> d63d9d81
+
             }
         };
 
         chainTxData = ChainTxData{
-<<<<<<< HEAD
-            1617874832, // * UNIX timestamp of last known number of transactions (Block 477483)
-            4926985,    // * total number of transactions between genesis and that timestamp
-=======
         	1618814931, // * UNIX timestamp of last known number of transactions (Block 213054)
             0,    // * total number of transactions between genesis and that timestamp
->>>>>>> d63d9d81
                         //   (the tx=... number in the SetBestChain debug.log lines)
             0.01        // * estimated number of transactions per second after that timestamp
         };
@@ -1102,11 +719,7 @@
  */
 class CDevNetParams : public CChainParams {
 public:
-<<<<<<< HEAD
-    CDevNetParams(bool fHelpOnly = false) {
-=======
     CDevNetParams() {
->>>>>>> d63d9d81
         strNetworkID = "devnet";
         consensus.nSubsidyHalvingInterval = 210240;
         consensus.nSmartnodePaymentsStartBlock = 4010; // not true, but it's ok as long as it's less then nSmartnodePaymentsIncreaseBlock
@@ -1122,17 +735,6 @@
         consensus.nSuperblockCycle = 24; // Superblocks can be issued hourly on devnet
         consensus.nGovernanceMinQuorum = 1;
         consensus.nGovernanceFilterElements = 500;
-<<<<<<< HEAD
-        consensus.nMasternodeMinimumConfirmations = 1;
-        consensus.BIP34Height = 1; // BIP34 activated immediately on devnet
-        consensus.BIP65Height = 1; // BIP65 activated immediately on devnet
-        consensus.BIP66Height = 1; // BIP66 activated immediately on devnet
-        consensus.DIP0001Height = 2; // DIP0001 activated immediately on devnet
-        consensus.DIP0003Height = 2; // DIP0003 activated immediately on devnet
-        consensus.DIP0003EnforcementHeight = 2; // DIP0003 activated immediately on devnet
-        consensus.DIP0003EnforcementHash = uint256();
-        consensus.DIP0008Height = 2; // DIP0008 activated immediately on devnet
-=======
         consensus.nSmartnodeMinimumConfirmations = 1;
         consensus.BIP147Enabled = true;
         consensus.BIPCSVEnabled = true;
@@ -1143,7 +745,6 @@
         consensus.DIP0003Enabled = true; // DIP0003 activated immediately on devnet
         consensus.DIP0008Enabled = true;// DIP0008 activated immediately on devnet
        // consensus.DIP0003EnforcementHeight = 2; // DIP0003 activated immediately on devnet
->>>>>>> d63d9d81
         consensus.powLimit = uint256S("7fffffffffffffffffffffffffffffffffffffffffffffffffffffffffffffff"); // ~uint256(0) >> 1
         consensus.nPowTargetTimespan = 24 * 60 * 60; // Raptoreum: 1 day
         consensus.nPowTargetSpacing = 2.5 * 60; // Raptoreum: 2.5 minutes
@@ -1157,60 +758,6 @@
         consensus.vDeployments[Consensus::DEPLOYMENT_TESTDUMMY].nStartTime = 1199145601; // January 1, 2008
         consensus.vDeployments[Consensus::DEPLOYMENT_TESTDUMMY].nTimeout = 1230767999; // December 31, 2008
 
-<<<<<<< HEAD
-        // Deployment of BIP68, BIP112, and BIP113.
-        consensus.vDeployments[Consensus::DEPLOYMENT_CSV].bit = 0;
-        consensus.vDeployments[Consensus::DEPLOYMENT_CSV].nStartTime = 1506556800; // September 28th, 2017
-        consensus.vDeployments[Consensus::DEPLOYMENT_CSV].nTimeout = 999999999999ULL;
-
-        // Deployment of DIP0001
-        consensus.vDeployments[Consensus::DEPLOYMENT_DIP0001].bit = 1;
-        consensus.vDeployments[Consensus::DEPLOYMENT_DIP0001].nStartTime = 1505692800; // Sep 18th, 2017
-        consensus.vDeployments[Consensus::DEPLOYMENT_DIP0001].nTimeout = 999999999999ULL;
-        consensus.vDeployments[Consensus::DEPLOYMENT_DIP0001].nWindowSize = 100;
-        consensus.vDeployments[Consensus::DEPLOYMENT_DIP0001].nThresholdStart = 50; // 50% of 100
-
-        // Deployment of BIP147
-        consensus.vDeployments[Consensus::DEPLOYMENT_BIP147].bit = 2;
-        consensus.vDeployments[Consensus::DEPLOYMENT_BIP147].nStartTime = 1517792400; // Feb 5th, 2018
-        consensus.vDeployments[Consensus::DEPLOYMENT_BIP147].nTimeout = 999999999999ULL;
-        consensus.vDeployments[Consensus::DEPLOYMENT_BIP147].nWindowSize = 100;
-        consensus.vDeployments[Consensus::DEPLOYMENT_BIP147].nThresholdStart = 50; // 50% of 100
-
-        // Deployment of DIP0003
-        consensus.vDeployments[Consensus::DEPLOYMENT_DIP0003].bit = 3;
-        consensus.vDeployments[Consensus::DEPLOYMENT_DIP0003].nStartTime = 1535752800; // Sep 1st, 2018
-        consensus.vDeployments[Consensus::DEPLOYMENT_DIP0003].nTimeout = 999999999999ULL;
-        consensus.vDeployments[Consensus::DEPLOYMENT_DIP0003].nWindowSize = 100;
-        consensus.vDeployments[Consensus::DEPLOYMENT_DIP0003].nThresholdStart = 50; // 50% of 100
-
-        // Deployment of DIP0008
-        consensus.vDeployments[Consensus::DEPLOYMENT_DIP0008].bit = 4;
-        consensus.vDeployments[Consensus::DEPLOYMENT_DIP0008].nStartTime = 1553126400; // Mar 21st, 2019
-        consensus.vDeployments[Consensus::DEPLOYMENT_DIP0008].nTimeout = 999999999999ULL;
-        consensus.vDeployments[Consensus::DEPLOYMENT_DIP0008].nWindowSize = 100;
-        consensus.vDeployments[Consensus::DEPLOYMENT_DIP0008].nThresholdStart = 50; // 50% of 100
-
-        // Deployment of Block Reward Reallocation
-        consensus.vDeployments[Consensus::DEPLOYMENT_REALLOC].bit = 5;
-        consensus.vDeployments[Consensus::DEPLOYMENT_REALLOC].nStartTime = 1598918400; // Sep 1st, 2020
-        consensus.vDeployments[Consensus::DEPLOYMENT_REALLOC].nTimeout = 999999999999ULL;
-        consensus.vDeployments[Consensus::DEPLOYMENT_REALLOC].nWindowSize = 100;
-        consensus.vDeployments[Consensus::DEPLOYMENT_REALLOC].nThresholdStart = 80; // 80% of 100
-        consensus.vDeployments[Consensus::DEPLOYMENT_REALLOC].nThresholdMin = 60; // 60% of 100
-        consensus.vDeployments[Consensus::DEPLOYMENT_REALLOC].nFalloffCoeff = 5; // this corresponds to 10 periods
-
-        // Deployment of DIP0020, DIP0021 and LLMQ_100_67 quorums
-        consensus.vDeployments[Consensus::DEPLOYMENT_DIP0020].bit = 6;
-        consensus.vDeployments[Consensus::DEPLOYMENT_DIP0020].nStartTime = 1604188800; // November 1st, 2020
-        consensus.vDeployments[Consensus::DEPLOYMENT_DIP0020].nTimeout = 1635724800; // November 1st, 2021
-        consensus.vDeployments[Consensus::DEPLOYMENT_DIP0020].nWindowSize = 100;
-        consensus.vDeployments[Consensus::DEPLOYMENT_DIP0020].nThresholdStart = 80; // 80% of 100
-        consensus.vDeployments[Consensus::DEPLOYMENT_DIP0020].nThresholdMin = 60; // 60% of 100
-        consensus.vDeployments[Consensus::DEPLOYMENT_DIP0020].nFalloffCoeff = 5; // this corresponds to 10 periods
-
-=======
->>>>>>> d63d9d81
         // The best chain should have at least this much work.
         consensus.nMinimumChainWork = uint256S("0x000000000000000000000000000000000000000000000000000000000000000");
 
@@ -1229,12 +776,6 @@
         assert(consensus.hashGenesisBlock == uint256S("0x000008ca1832a4baf228eb1553c03d3a2c8e02399550dd6ea8d65cec3ef23d2e"));
         assert(genesis.hashMerkleRoot == uint256S("0xe0028eb9648db56b1ac77cf090b99048a8007e2bb64b68f092c03c7f56a662c7"));
 
-<<<<<<< HEAD
-        if (!fHelpOnly) {
-            devnetGenesis = FindDevNetGenesisBlock(genesis, 50 * COIN);
-            consensus.hashDevnetGenesisBlock = devnetGenesis.GetHash();
-        }
-=======
         devnetGenesis = FindDevNetGenesisBlock(genesis, 50 * COIN);
         consensus.hashDevnetGenesisBlock = devnetGenesis.GetHash();
         consensus.nFutureRewardShare = Consensus::FutureRewardShare(0.8,0.2,0.0);
@@ -1242,7 +783,6 @@
         std::vector<FounderRewardStructure> rewardStructures = {  {INT_MAX, 5} };// 5% founder/dev fee forever
 
         consensus.nFounderPayment = FounderPayment(rewardStructures, 200);
->>>>>>> d63d9d81
 
         vFixedSeeds.clear();
         vSeeds.clear();
@@ -1263,14 +803,11 @@
         nExtCoinType = 1;
 
         // long living quorum params
-        consensus.llmqs[Consensus::LLMQ_DEVNET] = llmq_devnet;
         consensus.llmqs[Consensus::LLMQ_50_60] = llmq50_60;
         consensus.llmqs[Consensus::LLMQ_400_60] = llmq400_60;
         consensus.llmqs[Consensus::LLMQ_400_85] = llmq400_85;
-        consensus.llmqs[Consensus::LLMQ_100_67] = llmq100_67;
         consensus.llmqTypeChainLocks = Consensus::LLMQ_50_60;
         consensus.llmqTypeInstantSend = Consensus::LLMQ_50_60;
-        consensus.llmqTypePlatform = Consensus::LLMQ_100_67;
 
         fDefaultConsistencyChecks = false;
         fRequireStandard = false;
@@ -1280,15 +817,10 @@
         fAllowMultiplePorts = true;
         nLLMQConnectionRetryTimeout = 60;
 
-<<<<<<< HEAD
-        nPoolMinParticipants = 2;
-        nPoolMaxParticipants = 20;
-=======
         nPoolMinParticipants = 3;
         nPoolNewMinParticipants = 2;
         nPoolMaxParticipants = 5;
         nPoolNewMaxParticipants = 20;
->>>>>>> d63d9d81
         nFulfilledRequestExpireTime = 5*60; // fulfilled requests expire in 5 minutes
 
         vSporkAddresses = {"yjPtiKh2uwk3bDutTEA2q9mCtXyiZRWn55"};
@@ -1332,18 +864,6 @@
         consensus.nSuperblockCycle = 10;
         consensus.nGovernanceMinQuorum = 1;
         consensus.nGovernanceFilterElements = 100;
-<<<<<<< HEAD
-        consensus.nMasternodeMinimumConfirmations = 1;
-        consensus.BIP34Height = 100000000; // BIP34 has not activated on regtest (far in the future so block v1 are not rejected in tests)
-        consensus.BIP34Hash = uint256();
-        consensus.BIP65Height = 1351; // BIP65 activated on regtest (Used in rpc activation tests)
-        consensus.BIP66Height = 1251; // BIP66 activated on regtest (Used in rpc activation tests)
-        consensus.DIP0001Height = 2000;
-        consensus.DIP0003Height = 432;
-        consensus.DIP0003EnforcementHeight = 500;
-        consensus.DIP0003EnforcementHash = uint256();
-        consensus.DIP0008Height = 432;
-=======
         consensus.nSmartnodeMinimumConfirmations = 1;
         consensus.BIPCSVEnabled = true;
         consensus.BIP147Enabled = true;
@@ -1353,7 +873,6 @@
         consensus.DIP0001Enabled = true;
         consensus.DIP0003Enabled = true;
        // consensus.DIP0003EnforcementHeight = 500;
->>>>>>> d63d9d81
         consensus.powLimit = uint256S("7fffffffffffffffffffffffffffffffffffffffffffffffffffffffffffffff"); // ~uint256(0) >> 1
         consensus.nPowTargetTimespan = 24 * 60 * 60; // Raptoreum: 1 day
         consensus.nPowTargetSpacing = 2.5 * 60; // Raptoreum: 2.5 minutes
@@ -1366,38 +885,6 @@
         consensus.vDeployments[Consensus::DEPLOYMENT_TESTDUMMY].bit = 28;
         consensus.vDeployments[Consensus::DEPLOYMENT_TESTDUMMY].nStartTime = 0;
         consensus.vDeployments[Consensus::DEPLOYMENT_TESTDUMMY].nTimeout = 999999999999ULL;
-<<<<<<< HEAD
-        consensus.vDeployments[Consensus::DEPLOYMENT_CSV].bit = 0;
-        consensus.vDeployments[Consensus::DEPLOYMENT_CSV].nStartTime = 0;
-        consensus.vDeployments[Consensus::DEPLOYMENT_CSV].nTimeout = 999999999999ULL;
-        consensus.vDeployments[Consensus::DEPLOYMENT_DIP0001].bit = 1;
-        consensus.vDeployments[Consensus::DEPLOYMENT_DIP0001].nStartTime = 0;
-        consensus.vDeployments[Consensus::DEPLOYMENT_DIP0001].nTimeout = 999999999999ULL;
-        consensus.vDeployments[Consensus::DEPLOYMENT_BIP147].bit = 2;
-        consensus.vDeployments[Consensus::DEPLOYMENT_BIP147].nStartTime = 0;
-        consensus.vDeployments[Consensus::DEPLOYMENT_BIP147].nTimeout = 999999999999ULL;
-        consensus.vDeployments[Consensus::DEPLOYMENT_DIP0003].bit = 3;
-        consensus.vDeployments[Consensus::DEPLOYMENT_DIP0003].nStartTime = 0;
-        consensus.vDeployments[Consensus::DEPLOYMENT_DIP0003].nTimeout = 999999999999ULL;
-        consensus.vDeployments[Consensus::DEPLOYMENT_DIP0008].bit = 4;
-        consensus.vDeployments[Consensus::DEPLOYMENT_DIP0008].nStartTime = 0;
-        consensus.vDeployments[Consensus::DEPLOYMENT_DIP0008].nTimeout = 999999999999ULL;
-        consensus.vDeployments[Consensus::DEPLOYMENT_REALLOC].bit = 5;
-        consensus.vDeployments[Consensus::DEPLOYMENT_REALLOC].nStartTime = 0;
-        consensus.vDeployments[Consensus::DEPLOYMENT_REALLOC].nTimeout = 999999999999ULL;
-        consensus.vDeployments[Consensus::DEPLOYMENT_REALLOC].nWindowSize = 500;
-        consensus.vDeployments[Consensus::DEPLOYMENT_REALLOC].nThresholdStart = 400; // 80%
-        consensus.vDeployments[Consensus::DEPLOYMENT_REALLOC].nThresholdMin = 300; // 60%
-        consensus.vDeployments[Consensus::DEPLOYMENT_REALLOC].nFalloffCoeff = 5;
-        consensus.vDeployments[Consensus::DEPLOYMENT_DIP0020].bit = 6;
-        consensus.vDeployments[Consensus::DEPLOYMENT_DIP0020].nStartTime = 0;
-        consensus.vDeployments[Consensus::DEPLOYMENT_DIP0020].nTimeout = 999999999999ULL;
-        consensus.vDeployments[Consensus::DEPLOYMENT_DIP0020].nWindowSize = 100;
-        consensus.vDeployments[Consensus::DEPLOYMENT_DIP0020].nThresholdStart = 80;
-        consensus.vDeployments[Consensus::DEPLOYMENT_DIP0020].nThresholdMin = 60;
-        consensus.vDeployments[Consensus::DEPLOYMENT_DIP0020].nFalloffCoeff = 5;
-=======
->>>>>>> d63d9d81
 
         // The best chain should have at least this much work.
         consensus.nMinimumChainWork = uint256S("0x00");
@@ -1431,13 +918,9 @@
 
         nFulfilledRequestExpireTime = 5*60; // fulfilled requests expire in 5 minutes
         nPoolMinParticipants = 2;
-<<<<<<< HEAD
-        nPoolMaxParticipants = 20;
-=======
         nPoolNewMinParticipants = 2;
         nPoolMaxParticipants = 5;
         nPoolNewMaxParticipants = 20;
->>>>>>> d63d9d81
 
         // privKey: cP4EKFyJsHT39LDqgdcB43Y3YXjNyjb5Fuas1GQSeAtjnZWmZEQK
         vSporkAddresses = {"yj949n1UH6fDhw6HtVE5VMj2iSTaSWBMcW"};
@@ -1446,11 +929,8 @@
         fBIP9CheckSmartnodesUpgraded = false;
         std::vector<FounderRewardStructure> rewardStructures = {  {INT_MAX, 5} };// 5% founder/dev fee forever
 
-<<<<<<< HEAD
-=======
         consensus.nFounderPayment = FounderPayment(rewardStructures, 200);
 
->>>>>>> d63d9d81
         checkpointData = {
             {
                 {0, uint256S("0x000008ca1832a4baf228eb1553c03d3a2c8e02399550dd6ea8d65cec3ef23d2e")},
@@ -1478,18 +958,10 @@
         nExtCoinType = 1;
 
         // long living quorum params
-<<<<<<< HEAD
-        consensus.llmqs[Consensus::LLMQ_TEST] = llmq_test;
-        consensus.llmqs[Consensus::LLMQ_TEST_V17] = llmq_test_v17;
-        consensus.llmqTypeChainLocks = Consensus::LLMQ_TEST;
-        consensus.llmqTypeInstantSend = Consensus::LLMQ_TEST;
-        consensus.llmqTypePlatform = Consensus::LLMQ_TEST;
-=======
         consensus.llmqs[Consensus::LLMQ_5_60] = llmq3_60;
         consensus.llmqs[Consensus::LLMQ_50_60] = llmq50_60;
         consensus.llmqTypeChainLocks = Consensus::LLMQ_5_60;
         consensus.llmqTypeInstantSend = Consensus::LLMQ_5_60;
->>>>>>> d63d9d81
     }
 };
 
@@ -1500,14 +972,14 @@
     return *globalChainParams;
 }
 
-std::unique_ptr<CChainParams> CreateChainParams(const std::string& chain, bool fHelpOnly)
+std::unique_ptr<CChainParams> CreateChainParams(const std::string& chain)
 {
     if (chain == CBaseChainParams::MAIN)
         return std::unique_ptr<CChainParams>(new CMainParams());
     else if (chain == CBaseChainParams::TESTNET)
         return std::unique_ptr<CChainParams>(new CTestNetParams());
     else if (chain == CBaseChainParams::DEVNET) {
-        return std::unique_ptr<CChainParams>(new CDevNetParams(fHelpOnly));
+        return std::unique_ptr<CChainParams>(new CDevNetParams());
     } else if (chain == CBaseChainParams::REGTEST)
         return std::unique_ptr<CChainParams>(new CRegTestParams());
     throw std::runtime_error(strprintf("%s: Unknown chain %s.", __func__, chain));
@@ -1529,16 +1001,7 @@
 //    globalChainParams->UpdateDIP3Parameters(nActivationHeight, nEnforcementHeight);
 //}
 
-<<<<<<< HEAD
-void UpdateDIP8Parameters(int nActivationHeight)
-{
-    globalChainParams->UpdateDIP8Parameters(nActivationHeight);
-}
-
-void UpdateBudgetParameters(int nMasternodePaymentsStartBlock, int nBudgetPaymentsStartBlock, int nSuperblockStartBlock)
-=======
 void UpdateBudgetParameters(int nSmartnodePaymentsStartBlock, int nBudgetPaymentsStartBlock, int nSuperblockStartBlock)
->>>>>>> d63d9d81
 {
     globalChainParams->UpdateBudgetParameters(nSmartnodePaymentsStartBlock, nBudgetPaymentsStartBlock, nSuperblockStartBlock);
 }
@@ -1553,21 +1016,6 @@
     globalChainParams->UpdateLLMQChainLocks(llmqType);
 }
 
-<<<<<<< HEAD
-void UpdateDevnetLLMQInstantSend(Consensus::LLMQType llmqType)
-{
-    globalChainParams->UpdateLLMQInstantSend(llmqType);
-}
-
-void UpdateLLMQTestParams(int size, int threshold)
-{
-    globalChainParams->UpdateLLMQTestParams(size, threshold);
-}
-
-void UpdateLLMQDevnetParams(int size, int threshold)
-{
-    globalChainParams->UpdateLLMQDevnetParams(size, threshold);
-=======
 void UpdateLLMQParams(size_t totalMnCount, int height, bool lowLLMQParams) {
 	globalChainParams->UpdateLLMQParams(totalMnCount, height, lowLLMQParams);
 }
@@ -1625,5 +1073,4 @@
 		}
 	}
 
->>>>>>> d63d9d81
 }