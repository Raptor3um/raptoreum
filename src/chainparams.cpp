// Copyright (c) 2010 Satoshi Nakamoto
// Copyright (c) 2009-2014 The Bitcoin Core developers
// Copyright (c) 2014-2020 The Dash Core developers
// Copyright (c) 2020-2022 The Raptoreum developers
// Distributed under the MIT software license, see the accompanying
// file COPYING or http://www.opensource.org/licenses/mit-license.php.

#include <chainparams.h>
#include <consensus/merkle.h>
#include <llmq/quorums_parameters.h>
#include <tinyformat.h>
#include <util/system.h>
#include <util/strencodings.h>
#include <versionbitsinfo.h>

#include <arith_uint256.h>

#include <assert.h>
#include <iostream>
#include <string>
#include <memory>

#include <boost/algorithm/string/classification.hpp>
#include <boost/algorithm/string/split.hpp>

#include <chainparamsseeds.h>

static size_t lastCheckMnCount = 0;
static int lastCheckHeight = 0;
static bool lastCheckedLowLLMQParams = false;

static std::unique_ptr<CChainParams> globalChainParams;

static CBlock CreateGenesisBlock(const char* pszTimestamp, const CScript& genesisOutputScript, uint32_t nTime, uint32_t nNonce, uint32_t nBits, int32_t nVersion, const CAmount& genesisReward)
{
    CMutableTransaction txNew;
    txNew.nVersion = 1;
    txNew.vin.resize(1);
    txNew.vout.resize(1);
    txNew.vin[0].scriptSig = CScript() << 486604799 << CScriptNum(4) << std::vector<unsigned char>((const unsigned char*)pszTimestamp, (const unsigned char*)pszTimestamp + strlen(pszTimestamp));
    txNew.vout[0].nValue = genesisReward;
    txNew.vout[0].scriptPubKey = genesisOutputScript;

    CBlock genesis;
    genesis.nTime    = nTime;
    genesis.nBits    = nBits;
    genesis.nNonce   = nNonce;
    genesis.nVersion = nVersion;
    genesis.vtx.push_back(MakeTransactionRef(std::move(txNew)));
    genesis.hashPrevBlock.SetNull();
    genesis.hashMerkleRoot = BlockMerkleRoot(genesis);
    return genesis;
}

static CBlock CreateDevNetGenesisBlock(const uint256 &prevBlockHash, const std::string& devNetName, uint32_t nTime, uint32_t nNonce, uint32_t nBits, const CAmount& genesisReward)
{
    assert(!devNetName.empty());

    CMutableTransaction txNew;
    txNew.nVersion = 1;
    txNew.vin.resize(1);
    txNew.vout.resize(1);
    // put height (BIP34) and devnet name into coinbase
    txNew.vin[0].scriptSig = CScript() << 1 << std::vector<unsigned char>(devNetName.begin(), devNetName.end());
    txNew.vout[0].nValue = genesisReward;
    txNew.vout[0].scriptPubKey = CScript() << OP_RETURN;

    CBlock genesis;
    genesis.nTime    = nTime;
    genesis.nBits    = nBits;
    genesis.nNonce   = nNonce;
    genesis.nVersion = 4;
    genesis.vtx.push_back(MakeTransactionRef(std::move(txNew)));
    genesis.hashPrevBlock = prevBlockHash;
    genesis.hashMerkleRoot = BlockMerkleRoot(genesis);
    return genesis;
}

/**
 * Build the genesis block. Note that the output of its generation
 * transaction cannot be spent since it did not originally exist in the
 * database.
 *
 * CBlock(hash=00000ffd590b14, ver=1, hashPrevBlock=00000000000000, hashMerkleRoot=e0028e, nTime=1390095618, nBits=1e0ffff0, nNonce=28917698, vtx=1)
 *   CTransaction(hash=e0028e, ver=1, vin.size=1, vout.size=1, nLockTime=0)
 *     CTxIn(COutPoint(000000, -1), coinbase 04ffff001d01044c5957697265642030392f4a616e2f3230313420546865204772616e64204578706572696d656e7420476f6573204c6976653a204f76657273746f636b2e636f6d204973204e6f7720416363657074696e6720426974636f696e73)
 *     CTxOut(nValue=50.00000000, scriptPubKey=0xA9037BAC7050C479B121CF)
 *   vMerkleTree: e0028e
 */
static CBlock CreateGenesisBlock(uint32_t nTime, uint32_t nNonce, uint32_t nBits, int32_t nVersion, const CAmount& genesisReward)
{
    const char* pszTimestamp = "The Times 22/Jan/2018 Raptoreum is name of the game for new generation of firms";
    const CScript genesisOutputScript = CScript() << ParseHex("040184710fa689ad5023690c80f3a49c8f13f8d45b8c857fbcbc8bc4a8e4d3eb4b10f4d4604fa08dce601aaf0f470216fe1b51850b4acf21b179c45070ac7b03a9") << OP_CHECKSIG;
    return CreateGenesisBlock(pszTimestamp, genesisOutputScript, nTime, nNonce, nBits, nVersion, genesisReward);
}

static CBlock FindDevNetGenesisBlock(const CBlock &prevBlock, const CAmount& reward)
{
    std::string devNetName = gArgs.GetDevNetName();
    assert(!devNetName.empty());

    CBlock block = CreateDevNetGenesisBlock(prevBlock.GetHash(), devNetName.c_str(), prevBlock.nTime + 1, 0, prevBlock.nBits, reward);

    arith_uint256 bnTarget;
    bnTarget.SetCompact(block.nBits);

    for (uint32_t nNonce = 0; nNonce < UINT32_MAX; nNonce++) {
        block.nNonce = nNonce;

        uint256 hash = block.GetHash();
        if (UintToArith256(hash) <= bnTarget)
            return block;
    }

    // This is very unlikely to happen as we start the devnet with a very low difficulty. In many cases even the first
    // iteration of the above loop will give a result already
    error("FindDevNetGenesisBlock: could not find devnet genesis block for %s", devNetName);
    assert(false);
}

/// Verify the POW hash is valid for the genesis block
/// If starting Nonce is not valid, search for one
static void VerifyGenesisPOW(const CBlock& genesis)
{
    arith_uint256 bnTarget;
    bnTarget.SetCompact(genesis.nBits);

    CBlock block(genesis);
    do
    {
        uint256 hash = block.GetPOWHash();
        if (UintToArith256(hash) <= bnTarget)
        {
            if (genesis.nNonce != block.nNonce)
            {
                std::cerr << "VerifyGenesisPOW:  provided nNonce (" << genesis.nNonce << ") invalid" << std::endl;
                std::cerr << "   nonce: " << block.nNonce << ", pow hash: 0x" << hash.ToString()
                          << ", block hash: 0x" << block.GetHash().ToString() << std::endl;
                assert(genesis.nNonce == block.nNonce);
            }
            else
            {
                return;
            }
        }
        ++block.nNonce;
    }
    while (block.nNonce != 0);

    // We should never get here
    error("VerifyGenesisPOW: could not find valid Nonce for genesis block");
    assert(false);
}

/**
 * Main network
 */
/**
 * What makes a good checkpoint block?
 * + Is surrounded by blocks with reasonable timestamps
 *   (no blocks before with a timestamp after, none after with
 *    timestamp before)
 * + Contains no strange transactions
 */


class CMainParams : public CChainParams {
public:
    CMainParams() {
        strNetworkID = CBaseChainParams::MAIN;
        consensus.nSubsidyHalvingInterval = 210240; // Note: actual number of blocks per calendar year with DGW v3 is ~200700 (for example 449750 - 249050)
        consensus.nSmartnodePaymentsStartBlock = 5761; //
        consensus.nSmartnodePaymentsIncreaseBlock = 158000; // actual historical value
        consensus.nSmartnodePaymentsIncreasePeriod = 576*30; // 17280 - actual historical value
        consensus.nInstantSendConfirmationsRequired = 6;
        consensus.nInstantSendKeepLock = 24;
        consensus.nBudgetPaymentsStartBlock = INT_MAX; // actual historical value
        consensus.nBudgetPaymentsCycleBlocks = 16616; // ~(60*24*30)/2.6, actual number of blocks per month is 200700 / 12 = 16725
        consensus.nBudgetPaymentsWindowBlocks = 100;
        consensus.nSuperblockStartBlock = INT_MAX; // The block at which 12.1 goes live (end of final 12.0 budget cycle)
        consensus.nSuperblockStartHash = uint256S("0000000000020cb27c7ef164d21003d5d20cdca2f54dd9a9ca6d45f4d47f8aa3");
        consensus.nSuperblockCycle = 16616; // ~(60*24*30)/2.6, actual number of blocks per month is 200700 / 12 = 16725
        consensus.nGovernanceMinQuorum = 10;
        consensus.nGovernanceFilterElements = 20000;
        consensus.nSmartnodeMinimumConfirmations = 15;
        consensus.BIPCSVEnabled = true;
        consensus.BIP147Enabled = true;
        consensus.BIP34Enabled = true;
        consensus.BIP65Enabled = true; // 00000000000076d8fcea02ec0963de4abfd01e771fec0863f960c2c64fe6f357
        consensus.BIP66Enabled = true; // 00000000000b1fa2dfa312863570e13fae9ca7b5566cb27e55422620b469aefa
        consensus.DIP0001Enabled = true;
        consensus.DIP0003Enabled = true;
        consensus.DIP0008Enabled = true;
        // consensus.DIP0003EnforcementHeight = 1047200;
        consensus.powLimit = uint256S("00ffffffffffffffffffffffffffffffffffffffffffffffffffffffffffffff"); // ~uint256(0) >> 20
        consensus.nPowTargetTimespan = 24 * 60 * 60; // Raptoreum: 1 day
        consensus.nPowTargetSpacing = 2 * 60; // Raptoreum: 2 minutes
        consensus.fPowAllowMinDifficultyBlocks = false;
        consensus.fPowNoRetargeting = false;
        consensus.nPowDGWHeight = 60;
        consensus.DGWBlocksAvg = 60;
        consensus.nRuleChangeActivationThreshold = 1916; // 95% of 2016
        consensus.nMinerConfirmationWindow = 2016; // nPowTargetTimespan / nPowTargetSpacing
        consensus.smartnodePaymentFixedBlock = 6800;
        consensus.nFutureForkBlock = 420420;
        consensus.vDeployments[Consensus::DEPLOYMENT_TESTDUMMY].bit = 28;
        consensus.vDeployments[Consensus::DEPLOYMENT_TESTDUMMY].nStartTime = 1199145601; // January 1, 2008
        consensus.vDeployments[Consensus::DEPLOYMENT_TESTDUMMY].nTimeout = 1230767999; // December 31, 2008

        consensus.vDeployments[Consensus::DEPLOYMENT_V17].bit = 0;
        consensus.vDeployments[Consensus::DEPLOYMENT_V17].nStartTime = 1665644400; // 1665644400; // 0ct 13, 2022 00:00:00hrs
        consensus.vDeployments[Consensus::DEPLOYMENT_V17].nTimeout = 9999999999; // 1675206001; // Feb 01, 2023 00:00:01hrs
        consensus.vDeployments[Consensus::DEPLOYMENT_V17].nWindowSize = 4032;
        consensus.vDeployments[Consensus::DEPLOYMENT_V17].nThresholdStart = 3226; // 80% of 4032
        consensus.vDeployments[Consensus::DEPLOYMENT_V17].nThresholdMin = 2420; // 60% of 4032
        consensus.vDeployments[Consensus::DEPLOYMENT_V17].nFalloffCoeff = 5; // this corresponds to 10 periods

        // The best chain should have at least this much work.
        consensus.nMinimumChainWork = uint256S("000000000000000000000000000000000000000000000000000eead474ccbc59"); // block 421457 chainwork

        // By default assume that the signatures in ancestors of this block are valid.
        consensus.defaultAssumeValid = uint256S("ox6fb0b649723f51b67484019409fef94d077f17c8d88645e08c000b2e4fd3e28a"); // block hash for 421457

        /**
         * The message start string is designed to be unlikely to occur in normal data.
         * The characters are rarely used upper ASCII, not valid as UTF-8, and produce
         * a large 32-bit integer with any alignment.
         */
        pchMessageStart[0] = 0x72;//r
        pchMessageStart[1] = 0x74;//t
        pchMessageStart[2] = 0x6d;//m
        pchMessageStart[3] = 0x2e;//.
        nDefaultPort = 10226;
        nPruneAfterHeight = 100000;
        m_assumed_blockchain_size = 7;
        m_assumed_chain_state_size = 2;
        //FindMainNetGenesisBlock(1614369600, 0x20001fff, "main");
        genesis = CreateGenesisBlock(1614369600, 1130, 0x20001fff, 4, 5000 * COIN);
        VerifyGenesisPOW(genesis);
        consensus.hashGenesisBlock = genesis.GetHash();
        assert(consensus.hashGenesisBlock == uint256S("0xb79e5df07278b9567ada8fc655ffbfa9d3f586dc38da3dd93053686f41caeea0"));
        assert(genesis.hashMerkleRoot == uint256S("0x87a48bc22468acdd72ee540aab7c086a5bbcddc12b51c6ac925717a74c269453"));

        vSeeds.emplace_back("lbdn.raptoreum.com");
        vSeeds.emplace_back("51.89.21.112");

        // Raptoreum addresses start with 'r'
        base58Prefixes[PUBKEY_ADDRESS] = std::vector<unsigned char>(1,60);
        // Raptoreum script addresses start with '7'
        base58Prefixes[SCRIPT_ADDRESS] = std::vector<unsigned char>(1,16);
        // Raptoreum private keys start with '7' or 'X'
        base58Prefixes[SECRET_KEY] =     std::vector<unsigned char>(1,128);
        // Raptoreum BIP32 pubkeys start with 'xpub' (Bitcoin defaults)
        base58Prefixes[EXT_PUBLIC_KEY] = {0x04, 0x88, 0xB2, 0x1E};
        // Raptoreum BIP32 prvkeys start with 'xprv' (Bitcoin defaults)
        base58Prefixes[EXT_SECRET_KEY] = {0x04, 0x88, 0xAD, 0xE4};
        // Raptoreum BIP44 coin type is '5'
        std::string strExtCoinType = gArgs.GetArg("-extcoinindex", "");
        nExtCoinType = strExtCoinType.empty() ? 200 : std::stoi(strExtCoinType);
//        if(gArgs.GetChainName() == CBaseChainParams::MAIN) {
//        	std::cout << "mainnet is disable" << endl;
//        	exit(0);
//        }
        std::vector<FounderRewardStructure> rewardStructures = {  {INT_MAX, 5} };// 5% founder/dev fee forever
        consensus.nFounderPayment = FounderPayment(rewardStructures, 250);
        consensus.nCollaterals = SmartnodeCollaterals(
          { {88720, 600000 * COIN},
            {132720, 800000 * COIN},
            {176720, 1000000 * COIN},
            {220720, 1250000 * COIN},
            {264720, 1500000 * COIN},
            {INT_MAX, 1800000 * COIN}
          },
          { {5761, 0}, {INT_MAX, 20} }
        );
        //FutureRewardShare defaultShare(0.8,0.2,0.0);
        consensus.nFutureRewardShare = Consensus::FutureRewardShare(0.8,0.2,0.0);

        vFixedSeeds = std::vector<SeedSpec6>(pnSeed6_main, pnSeed6_main + ARRAYLEN(pnSeed6_main));

        // long living quorum params
        consensus.llmqs[Consensus::LLMQ_50_60] = Consensus::llmq3_60;
        consensus.llmqs[Consensus::LLMQ_400_60] = Consensus::llmq20_60;
        consensus.llmqs[Consensus::LLMQ_400_85] = Consensus::llmq20_85;
        consensus.llmqs[Consensus::LLMQ_100_67] = Consensus::llmq100_67_mainnet;
        consensus.llmqTypeChainLocks = Consensus::LLMQ_400_60;
        consensus.llmqTypeInstantSend = Consensus::LLMQ_50_60;
        consensus.llmqTypePlatform = Consensus::LLMQ_100_67;
        fDefaultConsistencyChecks = false;
        fRequireStandard = true;
        fRequireRoutableExternalIP = true;
        fMineBlocksOnDemand = false;
        fAllowMultipleAddressesFromGroup = false;
        fAllowMultiplePorts = false;
        miningRequiresPeers = true;
        nLLMQConnectionRetryTimeout = 60;
        m_is_mockable_chain = false;

        nPoolMinParticipants = 3;
        nPoolMaxParticipants = 20;
        nFulfilledRequestExpireTime = 60*60; // fulfilled requests expire in 1 hour

        vSporkAddresses = {"RWGvGpd3yJdnfh9ziyHNDEoHMJBvnZ23zK"};
        nMinSporkKeys = 1;
        fBIP9CheckSmartnodesUpgraded = true;

        checkpointData = {
          {  {5145, uint256S("0x64c9cc82f05f4326e49fd4b21a48494b02b12a707de67a47c7e8e1102b0f1d9b")},
             {35000, uint256S("0xb4fb191f3ef4141557aef8aafa700d312e5499cbde4a3079faa78cf58c0c414f")},
             {61900, uint256S("0xc146fc6244fe4d71559f4fef16a386f1fceda6e5efa3da3ca1ebe9806cc8f25c")},
             {394273, uint256S("0dc274a28864a01a9539e60afdbc38fcdb0f000fbc52553cd31651c97557dc04")}

          }
        };

        chainTxData = ChainTxData{
            1662608883,   // * UNIX timestamp of last known number of transactions (Block 0)
            2091922,   // * total number of transactions between genesis and that timestamp
                        //   (the tx=... number in the SetBestChain debug.log lines)
            0.06    // * estimated number of transactions per second after that timestamp
        };
    }
};

/**
 * Testnet (v4)
 */
class CTestNetParams : public CChainParams {
public:
    CTestNetParams() {
        strNetworkID = CBaseChainParams::TESTNET;
        consensus.nSubsidyHalvingInterval = 210240;
        consensus.nSmartnodePaymentsStartBlock = 1000; // not true, but it's ok as long as it's less then nSmartnodePaymentsIncreaseBlock
        consensus.nSmartnodePaymentsIncreaseBlock = 4030;
        consensus.nSmartnodePaymentsIncreasePeriod = 10;
        consensus.nInstantSendConfirmationsRequired = 2;
        consensus.nInstantSendKeepLock = 6;
        consensus.nBudgetPaymentsStartBlock = INT_MAX;
        consensus.nBudgetPaymentsCycleBlocks = 50;
        consensus.nBudgetPaymentsWindowBlocks = 10;
        consensus.nSuperblockStartBlock = INT_MAX; // NOTE: Should satisfy nSuperblockStartBlock > nBudgetPeymentsStartBlock
        consensus.nSuperblockStartHash = uint256(); // do not check this on testnet
        consensus.nSuperblockCycle = 24; // Superblocks can be issued hourly on testnet
        consensus.nGovernanceMinQuorum = 1;
        consensus.nGovernanceFilterElements = 500;
        consensus.nSmartnodeMinimumConfirmations = 1;
        consensus.BIP34Enabled = true;
        consensus.BIP65Enabled = true; // 0000039cf01242c7f921dcb4806a5994bc003b48c1973ae0c89b67809c2bb2ab
        consensus.BIP66Enabled = true; // 0000002acdd29a14583540cb72e1c5cc83783560e38fa7081495d474fe1671f7
        consensus.DIP0001Enabled = true;
        consensus.DIP0003Enabled = true;
        consensus.BIPCSVEnabled = true;
        consensus.BIP147Enabled = true;
        consensus.DIP0008Enabled = true;
        // consensus.DIP0003EnforcementHeight = 7300;
        consensus.powLimit = uint256S("00ffffffffffffffffffffffffffffffffffffffffffffffffffffffffffffff"); // ~uint256(0) >> 20
        consensus.nPowTargetTimespan = 24 * 60 * 60; // Raptoreum: 1 day
        consensus.nPowTargetSpacing = 60; // Raptoreum: 1 minutes
        consensus.fPowAllowMinDifficultyBlocks = true;
        consensus.fPowNoRetargeting = false;
        consensus.nPowDGWHeight = 60;
        consensus.DGWBlocksAvg = 60;
        consensus.smartnodePaymentFixedBlock = 1;
        consensus.nRuleChangeActivationThreshold = 1512; // 75% for testchains
        consensus.nMinerConfirmationWindow = 2016; // nPowTargetTimespan / nPowTargetSpacing
        consensus.nFutureForkBlock = 1000;
        consensus.vDeployments[Consensus::DEPLOYMENT_TESTDUMMY].bit = 28;
        consensus.vDeployments[Consensus::DEPLOYMENT_TESTDUMMY].nStartTime = 1199145601; // January 1, 2008
        consensus.vDeployments[Consensus::DEPLOYMENT_TESTDUMMY].nTimeout = 1230767999; // December 31, 2008

        consensus.vDeployments[Consensus::DEPLOYMENT_V17].bit = 0;
        consensus.vDeployments[Consensus::DEPLOYMENT_V17].nStartTime = 1643670001; // Feb 01, 2022 00:00:01hrs
        consensus.vDeployments[Consensus::DEPLOYMENT_V17].nTimeout = 1675206001; // Feb 01, 2023 00:00:01hrs
        consensus.vDeployments[Consensus::DEPLOYMENT_V17].nWindowSize = 100;
        consensus.vDeployments[Consensus::DEPLOYMENT_V17].nThresholdStart = 80;
        consensus.vDeployments[Consensus::DEPLOYMENT_V17].nThresholdMin = 60;
        consensus.vDeployments[Consensus::DEPLOYMENT_V17].nFalloffCoeff = 5; // this corresponds to 10 periods

        // The best chain should have at least this much work.
        consensus.nMinimumChainWork = uint256S("0x0"); // 0

        // By default assume that the signatures in ancestors of this block are valid.
        consensus.defaultAssumeValid = uint256S("0x0"); // 0

        pchMessageStart[0] = 0x74; //t
        pchMessageStart[1] = 0x72; //r
        pchMessageStart[2] = 0x74; //t
        pchMessageStart[3] = 0x6d; //m
        nDefaultPort = 10229;
        nPruneAfterHeight = 1000;
<<<<<<< HEAD
        m_assumed_blockchain_size = 2;
        m_assumed_chain_state_size = 1;
        // FindMainNetGenesisBlock(1645942755,  0x20001fff, "test");
        genesis = CreateGenesisBlock(1645942755, 387, 0x20001fff, 4, 5000 * COIN);
=======
        genesis = CreateGenesisBlock(1668574674, 352, 0x20001fff, 4, 5000 * COIN);
>>>>>>> cca50d9d
        VerifyGenesisPOW(genesis);

        consensus.hashGenesisBlock = genesis.GetHash();
        assert(consensus.hashGenesisBlock == uint256S("0x16b418c4e84599ba61836085c5b780c199f90c207f7de189cbb56803e87529eb"));
        assert(genesis.hashMerkleRoot == uint256S("0x87a48bc22468acdd72ee540aab7c086a5bbcddc12b51c6ac925717a74c269453"));

        vFixedSeeds.clear();
        vFixedSeeds = std::vector<SeedSpec6>(pnSeed6_test, pnSeed6_test + ARRAYLEN(pnSeed6_test));

        vSeeds.clear();
        // nodes with support for servicebits filtering should be at the top
        vSeeds.emplace_back("47.155.87.132");
        vSeeds.emplace_back("lbdn.raptoreum.com");

        // Testnet Raptoreum addresses start with 'r'
        base58Prefixes[PUBKEY_ADDRESS] = std::vector<unsigned char>(1,123);
        // Testnet Raptoreum script addresses start with '8' or '9'
        base58Prefixes[SCRIPT_ADDRESS] = std::vector<unsigned char>(1,19);
        // Testnet private keys start with '9' or 'c' (Bitcoin defaults)
        base58Prefixes[SECRET_KEY] =     std::vector<unsigned char>(1,239);
        // Testnet Raptoreum BIP32 pubkeys start with 'tpub' (Bitcoin defaults)
        base58Prefixes[EXT_PUBLIC_KEY] = {0x04, 0x35, 0x87, 0xCF};
        // Testnet Raptoreum BIP32 prvkeys start with 'tprv' (Bitcoin defaults)
        base58Prefixes[EXT_SECRET_KEY] = {0x04, 0x35, 0x83, 0x94};

        // Testnet Raptoreum BIP44 coin type is '1' (All coin's testnet default)
        std::string strExtCoinType = gArgs.GetArg("-extcoinindex", "");
        nExtCoinType = strExtCoinType.empty() ? 10227 : std::stoi(strExtCoinType);


        // long living quorum params
        consensus.llmqs[Consensus::LLMQ_50_60] = Consensus::llmq3_60;
        consensus.llmqs[Consensus::LLMQ_400_60] = Consensus::llmq20_60;
        consensus.llmqs[Consensus::LLMQ_400_85] = Consensus::llmq20_85;
        consensus.llmqs[Consensus::LLMQ_100_67] = Consensus::llmq100_67_testnet;
        consensus.llmqTypeChainLocks = Consensus::LLMQ_400_60;
        consensus.llmqTypeInstantSend = Consensus::LLMQ_50_60;
        consensus.llmqTypePlatform = Consensus::LLMQ_100_67;

        consensus.nCollaterals = SmartnodeCollaterals(
          {  {INT_MAX, 60000 * COIN}  },
          {  {INT_MAX, 20}  });

        consensus.nFutureRewardShare = Consensus::FutureRewardShare(0.8,0.2,0.0);

        std::vector<FounderRewardStructure> rewardStructures = {  {INT_MAX, 5}  };// 5% founder/dev fee forever
        consensus.nFounderPayment = FounderPayment(rewardStructures, 200, "rghjACzPtVAN2wydgDbn9Jq1agREu6rH1e");

        fDefaultConsistencyChecks = false;
        fRequireStandard = false;
        fRequireRoutableExternalIP = true;
        fMineBlocksOnDemand = false;
        fAllowMultipleAddressesFromGroup = false;
        fAllowMultiplePorts = true;
        nLLMQConnectionRetryTimeout = 60;
<<<<<<< HEAD
        miningRequiresPeers = true;
        m_is_mockable_chain = false;
=======
        miningRequiresPeers = false;
>>>>>>> cca50d9d

        nPoolMinParticipants = 2;
        nPoolMaxParticipants = 20;
        nFulfilledRequestExpireTime = 5*60; // fulfilled requests expire in 5 minutes

        vSporkAddresses = {"rsqc2caFRG6myRdzKipP4PpVW9LnFaG7CH"};
        nMinSporkKeys = 1;
        fBIP9CheckSmartnodesUpgraded = true;

        checkpointData = {
            {

            }
        };

        chainTxData = ChainTxData{
            1645942755, // * UNIX timestamp of last known number of transactions (Block 213054)
            0,    // * total number of transactions between genesis and that timestamp
                        //   (the tx=... number in the SetBestChain debug.log lines)
            0.01        // * estimated number of transactions per second after that timestamp
        };

    }
};

/**
 * Devnet
 */
class CDevNetParams : public CChainParams {
public:
    explicit CDevNetParams(const ArgsManager& args) {
        strNetworkID = CBaseChainParams::DEVNET;
        consensus.nSubsidyHalvingInterval = 210240;
        consensus.nSmartnodePaymentsStartBlock = 4010; // not true, but it's ok as long as it's less then nSmartnodePaymentsIncreaseBlock
        consensus.nSmartnodePaymentsIncreaseBlock = 4030;
        consensus.nSmartnodePaymentsIncreasePeriod = 10;
        consensus.nInstantSendConfirmationsRequired = 2;
        consensus.nInstantSendKeepLock = 6;
        consensus.nBudgetPaymentsStartBlock = 4100;
        consensus.nBudgetPaymentsCycleBlocks = 50;
        consensus.nBudgetPaymentsWindowBlocks = 10;
        consensus.nSuperblockStartBlock = 4200; // NOTE: Should satisfy nSuperblockStartBlock > nBudgetPeymentsStartBlock
        consensus.nSuperblockStartHash = uint256(); // do not check this on devnet
        consensus.nSuperblockCycle = 24; // Superblocks can be issued hourly on devnet
        consensus.nGovernanceMinQuorum = 1;
        consensus.nGovernanceFilterElements = 500;
        consensus.nSmartnodeMinimumConfirmations = 1;
        consensus.BIP147Enabled = true;
        consensus.BIPCSVEnabled = true;
        consensus.BIP34Enabled = true; // BIP34 activated immediately on devnet
        consensus.BIP65Enabled = true; // BIP65 activated immediately on devnet
        consensus.BIP66Enabled = true; // BIP66 activated immediately on devnet
        consensus.DIP0001Enabled = true; // DIP0001 activated immediately on devnet
        consensus.DIP0003Enabled = true; // DIP0003 activated immediately on devnet
        consensus.DIP0008Enabled = true;// DIP0008 activated immediately on devnet
        // consensus.DIP0003EnforcementHeight = 2; // DIP0003 activated immediately on devnet
        consensus.powLimit = uint256S("7fffffffffffffffffffffffffffffffffffffffffffffffffffffffffffffff"); // ~uint256(0) >> 1
        consensus.nPowTargetTimespan = 24 * 60 * 60; // Raptoreum: 1 day
        consensus.nPowTargetSpacing = 2 * 60; // Raptoreum: 2 minutes
        consensus.fPowAllowMinDifficultyBlocks = true;
        consensus.fPowNoRetargeting = false;
        consensus.nPowDGWHeight = 60;
        consensus.DGWBlocksAvg = 60;
        consensus.nRuleChangeActivationThreshold = 1512; // 75% for testchains
        consensus.nMinerConfirmationWindow = 2016; // nPowTargetTimespan / nPowTargetSpacing
        consensus.nFutureForkBlock = 1;
        consensus.vDeployments[Consensus::DEPLOYMENT_TESTDUMMY].bit = 28;
        consensus.vDeployments[Consensus::DEPLOYMENT_TESTDUMMY].nStartTime = 1199145601; // January 1, 2008
        consensus.vDeployments[Consensus::DEPLOYMENT_TESTDUMMY].nTimeout = 1230767999; // December 31, 2008

        consensus.vDeployments[Consensus::DEPLOYMENT_V17].bit = 0;
        consensus.vDeployments[Consensus::DEPLOYMENT_V17].nStartTime = 0; // Feb 01, 2022 00:00:01hrs
        consensus.vDeployments[Consensus::DEPLOYMENT_V17].nTimeout = 9999999999ULL; // Feb 01, 2023 00:00:01hrs
        consensus.vDeployments[Consensus::DEPLOYMENT_V17].nWindowSize = 100;
        consensus.vDeployments[Consensus::DEPLOYMENT_V17].nThresholdStart = 80;
        consensus.vDeployments[Consensus::DEPLOYMENT_V17].nThresholdMin = 60;
        consensus.vDeployments[Consensus::DEPLOYMENT_V17].nFalloffCoeff = 5; // this corresponds to 10 periods

        // The best chain should have at least this much work.
        consensus.nMinimumChainWork = uint256S("0x000000000000000000000000000000000000000000000000000000000000000");

        // By default assume that the signatures in ancestors of this block are valid.
        consensus.defaultAssumeValid = uint256S("0x000000000000000000000000000000000000000000000000000000000000000");

        pchMessageStart[0] = 0xe2;
        pchMessageStart[1] = 0xca;
        pchMessageStart[2] = 0xff;
        pchMessageStart[3] = 0xce;
        nDefaultPort = 19799;
        nPruneAfterHeight = 1000;
        m_assumed_blockchain_size = 0;
        m_assumed_chain_state_size = 0;

        UpdateDevnetSubsidyAndDiffParametersFromArgs(args);
        genesis = CreateGenesisBlock(1645942755, 387, 0x20001fff, 4, 5000 * COIN);
        VerifyGenesisPOW(genesis);
        consensus.hashGenesisBlock = genesis.GetHash();
//      std::cout << "hash: " << consensus.hashGenesisBlock.ToString() << std::endl;
        assert(consensus.hashGenesisBlock == uint256S("0x99f1aeb781d780f51aee4247b23eb91d561f6fb8c9e761a9f1ebc72212b4ebf0"));
        assert(genesis.hashMerkleRoot == uint256S("0xe87a48bc22468acdd72ee540aab7c086a5bbcddc12b51c6ac925717a74c269453"));

        consensus.nFutureRewardShare = Consensus::FutureRewardShare(0.8,0.2,0.0);

        std::vector<FounderRewardStructure> rewardStructures = {  {INT_MAX, 5}  };// 5% founder/dev fee forever
        consensus.nFounderPayment = FounderPayment(rewardStructures, 200, "yaackz5YDLnFuuX6gGzEs9EMRQGfqmNYjc");


        vFixedSeeds.clear();
        vSeeds.clear();
        //vSeeds.push_back(CDNSSeedData("raptoreumevo.org",  "devnet-seed.raptoreumevo.org"));

        // Testnet Raptoreum addresses start with 'y'
        base58Prefixes[PUBKEY_ADDRESS] = std::vector<unsigned char>(1,140);
        // Testnet Raptoreum script addresses start with '8' or '9'
        base58Prefixes[SCRIPT_ADDRESS] = std::vector<unsigned char>(1,19);
        // Testnet private keys start with '9' or 'c' (Bitcoin defaults)
        base58Prefixes[SECRET_KEY] =     std::vector<unsigned char>(1,239);
        // Testnet Raptoreum BIP32 pubkeys start with 'tpub' (Bitcoin defaults)
        base58Prefixes[EXT_PUBLIC_KEY] = {0x04, 0x35, 0x87, 0xCF};
        // Testnet Raptoreum BIP32 prvkeys start with 'tprv' (Bitcoin defaults)
        base58Prefixes[EXT_SECRET_KEY] = {0x04, 0x35, 0x83, 0x94};

        // Testnet Raptoreum BIP44 coin type is '1' (All coin's testnet default)
        nExtCoinType = 1;

        // long living quorum params
        consensus.llmqs[Consensus::LLMQ_50_60] = Consensus::llmq50_60;
        consensus.llmqs[Consensus::LLMQ_400_60] = Consensus::llmq400_60;
        consensus.llmqs[Consensus::LLMQ_400_85] = Consensus::llmq400_85;
        consensus.llmqs[Consensus::LLMQ_100_67] = Consensus::llmq100_67_testnet;
        consensus.llmqTypeChainLocks = Consensus::LLMQ_50_60;
        consensus.llmqTypeInstantSend = Consensus::LLMQ_50_60;
        consensus.llmqTypePlatform = Consensus::LLMQ_100_67;

        UpdateDevnetLLMQChainLocksFromArgs(args);
        UpdateDevnetLLMQInstantSendFromArgs(args);

        fDefaultConsistencyChecks = false;
        fRequireStandard = false;
        fRequireRoutableExternalIP = true;
        fMineBlocksOnDemand = false;
        fAllowMultipleAddressesFromGroup = true;
        fAllowMultiplePorts = true;
        miningRequiresPeers = false;
        nLLMQConnectionRetryTimeout = 60;
        m_is_mockable_chain = false;

        nPoolMinParticipants = 2;
        nPoolMaxParticipants = 20;
        nFulfilledRequestExpireTime = 5*60; // fulfilled requests expire in 5 minutes

        // privKey: cVpnZj4dZvRXmBf7Jze1GjpLQb25iKP92GDXUsKdUJTXhXRo2RFA
        vSporkAddresses = {"yaackz5YDLnFuuX6gGzEs9EMRQGfqmNYjc"};
        nMinSporkKeys = 1;
        // devnets are started with no blocks and no MN, so we can't check for upgraded MN (as there are none)
        fBIP9CheckSmartnodesUpgraded = false;

        checkpointData = (CCheckpointData) {
            {
                { 0, uint256S("0x99f1aeb781d780f51aee4247b23eb91d561f6fb8c9e761a9f1ebc72212b4ebf0")},
            }
        };

        chainTxData = ChainTxData{
            
        };
    }

    void UpdateDevnetSubsidyAndDiffParameters(int nMinimumDifficultyBlocks, int nHighSubsidyBlocks, int nHighSubsidyFactor)
    {
        consensus.nMinimumDifficultyBlocks = nMinimumDifficultyBlocks;
        consensus.nHighSubsidyBlocks = nHighSubsidyBlocks;
        consensus.nHighSubsidyFactor = nHighSubsidyFactor;
    }
    void UpdateDevnetSubsidyAndDiffParametersFromArgs(const ArgsManager& args);

    void UpdateDevnetLLMQChainLocks(Consensus::LLMQType llmqType)
    {
        consensus.llmqTypeChainLocks = llmqType;
    }
    void UpdateDevnetLLMQChainLocksFromArgs(const ArgsManager& args);

    void UpdateDevnetLLMQInstantSend(Consensus::LLMQType llmqType)
    {
        consensus.llmqTypeInstantSend = llmqType;
    }
    void UpdateDevnetLLMQInstantSendFromArgs(const ArgsManager& args);
};

/**
 * Regression test
 */
class CRegTestParams : public CChainParams {
public:
    explicit CRegTestParams(const ArgsManager& args) {
        strNetworkID = CBaseChainParams::REGTEST;
        consensus.nSubsidyHalvingInterval = 150;
        consensus.nSmartnodePaymentsStartBlock = 240;
        consensus.nSmartnodePaymentsIncreaseBlock = 350;
        consensus.nSmartnodePaymentsIncreasePeriod = 10;
        consensus.nInstantSendConfirmationsRequired = 2;
        consensus.nInstantSendKeepLock = 6;
        consensus.nBudgetPaymentsStartBlock = INT_MAX;
        consensus.nBudgetPaymentsCycleBlocks = 50;
        consensus.nBudgetPaymentsWindowBlocks = 10;
        consensus.nSuperblockStartBlock = INT_MAX;
        consensus.nSuperblockStartHash = uint256(); // do not check this on regtest
        consensus.nSuperblockCycle = 10;
        consensus.nGovernanceMinQuorum = 1;
        consensus.nGovernanceFilterElements = 100;
        consensus.nSmartnodeMinimumConfirmations = 1;
        consensus.BIPCSVEnabled = true;
        consensus.BIP147Enabled = true;
        consensus.BIP34Enabled = true; // BIP34 has not activated on regtest (far in the future so block v1 are not rejected in tests)
        consensus.BIP65Enabled = true; // BIP65 activated on regtest (Used in rpc activation tests)
        consensus.BIP66Enabled = true; // BIP66 activated on regtest (Used in rpc activation tests)
        consensus.DIP0001Enabled = true;
        consensus.DIP0003Enabled = true;
        consensus.DIP0008Enabled = true;
       // consensus.DIP0003EnforcementHeight = 500;
        consensus.powLimit = uint256S("7fffffffffffffffffffffffffffffffffffffffffffffffffffffffffffffff"); // ~uint256(0) >> 1
        consensus.nPowTargetTimespan = 24 * 60 * 60; // Raptoreum: 1 day
        consensus.nPowTargetSpacing = 2 * 60; // Raptoreum: 2 minutes
        consensus.nMinimumDifficultyBlocks = 2000;
        consensus.fPowAllowMinDifficultyBlocks = true;
        consensus.fPowNoRetargeting = true;
        consensus.nPowDGWHeight = 60;
        consensus.DGWBlocksAvg = 60;
        consensus.nRuleChangeActivationThreshold = 108; // 75% for testchains
        consensus.nMinerConfirmationWindow = 144; // Faster than normal for regtest (144 instead of 2016)
        consensus.nFutureForkBlock = 1;
        consensus.vDeployments[Consensus::DEPLOYMENT_TESTDUMMY].bit = 28;
        consensus.vDeployments[Consensus::DEPLOYMENT_TESTDUMMY].nStartTime = 0;
        consensus.vDeployments[Consensus::DEPLOYMENT_TESTDUMMY].nTimeout = 999999999999ULL;

        consensus.vDeployments[Consensus::DEPLOYMENT_V17].bit = 0;
        consensus.vDeployments[Consensus::DEPLOYMENT_V17].nStartTime = 0; // 1643670001; // Feb 01, 2022 00:00:01hrs
        consensus.vDeployments[Consensus::DEPLOYMENT_V17].nTimeout = 9999999999ULL; // 1675206001; // Feb 01, 2023 00:00:01hrs
        consensus.vDeployments[Consensus::DEPLOYMENT_V17].nWindowSize = 100;
        consensus.vDeployments[Consensus::DEPLOYMENT_V17].nThresholdStart = 80; // 80% of 4032
        consensus.vDeployments[Consensus::DEPLOYMENT_V17].nThresholdMin = 60; // 60% of 4032
        consensus.vDeployments[Consensus::DEPLOYMENT_V17].nFalloffCoeff = 5; // this corresponds to 10 periods

        // The best chain should have at least this much work.
        consensus.nMinimumChainWork = uint256S("0x00");

        // By default assume that the signatures in ancestors of this block are valid.
        consensus.defaultAssumeValid = uint256S("0x00");

        consensus.nCollaterals = SmartnodeCollaterals(
          {   {INT_MAX, 10 * COIN}  },
          {  {240, 0}, {INT_MAX, 20} });

        pchMessageStart[0] = 0xfc;
        pchMessageStart[1] = 0xc1;
        pchMessageStart[2] = 0xb7;
        pchMessageStart[3] = 0xdc;
        nDefaultPort = 19899;
        nPruneAfterHeight = 1000;
        m_assumed_blockchain_size = 0;
        m_assumed_chain_state_size = 0;

        UpdateVersionBitsParametersFromArgs(args);
        UpdateBudgetParametersFromArgs(args);

        genesis = CreateGenesisBlock(1614369600, 2, 0x207fffff, 4, 5000 * COIN);
        VerifyGenesisPOW(genesis);
        consensus.hashGenesisBlock = genesis.GetHash();
        assert(consensus.hashGenesisBlock == uint256S("0x485491468e03c8ac23dd38f70fc1cda9f98cbd0bf58945e2da6c94c2a2d8b044"));
        assert(genesis.hashMerkleRoot == uint256S("0x87a48bc22468acdd72ee540aab7c086a5bbcddc12b51c6ac925717a74c269453"));
        consensus.nFutureRewardShare = Consensus::FutureRewardShare(0.8,0.2,0.0);

        vFixedSeeds.clear(); //!< Regtest mode doesn't have any fixed seeds.
        vSeeds.clear();      //!< Regtest mode doesn't have any DNS seeds.

        fDefaultConsistencyChecks = true;
        fRequireStandard = false;
        fRequireRoutableExternalIP = false;
        fMineBlocksOnDemand = true;
        fAllowMultipleAddressesFromGroup = true;
        fAllowMultiplePorts = true;
        nLLMQConnectionRetryTimeout = 1; // must be lower then the LLMQ signing session timeout so that tests have control over failing behavior
        m_is_mockable_chain = true;

        nFulfilledRequestExpireTime = 5*60; // fulfilled requests expire in 5 minutes
        nPoolMinParticipants = 2;
        nPoolNewMinParticipants = 2;
        nPoolMaxParticipants = 5;
        nPoolNewMaxParticipants = 20;

        // privKey: cVpnZj4dZvRXmBf7Jze1GjpLQb25iKP92GDXUsKdUJTXhXRo2RFA
        vSporkAddresses = {"yaackz5YDLnFuuX6gGzEs9EMRQGfqmNYjc"};
        nMinSporkKeys = 1;
        // regtest usually has no smartnodes in most tests, so don't check for upgraged MNs
        fBIP9CheckSmartnodesUpgraded = false;
        std::vector<FounderRewardStructure> rewardStructures = {  {INT_MAX, 5}  };// 5% founder/dev fee forever
        consensus.nFounderPayment = FounderPayment(rewardStructures, 500, "yaackz5YDLnFuuX6gGzEs9EMRQGfqmNYjc");

        checkpointData = {
            {
                {0, uint256S("b79e5df07278b9567ada8fc655ffbfa9d3f586dc38da3dd93053686f41caeea0")},
            }
        };

        chainTxData = ChainTxData{
            0,
            0,
            0
        };

        // Regtest Raptoreum addresses start with 'y'
        base58Prefixes[PUBKEY_ADDRESS] = std::vector<unsigned char>(1,140);
        // Regtest Raptoreum script addresses start with '8' or '9'
        base58Prefixes[SCRIPT_ADDRESS] = std::vector<unsigned char>(1,19);
        // Regtest private keys start with '9' or 'c' (Bitcoin defaults)
        base58Prefixes[SECRET_KEY] =     std::vector<unsigned char>(1,239);
        // Regtest Raptoreum BIP32 pubkeys start with 'tpub' (Bitcoin defaults)
        base58Prefixes[EXT_PUBLIC_KEY] = {0x04, 0x35, 0x87, 0xCF};
        // Regtest Raptoreum BIP32 prvkeys start with 'tprv' (Bitcoin defaults)
        base58Prefixes[EXT_SECRET_KEY] = {0x04, 0x35, 0x83, 0x94};

        // Regtest Raptoreum BIP44 coin type is '1' (All coin's testnet default)
        nExtCoinType = 1;

        // long living quorum params
		consensus.llmqs[Consensus::LLMQ_50_60] = Consensus::llmq50_60;
        consensus.llmqs[Consensus::LLMQ_400_60] = Consensus::llmq400_60;
        consensus.llmqs[Consensus::LLMQ_400_85] = Consensus::llmq400_85;
        consensus.llmqs[Consensus::LLMQ_100_67] = Consensus::llmq100_67_testnet;
        consensus.llmqTypeChainLocks = Consensus::LLMQ_50_60;
        consensus.llmqTypeInstantSend = Consensus::LLMQ_50_60;
        consensus.llmqTypePlatform = Consensus::LLMQ_100_67;
    }

    void UpdateVersionBitsParameters(Consensus::DeploymentPos d, int64_t nStartTime, int64_t nTimeout, int64_t nWindowSize, int64_t nThresholdStart, int64_t nThresholdMin, int64_t nFalloffCoeff)
    {
        consensus.vDeployments[d].nStartTime = nStartTime;
        consensus.vDeployments[d].nTimeout = nTimeout;
        if (nWindowSize != -1) {
            consensus.vDeployments[d].nWindowSize = nWindowSize;
        }
        if (nThresholdStart != -1) {
            consensus.vDeployments[d].nThresholdStart = nThresholdStart;
        }
        if (nThresholdMin != -1) {
            consensus.vDeployments[d].nThresholdMin = nThresholdMin;
        }
        if (nFalloffCoeff != -1) {
            consensus.vDeployments[d].nFalloffCoeff = nFalloffCoeff;
        }
    }
    void UpdateVersionBitsParametersFromArgs(const ArgsManager& args);

    void UpdateBudgetParameters(int nSmartnodePaymentsStartBlock, int nBudgetPaymentsStartBlock, int nSuperblockStartBlock)
    {
        consensus.nSmartnodePaymentsStartBlock = nSmartnodePaymentsStartBlock;
        consensus.nBudgetPaymentsStartBlock = nBudgetPaymentsStartBlock;
        consensus.nSuperblockStartBlock = nSuperblockStartBlock;
    }
    void UpdateBudgetParametersFromArgs(const ArgsManager& args);
};

void CRegTestParams::UpdateVersionBitsParametersFromArgs(const ArgsManager& args)
{
    if (!args.IsArgSet("-vbparams")) return;

    for (const std::string& strDeployment : args.GetArgs("-vbparams")) {
        std::vector<std::string> vDeploymentParams;
        boost::split(vDeploymentParams, strDeployment, boost::is_any_of(":"));
        if (vDeploymentParams.size() != 3 && vDeploymentParams.size() != 5 && vDeploymentParams.size() != 7) {
            throw std::runtime_error("Version bits parameters malformed, expecting "
                    "<deployment>:<start>:<end> or "
                    "<deployment>:<start>:<end>:<window>:<threshold> or "
                    "<deployment>:<start>:<end>:<window>:<thresholdstart>:<thresholdmin>:<falloffcoeff>");
        }
        int64_t nStartTime, nTimeout, nWindowSize = -1, nThresholdStart = -1, nThresholdMin = -1, nFalloffCoeff = -1;
        if (!ParseInt64(vDeploymentParams[1], &nStartTime)) {
            throw std::runtime_error(strprintf("Invalid nStartTime (%s)", vDeploymentParams[1]));
        }
        if (!ParseInt64(vDeploymentParams[2], &nTimeout)) {
            throw std::runtime_error(strprintf("Invalid nTimeout (%s)", vDeploymentParams[2]));
        }
        if (vDeploymentParams.size() >= 5) {
            if (!ParseInt64(vDeploymentParams[3], &nWindowSize)) {
                throw std::runtime_error(strprintf("Invalid nWindowSize (%s)", vDeploymentParams[3]));
            }
            if (!ParseInt64(vDeploymentParams[4], &nThresholdStart)) {
                throw std::runtime_error(strprintf("Invalid nThresholdStart (%s)", vDeploymentParams[4]));
            }
        }
        if (vDeploymentParams.size() == 7) {
            if (!ParseInt64(vDeploymentParams[5], &nThresholdMin)) {
                throw std::runtime_error(strprintf("Invalid nThresholdMin (%s)", vDeploymentParams[5]));
            }
            if (!ParseInt64(vDeploymentParams[6], &nFalloffCoeff)) {
                throw std::runtime_error(strprintf("Invalid nFalloffCoeff (%s)", vDeploymentParams[6]));
            }
        }
        bool found = false;
        for (int j = 0; j < (int)Consensus::MAX_VERSION_BITS_DEPLOYMENTS; ++j) {
            if (vDeploymentParams[0] == VersionBitsDeploymentInfo[j].name) {
                UpdateVersionBitsParameters(Consensus::DeploymentPos(j), nStartTime, nTimeout, nWindowSize, nThresholdStart, nThresholdMin, nFalloffCoeff);
                found = true;
                LogPrintf("Setting version bits activation parameters for %s to start=%ld, timeout=%ld, window=%ld, thresholdstart=%ld, thresholdmin=%ld, falloffcoeff=%ld\n",
                          vDeploymentParams[0], nStartTime, nTimeout, nWindowSize, nThresholdStart, nThresholdMin, nFalloffCoeff);
                break;
            }
        }
        if (!found) {
            throw std::runtime_error(strprintf("Invalid deployment (%s)", vDeploymentParams[0]));
        }
    }
}

void CRegTestParams::UpdateBudgetParametersFromArgs(const ArgsManager& args)
{
    if (!args.IsArgSet("-budgetparams")) return;

    std::string strParams = args.GetArg("-budgetparams", "");
    std::vector<std::string> vParams;
    boost::split(vParams, strParams, boost::is_any_of(":"));
    if (vParams.size() != 3) {
        throw std::runtime_error("Budget parameters malformed, expecting <masternode>:<budget>:<superblock>");
    }
    int nSmartnodePaymentsStartBlock, nBudgetPaymentsStartBlock, nSuperblockStartBlock;
    if (!ParseInt32(vParams[0], &nSmartnodePaymentsStartBlock)) {
        throw std::runtime_error(strprintf("Invalid smartnode start height (%s)", vParams[0]));
    }
    if (!ParseInt32(vParams[1], &nBudgetPaymentsStartBlock)) {
        throw std::runtime_error(strprintf("Invalid budget start block (%s)", vParams[1]));
    }
    if (!ParseInt32(vParams[2], &nSuperblockStartBlock)) {
        throw std::runtime_error(strprintf("Invalid superblock start height (%s)", vParams[2]));
    }
    LogPrintf("Setting budget parameters to smartnode=%ld, budget=%ld, superblock=%ld\n", nSmartnodePaymentsStartBlock, nBudgetPaymentsStartBlock, nSuperblockStartBlock);
    UpdateBudgetParameters(nSmartnodePaymentsStartBlock, nBudgetPaymentsStartBlock, nSuperblockStartBlock);
}

void CDevNetParams::UpdateDevnetSubsidyAndDiffParametersFromArgs(const ArgsManager& args)
{
    if (!args.IsArgSet("-minimumdifficultyblocks") && !args.IsArgSet("-highsubsidyblocks") && !args.IsArgSet("-highsubsidyfactor")) return;

    int nMinimumDifficultyBlocks = gArgs.GetArg("-minimumdifficultyblocks", consensus.nMinimumDifficultyBlocks);
    int nHighSubsidyBlocks = gArgs.GetArg("-highsubsidyblocks", consensus.nHighSubsidyBlocks);
    int nHighSubsidyFactor = gArgs.GetArg("-highsubsidyfactor", consensus.nHighSubsidyFactor);
    LogPrintf("Setting minimumdifficultyblocks=%ld, highsubsidyblocks=%ld, highsubsidyfactor=%ld\n", nMinimumDifficultyBlocks, nHighSubsidyBlocks, nHighSubsidyFactor);
    UpdateDevnetSubsidyAndDiffParameters(nMinimumDifficultyBlocks, nHighSubsidyBlocks, nHighSubsidyFactor);
}

void CDevNetParams::UpdateDevnetLLMQChainLocksFromArgs(const ArgsManager& args)
// void UpdateBudgetParameters(int nSmartnodePaymentsStartBlock, int nBudgetPaymentsStartBlock, int nSuperblockStartBlock)
{
    if (!args.IsArgSet("-llmqchainlocks")) return;

    std::string strLLMQType = gArgs.GetArg("-llmqchainlocks", std::string(consensus.llmqs.at(consensus.llmqTypeChainLocks).name));
    Consensus::LLMQType llmqType = Consensus::LLMQ_NONE;
    for (const auto& p : consensus.llmqs) {
        if (p.second.name == strLLMQType) {
            llmqType = p.first;
        }
    }
    if (llmqType == Consensus::LLMQ_NONE) {
        throw std::runtime_error("Invalid LLMQ type specified for -llmqchainlocks.");
    }
    LogPrintf("Setting llmqchainlocks to size=%ld\n", llmqType);
    UpdateDevnetLLMQChainLocks(llmqType);
}

void CDevNetParams::UpdateDevnetLLMQInstantSendFromArgs(const ArgsManager& args)
{
    if (!args.IsArgSet("-llmqinstantsend")) return;

    std::string strLLMQType = gArgs.GetArg("-llmqinstantsend", std::string(consensus.llmqs.at(consensus.llmqTypeInstantSend).name));
    Consensus::LLMQType llmqType = Consensus::LLMQ_NONE;
    for (const auto& p : consensus.llmqs) {
        if (p.second.name == strLLMQType) {
            llmqType = p.first;
        }
    }
    if (llmqType == Consensus::LLMQ_NONE) {
        throw std::runtime_error("Invalid LLMQ type specified for -llmqinstantsend.");
    }
    LogPrintf("Setting llmqinstantsend to size=%ld\n", llmqType);
    UpdateDevnetLLMQInstantSend(llmqType);
}

const CChainParams &Params() {
    assert(globalChainParams);
    return *globalChainParams;
}

std::unique_ptr<CChainParams> CreateChainParams(const std::string& chain)
{
    if (chain == CBaseChainParams::MAIN)
        return std::make_unique<CMainParams>();
    else if (chain == CBaseChainParams::TESTNET)
        return std::make_unique<CTestNetParams>();
    else if (chain == CBaseChainParams::DEVNET) {
        return std::make_unique<CDevNetParams>(gArgs);
    } else if (chain == CBaseChainParams::REGTEST)
        return std::make_unique<CRegTestParams>(gArgs);

    throw std::runtime_error(strprintf("%s: Unknown chain %s.", __func__, chain));
}

void SelectParams(const std::string& network)
{
    SelectBaseParams(network);
    globalChainParams = CreateChainParams(network);
}

void UpdateLLMQParams(size_t totalMnCount, int height, bool lowLLMQParams) {
	globalChainParams->UpdateLLMQParams(totalMnCount, height, lowLLMQParams);
}
bool IsMiningPhase(const Consensus::LLMQParams& params, int nHeight)
{
    int phaseIndex = nHeight % params.dkgInterval;
    if (phaseIndex >= params.dkgMiningWindowStart && phaseIndex <= params.dkgMiningWindowEnd) {
        return true;
    }
    return false;
}

bool IsLLMQsMiningPhase(int nHeight) {
    for (auto& it : globalChainParams->GetConsensus().llmqs) {
        if (IsMiningPhase(it.second, nHeight)) {
            return true;
        }
    }
    return false;
}

void CChainParams::UpdateLLMQParams(size_t totalMnCount, int height, bool lowLLMQParams) {
    bool isNotLLMQsMiningPhase;
    if(lastCheckHeight < height && (lastCheckMnCount != totalMnCount || lastCheckedLowLLMQParams != lowLLMQParams) && (isNotLLMQsMiningPhase = !IsLLMQsMiningPhase(height))) {
        LogPrintf("---UpdateLLMQParams %d-%d-%ld-%ld-%d\n", lastCheckHeight, height, lastCheckMnCount, totalMnCount, isNotLLMQsMiningPhase);
        lastCheckMnCount = totalMnCount;
<<<<<<< HEAD
        lastCheckedLowLLMQParams = lowLLMQParams;
        lastCheckHeight = height;
        bool isTestNet = strNetworkID == CBaseChainParams::TESTNET;
        if(totalMnCount < 5) {
            consensus.llmqs[Consensus::LLMQ_50_60] = Consensus::llmq3_60;
            // llmqs below are set due to previous boolean function was
            // wrong and was used 'boolean' to compare 'integer' function
            // and llmqs were oposite to what should be.
            // we can leave as it is currently or reload the whole
            // testnet chain from scratch.
            consensus.llmqs[Consensus::LLMQ_400_60] = Consensus::llmq20_60;
            consensus.llmqs[Consensus::LLMQ_400_85] = Consensus::llmq20_85;
            //if(isTestNet) {
            //    consensus.llmqs[Consensus::LLMQ_400_60] = Consensus::llmq5_60;
            //    consensus.llmqs[Consensus::LLMQ_400_85] = Consensus::llmq5_85;
            //} else {
            //    consensus.llmqs[Consensus::LLMQ_400_60] = Consensus::llmq5_60;
            //    consensus.llmqs[Consensus::LLMQ_400_85] = Consensus::llmq5_85;
            //}
        } else if((totalMnCount < 80 && isTestNet) ||  (totalMnCount < 100 && !isTestNet)) {
            consensus.llmqs[Consensus::LLMQ_50_60] = Consensus::llmq10_60;
            consensus.llmqs[Consensus::LLMQ_400_60] = Consensus::llmq20_60;
            consensus.llmqs[Consensus::LLMQ_400_85] = Consensus::llmq20_85;
        } else if(totalMnCount < 600) {
            consensus.llmqs[Consensus::LLMQ_50_60] = Consensus::llmq50_60;
            consensus.llmqs[Consensus::LLMQ_400_60] = Consensus::llmq40_60;
            consensus.llmqs[Consensus::LLMQ_400_85] = Consensus::llmq40_85;
        } else {
            consensus.llmqs[Consensus::LLMQ_50_60] = Consensus::llmq50_60;
            consensus.llmqs[Consensus::LLMQ_400_60] = Consensus::llmq400_60;
            consensus.llmqs[Consensus::LLMQ_400_85] = Consensus::llmq400_85;
        }
        if(lowLLMQParams) {
            consensus.llmqs[Consensus::LLMQ_50_60] = Consensus::llmq200_2;
        }
    }
=======
		lastCheckedLowLLMQParams = lowLLMQParams;
		lastCheckHeight = height;
        bool isTestNet = strcmp(Params().NetworkIDString().c_str(),"test") == 0;
		if(totalMnCount < 5) {
			consensus.llmqs[Consensus::LLMQ_50_60] = llmq3_60;
			if(isTestNet) {
				consensus.llmqs[Consensus::LLMQ_400_60] = llmq5_60;
				consensus.llmqs[Consensus::LLMQ_400_85] = llmq5_85;
			} else {
				consensus.llmqs[Consensus::LLMQ_400_60] = llmq20_60;
				consensus.llmqs[Consensus::LLMQ_400_85] = llmq20_85;
			}
		} else if((totalMnCount < 80 && isTestNet) ||  (totalMnCount < 100 && !isTestNet)) {
			consensus.llmqs[Consensus::LLMQ_50_60] = llmq10_60;
			consensus.llmqs[Consensus::LLMQ_400_60] = llmq20_60;
			consensus.llmqs[Consensus::LLMQ_400_85] = llmq20_85;
		}  else if((totalMnCount < 4000 && isTestNet) || (totalMnCount < 600 && !isTestNet)) {
			consensus.llmqs[Consensus::LLMQ_50_60] = llmq50_60;
			consensus.llmqs[Consensus::LLMQ_400_60] = llmq40_60;
			consensus.llmqs[Consensus::LLMQ_400_85] = llmq40_85;
		} else {
			consensus.llmqs[Consensus::LLMQ_50_60] = llmq50_60;
			consensus.llmqs[Consensus::LLMQ_400_60] = llmq400_60;
			consensus.llmqs[Consensus::LLMQ_400_85] = llmq400_85;
		}
		if(lowLLMQParams) {
			consensus.llmqs[Consensus::LLMQ_50_60] = llmq200_2;
		}
	}

>>>>>>> cca50d9d
}<|MERGE_RESOLUTION|>--- conflicted
+++ resolved
@@ -388,14 +388,7 @@
         pchMessageStart[3] = 0x6d; //m
         nDefaultPort = 10229;
         nPruneAfterHeight = 1000;
-<<<<<<< HEAD
-        m_assumed_blockchain_size = 2;
-        m_assumed_chain_state_size = 1;
-        // FindMainNetGenesisBlock(1645942755,  0x20001fff, "test");
-        genesis = CreateGenesisBlock(1645942755, 387, 0x20001fff, 4, 5000 * COIN);
-=======
         genesis = CreateGenesisBlock(1668574674, 352, 0x20001fff, 4, 5000 * COIN);
->>>>>>> cca50d9d
         VerifyGenesisPOW(genesis);
 
         consensus.hashGenesisBlock = genesis.GetHash();
@@ -451,12 +444,9 @@
         fAllowMultipleAddressesFromGroup = false;
         fAllowMultiplePorts = true;
         nLLMQConnectionRetryTimeout = 60;
-<<<<<<< HEAD
-        miningRequiresPeers = true;
+        // miningRequiresPeers = true;
         m_is_mockable_chain = false;
-=======
         miningRequiresPeers = false;
->>>>>>> cca50d9d
 
         nPoolMinParticipants = 2;
         nPoolMaxParticipants = 20;
@@ -994,73 +984,34 @@
     if(lastCheckHeight < height && (lastCheckMnCount != totalMnCount || lastCheckedLowLLMQParams != lowLLMQParams) && (isNotLLMQsMiningPhase = !IsLLMQsMiningPhase(height))) {
         LogPrintf("---UpdateLLMQParams %d-%d-%ld-%ld-%d\n", lastCheckHeight, height, lastCheckMnCount, totalMnCount, isNotLLMQsMiningPhase);
         lastCheckMnCount = totalMnCount;
-<<<<<<< HEAD
-        lastCheckedLowLLMQParams = lowLLMQParams;
-        lastCheckHeight = height;
-        bool isTestNet = strNetworkID == CBaseChainParams::TESTNET;
-        if(totalMnCount < 5) {
-            consensus.llmqs[Consensus::LLMQ_50_60] = Consensus::llmq3_60;
-            // llmqs below are set due to previous boolean function was
-            // wrong and was used 'boolean' to compare 'integer' function
-            // and llmqs were oposite to what should be.
-            // we can leave as it is currently or reload the whole
-            // testnet chain from scratch.
-            consensus.llmqs[Consensus::LLMQ_400_60] = Consensus::llmq20_60;
-            consensus.llmqs[Consensus::LLMQ_400_85] = Consensus::llmq20_85;
-            //if(isTestNet) {
-            //    consensus.llmqs[Consensus::LLMQ_400_60] = Consensus::llmq5_60;
-            //    consensus.llmqs[Consensus::LLMQ_400_85] = Consensus::llmq5_85;
-            //} else {
-            //    consensus.llmqs[Consensus::LLMQ_400_60] = Consensus::llmq5_60;
-            //    consensus.llmqs[Consensus::LLMQ_400_85] = Consensus::llmq5_85;
-            //}
-        } else if((totalMnCount < 80 && isTestNet) ||  (totalMnCount < 100 && !isTestNet)) {
-            consensus.llmqs[Consensus::LLMQ_50_60] = Consensus::llmq10_60;
-            consensus.llmqs[Consensus::LLMQ_400_60] = Consensus::llmq20_60;
-            consensus.llmqs[Consensus::LLMQ_400_85] = Consensus::llmq20_85;
-        } else if(totalMnCount < 600) {
-            consensus.llmqs[Consensus::LLMQ_50_60] = Consensus::llmq50_60;
-            consensus.llmqs[Consensus::LLMQ_400_60] = Consensus::llmq40_60;
-            consensus.llmqs[Consensus::LLMQ_400_85] = Consensus::llmq40_85;
-        } else {
-            consensus.llmqs[Consensus::LLMQ_50_60] = Consensus::llmq50_60;
-            consensus.llmqs[Consensus::LLMQ_400_60] = Consensus::llmq400_60;
-            consensus.llmqs[Consensus::LLMQ_400_85] = Consensus::llmq400_85;
-        }
-        if(lowLLMQParams) {
-            consensus.llmqs[Consensus::LLMQ_50_60] = Consensus::llmq200_2;
-        }
-    }
-=======
 		lastCheckedLowLLMQParams = lowLLMQParams;
 		lastCheckHeight = height;
         bool isTestNet = strcmp(Params().NetworkIDString().c_str(),"test") == 0;
 		if(totalMnCount < 5) {
-			consensus.llmqs[Consensus::LLMQ_50_60] = llmq3_60;
+			consensus.llmqs[Consensus::LLMQ_50_60] = Consensus::llmq3_60;
 			if(isTestNet) {
-				consensus.llmqs[Consensus::LLMQ_400_60] = llmq5_60;
-				consensus.llmqs[Consensus::LLMQ_400_85] = llmq5_85;
+				consensus.llmqs[Consensus::LLMQ_400_60] = Consensus::llmq5_60;
+				consensus.llmqs[Consensus::LLMQ_400_85] = Consensus::llmq5_85;
 			} else {
-				consensus.llmqs[Consensus::LLMQ_400_60] = llmq20_60;
-				consensus.llmqs[Consensus::LLMQ_400_85] = llmq20_85;
+				consensus.llmqs[Consensus::LLMQ_400_60] = Consensus::llmq20_60;
+				consensus.llmqs[Consensus::LLMQ_400_85] = Consensus::llmq20_85;
 			}
 		} else if((totalMnCount < 80 && isTestNet) ||  (totalMnCount < 100 && !isTestNet)) {
-			consensus.llmqs[Consensus::LLMQ_50_60] = llmq10_60;
-			consensus.llmqs[Consensus::LLMQ_400_60] = llmq20_60;
-			consensus.llmqs[Consensus::LLMQ_400_85] = llmq20_85;
+			consensus.llmqs[Consensus::LLMQ_50_60] = Consensus::llmq10_60;
+			consensus.llmqs[Consensus::LLMQ_400_60] = Consensus::llmq20_60;
+			consensus.llmqs[Consensus::LLMQ_400_85] = Consensus::llmq20_85;
 		}  else if((totalMnCount < 4000 && isTestNet) || (totalMnCount < 600 && !isTestNet)) {
-			consensus.llmqs[Consensus::LLMQ_50_60] = llmq50_60;
-			consensus.llmqs[Consensus::LLMQ_400_60] = llmq40_60;
-			consensus.llmqs[Consensus::LLMQ_400_85] = llmq40_85;
+			consensus.llmqs[Consensus::LLMQ_50_60] = Consensus::llmq50_60;
+			consensus.llmqs[Consensus::LLMQ_400_60] = Consensus::llmq40_60;
+			consensus.llmqs[Consensus::LLMQ_400_85] = Consensus::llmq40_85;
 		} else {
-			consensus.llmqs[Consensus::LLMQ_50_60] = llmq50_60;
-			consensus.llmqs[Consensus::LLMQ_400_60] = llmq400_60;
-			consensus.llmqs[Consensus::LLMQ_400_85] = llmq400_85;
+			consensus.llmqs[Consensus::LLMQ_50_60] = Consensus::llmq50_60;
+			consensus.llmqs[Consensus::LLMQ_400_60] = Consensus::llmq400_60;
+			consensus.llmqs[Consensus::LLMQ_400_85] = Consensus::llmq400_85;
 		}
 		if(lowLLMQParams) {
-			consensus.llmqs[Consensus::LLMQ_50_60] = llmq200_2;
+			consensus.llmqs[Consensus::LLMQ_50_60] = Consensus::llmq200_2;
 		}
 	}
 
->>>>>>> cca50d9d
 }