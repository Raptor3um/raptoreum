--- conflicted
+++ resolved
@@ -445,13 +445,8 @@
 
         consensus.nFutureRewardShare = Consensus::FutureRewardShare(0.8, 0.2, 0.0);
 
-<<<<<<< HEAD
         std::vector <FounderRewardStructure> rewardStructures = {{INT_MAX, 5}};// 5% founder/dev fee forever
-        consensus.nFounderPayment = FounderPayment(rewardStructures, 200, "rghjACzPtVAN2wydgDbn9Jq1agREu6rH1e");
-=======
-        std::vector<FounderRewardStructure> rewardStructures = {  {INT_MAX, 5}  };// 5% founder/dev fee forever
         consensus.nFounderPayment = FounderPayment(rewardStructures, 272200, "rghjACzPtVAN2wydgDbn9Jq1agREu6rH1e");
->>>>>>> 1de001dc
 
         fDefaultConsistencyChecks = false;
         fRequireStandard = false;
