// Copyright (c) 2010 Satoshi Nakamoto
// Copyright (c) 2009-2014 The Bitcoin Core developers
// Copyright (c) 2014-2020 The Dash Core developers
// Copyright (c) 2020-2022 The Raptoreum developers
// Distributed under the MIT software license, see the accompanying
// file COPYING or http://www.opensource.org/licenses/mit-license.php.

#include <chainparams.h>
#include <consensus/merkle.h>
#include <llmq/quorums_parameters.h>
#include <tinyformat.h>
#include <util/system.h>
#include <util/strencodings.h>
#include <versionbitsinfo.h>

#include <arith_uint256.h>

#include <assert.h>
#include <iostream>
#include <string>
#include <memory>

#include <boost/algorithm/string/classification.hpp>
#include <boost/algorithm/string/split.hpp>

#include <chainparamsseeds.h>

static size_t lastCheckMnCount = 0;
static int lastCheckHeight = 0;
static bool lastCheckedLowLLMQParams = false;

static CBlock CreateGenesisBlock(const char* pszTimestamp, const CScript& genesisOutputScript, uint32_t nTime, uint32_t nNonce, uint32_t nBits, int32_t nVersion, const CAmount& genesisReward)
{
    CMutableTransaction txNew;
    txNew.nVersion = 1;
    txNew.vin.resize(1);
    txNew.vout.resize(1);
    txNew.vin[0].scriptSig = CScript() << 486604799 << CScriptNum(4) << std::vector<unsigned char>((const unsigned char*)pszTimestamp, (const unsigned char*)pszTimestamp + strlen(pszTimestamp));
    txNew.vout[0].nValue = genesisReward;
    txNew.vout[0].scriptPubKey = genesisOutputScript;

    CBlock genesis;
    genesis.nTime    = nTime;
    genesis.nBits    = nBits;
    genesis.nNonce   = nNonce;
    genesis.nVersion = nVersion;
    genesis.vtx.push_back(MakeTransactionRef(std::move(txNew)));
    genesis.hashPrevBlock.SetNull();
    genesis.hashMerkleRoot = BlockMerkleRoot(genesis);
    return genesis;
}

static CBlock CreateDevNetGenesisBlock(const uint256 &prevBlockHash, const std::string& devNetName, uint32_t nTime, uint32_t nNonce, uint32_t nBits, const CAmount& genesisReward)
{
    assert(!devNetName.empty());

    CMutableTransaction txNew;
    txNew.nVersion = 1;
    txNew.vin.resize(1);
    txNew.vout.resize(1);
    // put height (BIP34) and devnet name into coinbase
    txNew.vin[0].scriptSig = CScript() << 1 << std::vector<unsigned char>(devNetName.begin(), devNetName.end());
    txNew.vout[0].nValue = genesisReward;
    txNew.vout[0].scriptPubKey = CScript() << OP_RETURN;

    CBlock genesis;
    genesis.nTime    = nTime;
    genesis.nBits    = nBits;
    genesis.nNonce   = nNonce;
    genesis.nVersion = 4;
    genesis.vtx.push_back(MakeTransactionRef(std::move(txNew)));
    genesis.hashPrevBlock = prevBlockHash;
    genesis.hashMerkleRoot = BlockMerkleRoot(genesis);
    return genesis;
}

/**
 * Build the genesis block. Note that the output of its generation
 * transaction cannot be spent since it did not originally exist in the
 * database.
 *
 * CBlock(hash=00000ffd590b14, ver=1, hashPrevBlock=00000000000000, hashMerkleRoot=e0028e, nTime=1390095618, nBits=1e0ffff0, nNonce=28917698, vtx=1)
 *   CTransaction(hash=e0028e, ver=1, vin.size=1, vout.size=1, nLockTime=0)
 *     CTxIn(COutPoint(000000, -1), coinbase 04ffff001d01044c5957697265642030392f4a616e2f3230313420546865204772616e64204578706572696d656e7420476f6573204c6976653a204f76657273746f636b2e636f6d204973204e6f7720416363657074696e6720426974636f696e73)
 *     CTxOut(nValue=50.00000000, scriptPubKey=0xA9037BAC7050C479B121CF)
 *   vMerkleTree: e0028e
 */
static CBlock CreateGenesisBlock(uint32_t nTime, uint32_t nNonce, uint32_t nBits, int32_t nVersion, const CAmount& genesisReward)
{
    const char* pszTimestamp = "The Times 22/Jan/2018 Raptoreum is name of the game for new generation of firms";
    const CScript genesisOutputScript = CScript() << ParseHex("040184710fa689ad5023690c80f3a49c8f13f8d45b8c857fbcbc8bc4a8e4d3eb4b10f4d4604fa08dce601aaf0f470216fe1b51850b4acf21b179c45070ac7b03a9") << OP_CHECKSIG;
    return CreateGenesisBlock(pszTimestamp, genesisOutputScript, nTime, nNonce, nBits, nVersion, genesisReward);
}

static CBlock FindDevNetGenesisBlock(const CBlock &prevBlock, const CAmount& reward)
{
    std::string devNetName = gArgs.GetDevNetName();
    assert(!devNetName.empty());

    CBlock block = CreateDevNetGenesisBlock(prevBlock.GetHash(), devNetName.c_str(), prevBlock.nTime + 1, 0, prevBlock.nBits, reward);

    arith_uint256 bnTarget;
    bnTarget.SetCompact(block.nBits);

    for (uint32_t nNonce = 0; nNonce < UINT32_MAX; nNonce++) {
        block.nNonce = nNonce;

        uint256 hash = block.GetHash();
        if (UintToArith256(hash) <= bnTarget)
            return block;
    }

    // This is very unlikely to happen as we start the devnet with a very low difficulty. In many cases even the first
    // iteration of the above loop will give a result already
    error("FindDevNetGenesisBlock: could not find devnet genesis block for %s", devNetName);
    assert(false);
}

static void FindMainNetGenesisBlock(uint32_t nTime, uint32_t nBits, const char* network)
{
    CBlock block = CreateGenesisBlock(nTime, 0, nBits, 4, 5000 * COIN);

    arith_uint256 bnTarget;
    bnTarget.SetCompact(block.nBits);

    for (uint32_t nNonce = 0; nNonce < UINT32_MAX; nNonce++) {
        block.nNonce = nNonce;

        uint256 hash = block.GetPOWHash();
        if (nNonce % 48 == 0) {
        	printf("\nrnonce=%d, pow is %s\n", nNonce, hash.GetHex().c_str());
        }
        if (UintToArith256(hash) <= bnTarget) {
        	printf("\n%s net\n", network);
        	printf("\ngenesis is %s\n", block.ToString().c_str());
        	printf("\npow is %s\n", hash.GetHex().c_str());
        	printf("\ngenesisNonce is %d\n", nNonce);
        	std::cout << "Genesis Merkle " << block.hashMerkleRoot.GetHex() << std::endl;
        	return;
        }

    }

    // This is very unlikely to happen as we start the devnet with a very low difficulty. In many cases even the first
    // iteration of the above loop will give a result already
    error("%sNetGenesisBlock: could not find %s genesis block",network, network);
    assert(false);
}

<<<<<<< HEAD
=======
static Consensus::LLMQParams llmq200_2 = {
        .type = Consensus::LLMQ_50_60,
        .name = "llmq_3_200",
        .size = 200,
        .minSize = 2,
        .threshold = 2,

        .dkgInterval = 30, // one DKG per hour
        .dkgPhaseBlocks = 2,
        .dkgMiningWindowStart = 10, // dkgPhaseBlocks * 5 = after finalization
        .dkgMiningWindowEnd = 18,
        .dkgBadVotesThreshold = 8,

        .signingActiveQuorumCount = 2, // just a few ones to allow easier testing

        .keepOldConnections = 3,
        .recoveryMembers = 3,
};

static Consensus::LLMQParams llmq3_60 = {
        .type = Consensus::LLMQ_50_60,
        .name = "llmq_3_60",
        .size = 3,
        .minSize = 2,
        .threshold = 2,

        .dkgInterval = 30, // one DKG per hour
        .dkgPhaseBlocks = 2,
        .dkgMiningWindowStart = 10, // dkgPhaseBlocks * 5 = after finalization
        .dkgMiningWindowEnd = 18,
        .dkgBadVotesThreshold = 2,

        .signingActiveQuorumCount = 2, // just a few ones to allow easier testing

        .keepOldConnections = 3,
};

static Consensus::LLMQParams llmq5_60 = {
        .type = Consensus::LLMQ_400_60,
        .name = "llmq_20_60",
        .size = 5,
        .minSize = 4,
        .threshold = 3,

        .dkgInterval = 30 * 12, // one DKG every 12 hours
        .dkgPhaseBlocks = 4,
        .dkgMiningWindowStart = 20, // dkgPhaseBlocks * 5 = after finalization
        .dkgMiningWindowEnd = 28,
        .dkgBadVotesThreshold = 30,

        .signingActiveQuorumCount = 4, // two days worth of LLMQs

        .keepOldConnections = 5,
        .recoveryMembers = 5,
};

static Consensus::LLMQParams llmq5_85 = {
        .type = Consensus::LLMQ_400_85,
        .name = "llmq_20_85",
        .size = 5,
        .minSize = 4,
        .threshold = 3,

        .dkgInterval = 30 * 24, // one DKG every 24 hours
        .dkgPhaseBlocks = 4,
        .dkgMiningWindowStart = 20, // dkgPhaseBlocks * 5 = after finalization
        .dkgMiningWindowEnd = 48, // give it a larger mining window to make sure it is mined
        .dkgBadVotesThreshold = 30,

        .signingActiveQuorumCount = 4, // four days worth of LLMQs

        .keepOldConnections = 5,
        .recoveryMembers = 5,
};

static Consensus::LLMQParams llmq20_60 = {
        .type = Consensus::LLMQ_400_60,
        .name = "llmq_20_60",
        .size = 20,
        .minSize = 15,
        .threshold = 12,

        .dkgInterval = 30 * 12, // one DKG every 12 hours
        .dkgPhaseBlocks = 4,
        .dkgMiningWindowStart = 20, // dkgPhaseBlocks * 5 = after finalization
        .dkgMiningWindowEnd = 28,
        .dkgBadVotesThreshold = 30,

        .signingActiveQuorumCount = 4, // two days worth of LLMQs

        .keepOldConnections = 5,
};

static Consensus::LLMQParams llmq20_85 = {
        .type = Consensus::LLMQ_400_85,
        .name = "llmq_20_85",
        .size = 20,
        .minSize = 18,
        .threshold = 17,

        .dkgInterval = 30 * 24, // one DKG every 24 hours
        .dkgPhaseBlocks = 4,
        .dkgMiningWindowStart = 20, // dkgPhaseBlocks * 5 = after finalization
        .dkgMiningWindowEnd = 48, // give it a larger mining window to make sure it is mined
        .dkgBadVotesThreshold = 30,

        .signingActiveQuorumCount = 4, // four days worth of LLMQs

        .keepOldConnections = 5,
};

static Consensus::LLMQParams llmq10_60 = {
        .type = Consensus::LLMQ_50_60,
        .name = "llmq_10_60",
        .size = 10,
        .minSize = 8,
        .threshold = 7,

        .dkgInterval = 30, // one DKG per hour
        .dkgPhaseBlocks = 2,
        .dkgMiningWindowStart = 10, // dkgPhaseBlocks * 5 = after finalization
        .dkgMiningWindowEnd = 18,
        .dkgBadVotesThreshold = 8,

        .signingActiveQuorumCount = 6, // just a few ones to allow easier testing

        .keepOldConnections = 7,
        .recoveryMembers = 7,
};

static Consensus::LLMQParams llmq40_60 = {
        .type = Consensus::LLMQ_400_60,
        .name = "llmq_40_60",
        .size = 40,
        .minSize = 30,
        .threshold = 24,

        .dkgInterval = 30 * 12, // one DKG every 12 hours
        .dkgPhaseBlocks = 4,
        .dkgMiningWindowStart = 20, // dkgPhaseBlocks * 5 = after finalization
        .dkgMiningWindowEnd = 28,
        .dkgBadVotesThreshold = 30,

        .signingActiveQuorumCount = 4, // two days worth of LLMQs

        .keepOldConnections = 5,
        .recoveryMembers = 5,
};

static Consensus::LLMQParams llmq40_85 = {
        .type = Consensus::LLMQ_400_85,
        .name = "llmq_40_85",
        .size = 40,
        .minSize = 35,
        .threshold = 34,

        .dkgInterval = 30 * 24, // one DKG every 24 hours
        .dkgPhaseBlocks = 4,
        .dkgMiningWindowStart = 20, // dkgPhaseBlocks * 5 = after finalization
        .dkgMiningWindowEnd = 48, // give it a larger mining window to make sure it is mined
        .dkgBadVotesThreshold = 30,

        .signingActiveQuorumCount = 4, // four days worth of LLMQs

        .keepOldConnections = 5,
        .recoveryMembers = 5,
};

static Consensus::LLMQParams llmq50_60 = {
        .type = Consensus::LLMQ_50_60,
        .name = "llmq_50_60",
        .size = 50,
        .minSize = 40,
        .threshold = 30,

        .dkgInterval = 30, // one DKG per hour
        .dkgPhaseBlocks = 2,
        .dkgMiningWindowStart = 10, // dkgPhaseBlocks * 5 = after finalization
        .dkgMiningWindowEnd = 18,
        .dkgBadVotesThreshold = 40,

        .signingActiveQuorumCount = 24, // a full day worth of LLMQs

        .keepOldConnections = 25,
        .recoveryMembers = 25,
};

static Consensus::LLMQParams llmq400_60 = {
        .type = Consensus::LLMQ_400_60,
        .name = "llmq_400_60",
        .size = 400,
        .minSize = 300,
        .threshold = 240,

        .dkgInterval = 30 * 12, // one DKG every 12 hours
        .dkgPhaseBlocks = 4,
        .dkgMiningWindowStart = 20, // dkgPhaseBlocks * 5 = after finalization
        .dkgMiningWindowEnd = 28,
        .dkgBadVotesThreshold = 300,

        .signingActiveQuorumCount = 4, // two days worth of LLMQs

        .keepOldConnections = 5,
        .recoveryMembers = 100,
};

// Used for deployment and min-proto-version signalling, so it needs a higher threshold
static Consensus::LLMQParams llmq400_85 = {
        .type = Consensus::LLMQ_400_85,
        .name = "llmq_400_85",
        .size = 400,
        .minSize = 350,
        .threshold = 340,

        .dkgInterval = 30 * 24, // one DKG every 24 hours
        .dkgPhaseBlocks = 4,
        .dkgMiningWindowStart = 20, // dkgPhaseBlocks * 5 = after finalization
        .dkgMiningWindowEnd = 48, // give it a larger mining window to make sure it is mined
        .dkgBadVotesThreshold = 300,

        .signingActiveQuorumCount = 4, // four days worth of LLMQs

        .keepOldConnections = 5,
        .recoveryMembers = 100,
};

// this one is for testing only
static Consensus::LLMQParams llmq_test_v17 = {
        .type = Consensus::LLMQ_TEST_V17,
        .name = "llmq_test_v17",
        .size = 3,
        .minSize = 2,
        .threshold = 2,

        .dkgInterval = 24, // one DKG per hour
        .dkgPhaseBlocks = 2,
        .dkgMiningWindowStart = 10, // dkgPhaseBlocks * 5 = after finalization
        .dkgMiningWindowEnd = 18,
        .dkgBadVotesThreshold = 2,

        .signingActiveQuorumCount = 2, // just a few ones to allow easier testing

        .keepOldConnections = 3,
        .recoveryMembers = 3,
};

// Used for Platform
static Consensus::LLMQParams llmq100_67_mainnet = {
        .type = Consensus::LLMQ_100_67,
        .name = "llmq_100_67",
        .size = 100,
        .minSize = 80,
        .threshold = 67,

        .dkgInterval = 30, // one DKG per hour
        .dkgPhaseBlocks = 2,
        .dkgMiningWindowStart = 10, // dkgPhaseBlocks * 5 = after finalization
        .dkgMiningWindowEnd = 18,
        .dkgBadVotesThreshold = 80,

        .signingActiveQuorumCount = 24, // a full day worth of LLMQs

        .keepOldConnections = 25,
        .recoveryMembers = 50,
};


// Used for Platform
static Consensus::LLMQParams llmq100_67_testnet = {
        .type = Consensus::LLMQ_100_67,
        .name = "llmq_100_67",
        .size = 100,
        .minSize = 80,
        .threshold = 67,

        .dkgInterval = 24, // one DKG per hour
        .dkgPhaseBlocks = 2,
        .dkgMiningWindowStart = 10, // dkgPhaseBlocks * 5 = after finalization
        .dkgMiningWindowEnd = 18,
        .dkgBadVotesThreshold = 80,

        .signingActiveQuorumCount = 24, // a full day worth of LLMQs

        .keepOldConnections = 25,
        .recoveryMembers = 50,
};

>>>>>>> 3cdd3108
/**
 * Main network
 */
/**
 * What makes a good checkpoint block?
 * + Is surrounded by blocks with reasonable timestamps
 *   (no blocks before with a timestamp after, none after with
 *    timestamp before)
 * + Contains no strange transactions
 */


class CMainParams : public CChainParams {
public:
    CMainParams() {
        strNetworkID = CBaseChainParams::MAIN;
        consensus.nSubsidyHalvingInterval = 210240; // Note: actual number of blocks per calendar year with DGW v3 is ~200700 (for example 449750 - 249050)
        consensus.nSmartnodePaymentsStartBlock = 5761; //
        consensus.nSmartnodePaymentsIncreaseBlock = 158000; // actual historical value
        consensus.nSmartnodePaymentsIncreasePeriod = 576*30; // 17280 - actual historical value
        consensus.nInstantSendConfirmationsRequired = 6;
        consensus.nInstantSendKeepLock = 24;
        consensus.nBudgetPaymentsStartBlock = INT_MAX; // actual historical value
        consensus.nBudgetPaymentsCycleBlocks = 16616; // ~(60*24*30)/2.6, actual number of blocks per month is 200700 / 12 = 16725
        consensus.nBudgetPaymentsWindowBlocks = 100;
        consensus.nSuperblockStartBlock = INT_MAX; // The block at which 12.1 goes live (end of final 12.0 budget cycle)
        consensus.nSuperblockStartHash = uint256S("0000000000020cb27c7ef164d21003d5d20cdca2f54dd9a9ca6d45f4d47f8aa3");
        consensus.nSuperblockCycle = 16616; // ~(60*24*30)/2.6, actual number of blocks per month is 200700 / 12 = 16725
        consensus.nGovernanceMinQuorum = 10;
        consensus.nGovernanceFilterElements = 20000;
        consensus.nSmartnodeMinimumConfirmations = 15;
        consensus.BIPCSVEnabled = true;
        consensus.BIP147Enabled = true;
        consensus.BIP34Enabled = true;
        consensus.BIP65Enabled = true; // 00000000000076d8fcea02ec0963de4abfd01e771fec0863f960c2c64fe6f357
        consensus.BIP66Enabled = true; // 00000000000b1fa2dfa312863570e13fae9ca7b5566cb27e55422620b469aefa
        consensus.DIP0001Enabled = true;
        consensus.DIP0003Enabled = true;
        consensus.DIP0008Enabled = true;
        // consensus.DIP0003EnforcementHeight = 1047200;
        consensus.powLimit = uint256S("00ffffffffffffffffffffffffffffffffffffffffffffffffffffffffffffff"); // ~uint256(0) >> 20
        consensus.nPowTargetTimespan = 24 * 60 * 60; // Raptoreum: 1 day
        consensus.nPowTargetSpacing = 2 * 60; // Raptoreum: 2 minutes
        consensus.fPowAllowMinDifficultyBlocks = false;
        consensus.fPowNoRetargeting = false;
        consensus.nPowDGWHeight = 60;
        consensus.DGWBlocksAvg = 60;
        consensus.nRuleChangeActivationThreshold = 1916; // 95% of 2016
        consensus.nMinerConfirmationWindow = 2016; // nPowTargetTimespan / nPowTargetSpacing
        consensus.smartnodePaymentFixedBlock = 6800;
        consensus.nFutureForkBlock = 420420;
        consensus.vDeployments[Consensus::DEPLOYMENT_TESTDUMMY].bit = 28;
        consensus.vDeployments[Consensus::DEPLOYMENT_TESTDUMMY].nStartTime = 1199145601; // January 1, 2008
        consensus.vDeployments[Consensus::DEPLOYMENT_TESTDUMMY].nTimeout = 1230767999; // December 31, 2008

        consensus.vDeployments[Consensus::DEPLOYMENT_V17].bit = 0;
        consensus.vDeployments[Consensus::DEPLOYMENT_V17].nStartTime = 1665644400; // 1665644400; // 0ct 13, 2022 00:00:00hrs
        consensus.vDeployments[Consensus::DEPLOYMENT_V17].nTimeout = 9999999999; // 1675206001; // Feb 01, 2023 00:00:01hrs
        consensus.vDeployments[Consensus::DEPLOYMENT_V17].nWindowSize = 4032;
        consensus.vDeployments[Consensus::DEPLOYMENT_V17].nThresholdStart = 3226; // 80% of 4032
        consensus.vDeployments[Consensus::DEPLOYMENT_V17].nThresholdMin = 2420; // 60% of 4032
        consensus.vDeployments[Consensus::DEPLOYMENT_V17].nFalloffCoeff = 5; // this corresponds to 10 periods

        // The best chain should have at least this much work.
        consensus.nMinimumChainWork = uint256S("0x0000000000000000000000000000000000000000000000000000c2a6d13d4138"); // 0

        // By default assume that the signatures in ancestors of this block are valid.
        consensus.defaultAssumeValid = uint256S("0x40e5b20023ae263fa2e62d8c6c7111aab7d2743851045a226525c6e32492c227"); // 0

        /**
         * The message start string is designed to be unlikely to occur in normal data.
         * The characters are rarely used upper ASCII, not valid as UTF-8, and produce
         * a large 32-bit integer with any alignment.
         */
        pchMessageStart[0] = 0x72;//r
        pchMessageStart[1] = 0x74;//t
        pchMessageStart[2] = 0x6d;//m
        pchMessageStart[3] = 0x2e;//.
        nDefaultPort = 10226;
        nPruneAfterHeight = 100000;
        m_assumed_blockchain_size = 7;
        m_assumed_chain_state_size = 2;
        //FindMainNetGenesisBlock(1614369600, 0x20001fff, "main");
        genesis = CreateGenesisBlock(1614369600, 1130, 0x20001fff, 4, 5000 * COIN);
        consensus.hashGenesisBlock = genesis.GetHash();
        assert(consensus.hashGenesisBlock == uint256S("0xb79e5df07278b9567ada8fc655ffbfa9d3f586dc38da3dd93053686f41caeea0"));
        assert(genesis.hashMerkleRoot == uint256S("0x87a48bc22468acdd72ee540aab7c086a5bbcddc12b51c6ac925717a74c269453"));

        vSeeds.emplace_back("seed00.raptoreum.com");
        vSeeds.emplace_back("seed01.raptoreum.com");
        vSeeds.emplace_back("seed02.raptoreum.com");
        vSeeds.emplace_back("seed03.raptoreum.com");
        vSeeds.emplace_back("seed04.raptoreum.com");
        vSeeds.emplace_back("seed05.raptoreum.com");
        vSeeds.emplace_back("seed06.raptoreum.com");
        vSeeds.emplace_back("ger1.raptoreum.com");
        vSeeds.emplace_back("ny1.raptoreum.com");


        // Raptoreum addresses start with 'r'
        base58Prefixes[PUBKEY_ADDRESS] = std::vector<unsigned char>(1,60);
        // Raptoreum script addresses start with '7'
        base58Prefixes[SCRIPT_ADDRESS] = std::vector<unsigned char>(1,16);
        // Raptoreum private keys start with '7' or 'X'
        base58Prefixes[SECRET_KEY] =     std::vector<unsigned char>(1,128);
        // Raptoreum BIP32 pubkeys start with 'xpub' (Bitcoin defaults)
        base58Prefixes[EXT_PUBLIC_KEY] = {0x04, 0x88, 0xB2, 0x1E};
        // Raptoreum BIP32 prvkeys start with 'xprv' (Bitcoin defaults)
        base58Prefixes[EXT_SECRET_KEY] = {0x04, 0x88, 0xAD, 0xE4};
        // Raptoreum BIP44 coin type is '5'
        std::string strExtCoinType = gArgs.GetArg("-extcoinindex", "");
        nExtCoinType = strExtCoinType.empty() ? 200 : std::stoi(strExtCoinType);
//        if(gArgs.GetChainName() == CBaseChainParams::MAIN) {
//        	std::cout << "mainnet is disable" << endl;
//        	exit(0);
//        }
        std::vector<FounderRewardStructure> rewardStructures = {  {INT_MAX, 5} };// 5% founder/dev fee forever
        consensus.nFounderPayment = FounderPayment(rewardStructures, 250);
        consensus.nCollaterals = SmartnodeCollaterals(
          { {88720, 600000 * COIN},
            {132720, 800000 * COIN},
            {176720, 1000000 * COIN},
            {220720, 1250000 * COIN},
            {264720, 1500000 * COIN},
            {INT_MAX, 1800000 * COIN}
          },
          { {5761, 0}, {INT_MAX, 20} }
        );
        //FutureRewardShare defaultShare(0.8,0.2,0.0);
        consensus.nFutureRewardShare = Consensus::FutureRewardShare(0.8,0.2,0.0);

        vFixedSeeds = std::vector<SeedSpec6>(pnSeed6_main, pnSeed6_main + ARRAYLEN(pnSeed6_main));

        // long living quorum params
<<<<<<< HEAD
        consensus.llmqs[Consensus::LLMQ_50_60] = Consensus::llmq3_60;
        consensus.llmqs[Consensus::LLMQ_400_60] = Consensus::llmq20_60;
        consensus.llmqs[Consensus::LLMQ_400_85] = Consensus::llmq20_85;
        consensus.llmqs[Consensus::LLMQ_100_67] = Consensus::llmq100_67;
=======
        consensus.llmqs[Consensus::LLMQ_50_60] = llmq3_60;
        consensus.llmqs[Consensus::LLMQ_400_60] = llmq20_60;
        consensus.llmqs[Consensus::LLMQ_400_85] = llmq20_85;
        consensus.llmqs[Consensus::LLMQ_100_67] = llmq100_67_mainnet;
>>>>>>> 3cdd3108
        consensus.llmqTypeChainLocks = Consensus::LLMQ_400_60;
        consensus.llmqTypeInstantSend = Consensus::LLMQ_50_60;
        consensus.llmqTypePlatform = Consensus::LLMQ_100_67;
        fDefaultConsistencyChecks = false;
        fRequireStandard = true;
        fRequireRoutableExternalIP = true;
        fMineBlocksOnDemand = false;
        fAllowMultipleAddressesFromGroup = false;
        fAllowMultiplePorts = false;
        miningRequiresPeers = true;
        nLLMQConnectionRetryTimeout = 60;
        m_is_mockable_chain = false;

        nPoolMinParticipants = 3;
        nPoolMaxParticipants = 20;
        nFulfilledRequestExpireTime = 60*60; // fulfilled requests expire in 1 hour

        vSporkAddresses = {"RWGvGpd3yJdnfh9ziyHNDEoHMJBvnZ23zK"};
        nMinSporkKeys = 1;
        fBIP9CheckSmartnodesUpgraded = true;

        checkpointData = {
          {  {5145, uint256S("0x64c9cc82f05f4326e49fd4b21a48494b02b12a707de67a47c7e8e1102b0f1d9b")},
             {35000, uint256S("0xb4fb191f3ef4141557aef8aafa700d312e5499cbde4a3079faa78cf58c0c414f")},
             {61900, uint256S("0xc146fc6244fe4d71559f4fef16a386f1fceda6e5efa3da3ca1ebe9806cc8f25c")},
             {394273, uint256S("0dc274a28864a01a9539e60afdbc38fcdb0f000fbc52553cd31651c97557dc04")}

          }
        };

        chainTxData = ChainTxData{
            1662608883,   // * UNIX timestamp of last known number of transactions (Block 0)
            2091922,   // * total number of transactions between genesis and that timestamp
                        //   (the tx=... number in the SetBestChain debug.log lines)
            0.06    // * estimated number of transactions per second after that timestamp
        };
    }
};

/**
 * Testnet (v4)
 */
class CTestNetParams : public CChainParams {
public:
    CTestNetParams() {
        strNetworkID = CBaseChainParams::TESTNET;
        consensus.nSubsidyHalvingInterval = 210240;
        consensus.nSmartnodePaymentsStartBlock = 1000; // not true, but it's ok as long as it's less then nSmartnodePaymentsIncreaseBlock
        consensus.nSmartnodePaymentsIncreaseBlock = 4030;
        consensus.nSmartnodePaymentsIncreasePeriod = 10;
        consensus.nInstantSendConfirmationsRequired = 2;
        consensus.nInstantSendKeepLock = 6;
        consensus.nBudgetPaymentsStartBlock = INT_MAX;
        consensus.nBudgetPaymentsCycleBlocks = 50;
        consensus.nBudgetPaymentsWindowBlocks = 10;
        consensus.nSuperblockStartBlock = INT_MAX; // NOTE: Should satisfy nSuperblockStartBlock > nBudgetPeymentsStartBlock
        consensus.nSuperblockStartHash = uint256(); // do not check this on testnet
        consensus.nSuperblockCycle = 24; // Superblocks can be issued hourly on testnet
        consensus.nGovernanceMinQuorum = 1;
        consensus.nGovernanceFilterElements = 500;
        consensus.nSmartnodeMinimumConfirmations = 1;
        consensus.BIP34Enabled = true;
        consensus.BIP65Enabled = true; // 0000039cf01242c7f921dcb4806a5994bc003b48c1973ae0c89b67809c2bb2ab
        consensus.BIP66Enabled = true; // 0000002acdd29a14583540cb72e1c5cc83783560e38fa7081495d474fe1671f7
        consensus.DIP0001Enabled = true;
        consensus.DIP0003Enabled = true;
        consensus.BIPCSVEnabled = true;
        consensus.BIP147Enabled = true;
        consensus.DIP0008Enabled = true;
        // consensus.DIP0003EnforcementHeight = 7300;
        consensus.powLimit = uint256S("00ffffffffffffffffffffffffffffffffffffffffffffffffffffffffffffff"); // ~uint256(0) >> 20
        consensus.nPowTargetTimespan = 24 * 60 * 60; // Raptoreum: 1 day
        consensus.nPowTargetSpacing = 60; // Raptoreum: 1 minutes
        consensus.fPowAllowMinDifficultyBlocks = true;
        consensus.fPowNoRetargeting = false;
        consensus.nPowDGWHeight = 60;
        consensus.DGWBlocksAvg = 60;
        consensus.smartnodePaymentFixedBlock = 1;
        consensus.nRuleChangeActivationThreshold = 1512; // 75% for testchains
        consensus.nMinerConfirmationWindow = 2016; // nPowTargetTimespan / nPowTargetSpacing
        consensus.nFutureForkBlock = 1000;
        consensus.vDeployments[Consensus::DEPLOYMENT_TESTDUMMY].bit = 28;
        consensus.vDeployments[Consensus::DEPLOYMENT_TESTDUMMY].nStartTime = 1199145601; // January 1, 2008
        consensus.vDeployments[Consensus::DEPLOYMENT_TESTDUMMY].nTimeout = 1230767999; // December 31, 2008

        consensus.vDeployments[Consensus::DEPLOYMENT_V17].bit = 0;
        consensus.vDeployments[Consensus::DEPLOYMENT_V17].nStartTime = 1643670001; // Feb 01, 2022 00:00:01hrs
        consensus.vDeployments[Consensus::DEPLOYMENT_V17].nTimeout = 1675206001; // Feb 01, 2023 00:00:01hrs
        consensus.vDeployments[Consensus::DEPLOYMENT_V17].nWindowSize = 100;
        consensus.vDeployments[Consensus::DEPLOYMENT_V17].nThresholdStart = 80;
        consensus.vDeployments[Consensus::DEPLOYMENT_V17].nThresholdMin = 60;
        consensus.vDeployments[Consensus::DEPLOYMENT_V17].nFalloffCoeff = 5; // this corresponds to 10 periods

        // The best chain should have at least this much work.
        consensus.nMinimumChainWork = uint256S("0x0"); // 0

        // By default assume that the signatures in ancestors of this block are valid.
        consensus.defaultAssumeValid = uint256S("0x0"); // 0

        pchMessageStart[0] = 0x74; //t
        pchMessageStart[1] = 0x72; //r
        pchMessageStart[2] = 0x74; //t
        pchMessageStart[3] = 0x6d; //m
        nDefaultPort = 10228;
        nPruneAfterHeight = 1000;
        m_assumed_blockchain_size = 2;
        m_assumed_chain_state_size = 1;
        // FindMainNetGenesisBlock(1645942755,  0x20001fff, "test");
        genesis = CreateGenesisBlock(1645942755, 387, 0x20001fff, 4, 5000 * COIN);
        consensus.hashGenesisBlock = genesis.GetHash();
        assert(consensus.hashGenesisBlock == uint256S("0x99f1aeb781d780f51aee4247b23eb91d561f6fb8c9e761a9f1ebc72212b4ebf0"));
        assert(genesis.hashMerkleRoot == uint256S("0x87a48bc22468acdd72ee540aab7c086a5bbcddc12b51c6ac925717a74c269453"));

        vFixedSeeds.clear();
        vFixedSeeds = std::vector<SeedSpec6>(pnSeed6_test, pnSeed6_test + ARRAYLEN(pnSeed6_test));

        vSeeds.clear();
        // nodes with support for servicebits filtering should be at the top
        vSeeds.emplace_back("47.151.7.226");
        //vSeeds.emplace_back("62.171.153.224", true);
        //vSeeds.emplace_back("98.38.235.195", true);
        //vSeeds.emplace_back("ger1.raptoreum.com", true);
        //vSeeds.emplace_back("ny1.raptoreum.com", true);

        // Testnet Raptoreum addresses start with 'r'
        base58Prefixes[PUBKEY_ADDRESS] = std::vector<unsigned char>(1,123);
        // Testnet Raptoreum script addresses start with '8' or '9'
        base58Prefixes[SCRIPT_ADDRESS] = std::vector<unsigned char>(1,19);
        // Testnet private keys start with '9' or 'c' (Bitcoin defaults)
        base58Prefixes[SECRET_KEY] =     std::vector<unsigned char>(1,239);
        // Testnet Raptoreum BIP32 pubkeys start with 'tpub' (Bitcoin defaults)
        base58Prefixes[EXT_PUBLIC_KEY] = {0x04, 0x35, 0x87, 0xCF};
        // Testnet Raptoreum BIP32 prvkeys start with 'tprv' (Bitcoin defaults)
        base58Prefixes[EXT_SECRET_KEY] = {0x04, 0x35, 0x83, 0x94};

        // Testnet Raptoreum BIP44 coin type is '1' (All coin's testnet default)
        std::string strExtCoinType = gArgs.GetArg("-extcoinindex", "");
        nExtCoinType = strExtCoinType.empty() ? 10227 : std::stoi(strExtCoinType);


        // long living quorum params
<<<<<<< HEAD
        consensus.llmqs[Consensus::LLMQ_50_60] = Consensus::llmq3_60;
        consensus.llmqs[Consensus::LLMQ_400_60] = Consensus::llmq20_60;
        consensus.llmqs[Consensus::LLMQ_400_85] = Consensus::llmq20_85;
        consensus.llmqs[Consensus::LLMQ_100_67] = Consensus::llmq100_67;
=======
        consensus.llmqs[Consensus::LLMQ_50_60] = llmq3_60;
        consensus.llmqs[Consensus::LLMQ_400_60] = llmq20_60;
        consensus.llmqs[Consensus::LLMQ_400_85] = llmq20_85;
        consensus.llmqs[Consensus::LLMQ_100_67] = llmq100_67_testnet;
>>>>>>> 3cdd3108
        consensus.llmqTypeChainLocks = Consensus::LLMQ_400_60;
        consensus.llmqTypeInstantSend = Consensus::LLMQ_50_60;
        consensus.llmqTypePlatform = Consensus::LLMQ_100_67;

        consensus.nCollaterals = SmartnodeCollaterals(
          {  {30000, 20000 * COIN}, {60000, 40000 * COIN}, {INT_MAX, 60000 * COIN}  },
          {  {INT_MAX, 20}  });

        consensus.nFutureRewardShare = Consensus::FutureRewardShare(0.8,0.2,0.0);

        std::vector<FounderRewardStructure> rewardStructures = {  {INT_MAX, 5}  };// 5% founder/dev fee forever
        consensus.nFounderPayment = FounderPayment(rewardStructures, 200, "rghjACzPtVAN2wydgDbn9Jq1agREu6rH1e");

        fDefaultConsistencyChecks = false;
        fRequireStandard = false;
        fRequireRoutableExternalIP = true;
        fMineBlocksOnDemand = false;
        fAllowMultipleAddressesFromGroup = false;
        fAllowMultiplePorts = true;
        nLLMQConnectionRetryTimeout = 60;
        miningRequiresPeers = true;
        m_is_mockable_chain = false;

        nPoolMinParticipants = 2;
        nPoolMaxParticipants = 20;
        nFulfilledRequestExpireTime = 5*60; // fulfilled requests expire in 5 minutes

        vSporkAddresses = {"rsqc2caFRG6myRdzKipP4PpVW9LnFaG7CH"};
        nMinSporkKeys = 1;
        fBIP9CheckSmartnodesUpgraded = true;

        checkpointData = {
            {

            }
        };

        chainTxData = ChainTxData{
            1645942755, // * UNIX timestamp of last known number of transactions (Block 213054)
            0,    // * total number of transactions between genesis and that timestamp
                        //   (the tx=... number in the SetBestChain debug.log lines)
            0.01        // * estimated number of transactions per second after that timestamp
        };

    }
};

/**
 * Devnet
 */
class CDevNetParams : public CChainParams {
public:
    explicit CDevNetParams(const ArgsManager& args) {
        strNetworkID = CBaseChainParams::DEVNET;
        consensus.nSubsidyHalvingInterval = 210240;
        consensus.nSmartnodePaymentsStartBlock = 4010; // not true, but it's ok as long as it's less then nSmartnodePaymentsIncreaseBlock
        consensus.nSmartnodePaymentsIncreaseBlock = 4030;
        consensus.nSmartnodePaymentsIncreasePeriod = 10;
        consensus.nInstantSendConfirmationsRequired = 2;
        consensus.nInstantSendKeepLock = 6;
        consensus.nBudgetPaymentsStartBlock = 4100;
        consensus.nBudgetPaymentsCycleBlocks = 50;
        consensus.nBudgetPaymentsWindowBlocks = 10;
        consensus.nSuperblockStartBlock = 4200; // NOTE: Should satisfy nSuperblockStartBlock > nBudgetPeymentsStartBlock
        consensus.nSuperblockStartHash = uint256(); // do not check this on devnet
        consensus.nSuperblockCycle = 24; // Superblocks can be issued hourly on devnet
        consensus.nGovernanceMinQuorum = 1;
        consensus.nGovernanceFilterElements = 500;
        consensus.nSmartnodeMinimumConfirmations = 1;
        consensus.BIP147Enabled = true;
        consensus.BIPCSVEnabled = true;
        consensus.BIP34Enabled = true; // BIP34 activated immediately on devnet
        consensus.BIP65Enabled = true; // BIP65 activated immediately on devnet
        consensus.BIP66Enabled = true; // BIP66 activated immediately on devnet
        consensus.DIP0001Enabled = true; // DIP0001 activated immediately on devnet
        consensus.DIP0003Enabled = true; // DIP0003 activated immediately on devnet
        consensus.DIP0008Enabled = true;// DIP0008 activated immediately on devnet
        // consensus.DIP0003EnforcementHeight = 2; // DIP0003 activated immediately on devnet
        consensus.powLimit = uint256S("7fffffffffffffffffffffffffffffffffffffffffffffffffffffffffffffff"); // ~uint256(0) >> 1
        consensus.nPowTargetTimespan = 24 * 60 * 60; // Raptoreum: 1 day
        consensus.nPowTargetSpacing = 2.5 * 60; // Raptoreum: 2.5 minutes
        consensus.fPowAllowMinDifficultyBlocks = true;
        consensus.fPowNoRetargeting = false;
        consensus.nPowDGWHeight = 60;
        consensus.DGWBlocksAvg = 60;
        consensus.nRuleChangeActivationThreshold = 1512; // 75% for testchains
        consensus.nMinerConfirmationWindow = 2016; // nPowTargetTimespan / nPowTargetSpacing
        consensus.nFutureForkBlock = 1;
        consensus.vDeployments[Consensus::DEPLOYMENT_TESTDUMMY].bit = 28;
        consensus.vDeployments[Consensus::DEPLOYMENT_TESTDUMMY].nStartTime = 1199145601; // January 1, 2008
        consensus.vDeployments[Consensus::DEPLOYMENT_TESTDUMMY].nTimeout = 1230767999; // December 31, 2008

        consensus.vDeployments[Consensus::DEPLOYMENT_V17].bit = 0;
        consensus.vDeployments[Consensus::DEPLOYMENT_V17].nStartTime = 0; // Feb 01, 2022 00:00:01hrs
        consensus.vDeployments[Consensus::DEPLOYMENT_V17].nTimeout = 9999999999ULL; // Feb 01, 2023 00:00:01hrs
        consensus.vDeployments[Consensus::DEPLOYMENT_V17].nWindowSize = 100;
        consensus.vDeployments[Consensus::DEPLOYMENT_V17].nThresholdStart = 80;
        consensus.vDeployments[Consensus::DEPLOYMENT_V17].nThresholdMin = 60;
        consensus.vDeployments[Consensus::DEPLOYMENT_V17].nFalloffCoeff = 5; // this corresponds to 10 periods

        // The best chain should have at least this much work.
        consensus.nMinimumChainWork = uint256S("0x000000000000000000000000000000000000000000000000000000000000000");

        // By default assume that the signatures in ancestors of this block are valid.
        consensus.defaultAssumeValid = uint256S("0x000000000000000000000000000000000000000000000000000000000000000");

        pchMessageStart[0] = 0xe2;
        pchMessageStart[1] = 0xca;
        pchMessageStart[2] = 0xff;
        pchMessageStart[3] = 0xce;
        nDefaultPort = 19799;
        nPruneAfterHeight = 1000;
        m_assumed_blockchain_size = 0;
        m_assumed_chain_state_size = 0;

        UpdateDevnetSubsidyAndDiffParametersFromArgs(args);
        genesis = CreateGenesisBlock(1417713337, 1096447, 0x207fffff, 1, 50 * COIN);
        consensus.hashGenesisBlock = genesis.GetHash();
        assert(consensus.hashGenesisBlock == uint256S("0x000008ca1832a4baf228eb1553c03d3a2c8e02399550dd6ea8d65cec3ef23d2e"));
        assert(genesis.hashMerkleRoot == uint256S("0xe0028eb9648db56b1ac77cf090b99048a8007e2bb64b68f092c03c7f56a662c7"));

        devnetGenesis = FindDevNetGenesisBlock(genesis, 50 * COIN);
        consensus.hashDevnetGenesisBlock = devnetGenesis.GetHash();
        consensus.nFutureRewardShare = Consensus::FutureRewardShare(0.8,0.2,0.0);

        std::vector<FounderRewardStructure> rewardStructures = {  {INT_MAX, 5} };// 5% founder/dev fee forever

        consensus.nFounderPayment = FounderPayment(rewardStructures, 200);

        vFixedSeeds.clear();
        vSeeds.clear();
        //vSeeds.push_back(CDNSSeedData("raptoreumevo.org",  "devnet-seed.raptoreumevo.org"));

        // Testnet Raptoreum addresses start with 'y'
        base58Prefixes[PUBKEY_ADDRESS] = std::vector<unsigned char>(1,140);
        // Testnet Raptoreum script addresses start with '8' or '9'
        base58Prefixes[SCRIPT_ADDRESS] = std::vector<unsigned char>(1,19);
        // Testnet private keys start with '9' or 'c' (Bitcoin defaults)
        base58Prefixes[SECRET_KEY] =     std::vector<unsigned char>(1,239);
        // Testnet Raptoreum BIP32 pubkeys start with 'tpub' (Bitcoin defaults)
        base58Prefixes[EXT_PUBLIC_KEY] = {0x04, 0x35, 0x87, 0xCF};
        // Testnet Raptoreum BIP32 prvkeys start with 'tprv' (Bitcoin defaults)
        base58Prefixes[EXT_SECRET_KEY] = {0x04, 0x35, 0x83, 0x94};

        // Testnet Raptoreum BIP44 coin type is '1' (All coin's testnet default)
        nExtCoinType = 1;

        // long living quorum params
<<<<<<< HEAD
        consensus.llmqs[Consensus::LLMQ_50_60] = Consensus::llmq50_60;
        consensus.llmqs[Consensus::LLMQ_400_60] = Consensus::llmq400_60;
        consensus.llmqs[Consensus::LLMQ_400_85] = Consensus::llmq400_85;
        consensus.llmqs[Consensus::LLMQ_100_67] = Consensus::llmq100_67;
=======
        consensus.llmqs[Consensus::LLMQ_50_60] = llmq50_60;
        consensus.llmqs[Consensus::LLMQ_400_60] = llmq400_60;
        consensus.llmqs[Consensus::LLMQ_400_85] = llmq400_85;
        consensus.llmqs[Consensus::LLMQ_100_67] = llmq100_67_testnet;
>>>>>>> 3cdd3108
        consensus.llmqTypeChainLocks = Consensus::LLMQ_50_60;
        consensus.llmqTypeInstantSend = Consensus::LLMQ_50_60;
        consensus.llmqTypePlatform = Consensus::LLMQ_100_67;

        UpdateDevnetLLMQChainLocksFromArgs(args);
        UpdateDevnetLLMQInstantSendFromArgs(args);

        fDefaultConsistencyChecks = false;
        fRequireStandard = false;
        fRequireRoutableExternalIP = true;
        fMineBlocksOnDemand = false;
        fAllowMultipleAddressesFromGroup = true;
        fAllowMultiplePorts = true;
        nLLMQConnectionRetryTimeout = 60;
        m_is_mockable_chain = false;

        nPoolMinParticipants = 2;
        nPoolMaxParticipants = 20;
        nFulfilledRequestExpireTime = 5*60; // fulfilled requests expire in 5 minutes

        vSporkAddresses = {"yjPtiKh2uwk3bDutTEA2q9mCtXyiZRWn55"};
        nMinSporkKeys = 1;
        // devnets are started with no blocks and no MN, so we can't check for upgraded MN (as there are none)
        fBIP9CheckSmartnodesUpgraded = false;

        checkpointData = (CCheckpointData) {
            {
                { 0, uint256S("0x000008ca1832a4baf228eb1553c03d3a2c8e02399550dd6ea8d65cec3ef23d2e")},
                { 1, devnetGenesis.GetHash() },
            }
        };

        chainTxData = ChainTxData{
            devnetGenesis.GetBlockTime(), // * UNIX timestamp of devnet genesis block
            2,                            // * we only have 2 coinbase transactions when a devnet is started up
            0.01                          // * estimated number of transactions per second
        };
    }

    void UpdateDevnetSubsidyAndDiffParameters(int nMinimumDifficultyBlocks, int nHighSubsidyBlocks, int nHighSubsidyFactor)
    {
        consensus.nMinimumDifficultyBlocks = nMinimumDifficultyBlocks;
        consensus.nHighSubsidyBlocks = nHighSubsidyBlocks;
        consensus.nHighSubsidyFactor = nHighSubsidyFactor;
    }
    void UpdateDevnetSubsidyAndDiffParametersFromArgs(const ArgsManager& args);

    void UpdateDevnetLLMQChainLocks(Consensus::LLMQType llmqType)
    {
        consensus.llmqTypeChainLocks = llmqType;
    }
    void UpdateDevnetLLMQChainLocksFromArgs(const ArgsManager& args);

    void UpdateDevnetLLMQInstantSend(Consensus::LLMQType llmqType)
    {
        consensus.llmqTypeInstantSend = llmqType;
    }
    void UpdateDevnetLLMQInstantSendFromArgs(const ArgsManager& args);
};

/**
 * Regression test
 */
class CRegTestParams : public CChainParams {
public:
    explicit CRegTestParams(const ArgsManager& args) {
        strNetworkID = CBaseChainParams::REGTEST;
        consensus.nSubsidyHalvingInterval = 150;
        consensus.nSmartnodePaymentsStartBlock = 240;
        consensus.nSmartnodePaymentsIncreaseBlock = 350;
        consensus.nSmartnodePaymentsIncreasePeriod = 10;
        consensus.nInstantSendConfirmationsRequired = 2;
        consensus.nInstantSendKeepLock = 6;
        consensus.nBudgetPaymentsStartBlock = INT_MAX;
        consensus.nBudgetPaymentsCycleBlocks = 50;
        consensus.nBudgetPaymentsWindowBlocks = 10;
        consensus.nSuperblockStartBlock = INT_MAX;
        consensus.nSuperblockStartHash = uint256(); // do not check this on regtest
        consensus.nSuperblockCycle = 10;
        consensus.nGovernanceMinQuorum = 1;
        consensus.nGovernanceFilterElements = 100;
        consensus.nSmartnodeMinimumConfirmations = 1;
        consensus.BIPCSVEnabled = true;
        consensus.BIP147Enabled = true;
        consensus.BIP34Enabled = true; // BIP34 has not activated on regtest (far in the future so block v1 are not rejected in tests)
        consensus.BIP65Enabled = true; // BIP65 activated on regtest (Used in rpc activation tests)
        consensus.BIP66Enabled = true; // BIP66 activated on regtest (Used in rpc activation tests)
        consensus.DIP0001Enabled = true;
        consensus.DIP0003Enabled = true;
        // consensus.DIP0003EnforcementHeight = 500;
        consensus.powLimit = uint256S("7fffffffffffffffffffffffffffffffffffffffffffffffffffffffffffffff"); // ~uint256(0) >> 1
        consensus.nPowTargetTimespan = 24 * 60 * 60; // Raptoreum: 1 day
        consensus.nPowTargetSpacing = 2.5 * 60; // Raptoreum: 2.5 minutes
        consensus.fPowAllowMinDifficultyBlocks = true;
        consensus.fPowNoRetargeting = true;
        consensus.nPowDGWHeight = 60;
        consensus.DGWBlocksAvg = 60;
        consensus.nRuleChangeActivationThreshold = 108; // 75% for testchains
        consensus.nMinerConfirmationWindow = 144; // Faster than normal for regtest (144 instead of 2016)
        consensus.nFutureForkBlock = 1;
        consensus.vDeployments[Consensus::DEPLOYMENT_TESTDUMMY].bit = 28;
        consensus.vDeployments[Consensus::DEPLOYMENT_TESTDUMMY].nStartTime = 0;
        consensus.vDeployments[Consensus::DEPLOYMENT_TESTDUMMY].nTimeout = 999999999999ULL;

        consensus.vDeployments[Consensus::DEPLOYMENT_V17].bit = 0;
        consensus.vDeployments[Consensus::DEPLOYMENT_V17].nStartTime = 0; // 1643670001; // Feb 01, 2022 00:00:01hrs
        consensus.vDeployments[Consensus::DEPLOYMENT_V17].nTimeout = 9999999999ULL; // 1675206001; // Feb 01, 2023 00:00:01hrs
        consensus.vDeployments[Consensus::DEPLOYMENT_V17].nWindowSize = 100;
        consensus.vDeployments[Consensus::DEPLOYMENT_V17].nThresholdStart = 80; // 80% of 4032
        consensus.vDeployments[Consensus::DEPLOYMENT_V17].nThresholdMin = 60; // 60% of 4032
        consensus.vDeployments[Consensus::DEPLOYMENT_V17].nFalloffCoeff = 5; // this corresponds to 10 periods

        // The best chain should have at least this much work.
        consensus.nMinimumChainWork = uint256S("0x00");

        // By default assume that the signatures in ancestors of this block are valid.
        consensus.defaultAssumeValid = uint256S("0x00");

        pchMessageStart[0] = 0xfc;
        pchMessageStart[1] = 0xc1;
        pchMessageStart[2] = 0xb7;
        pchMessageStart[3] = 0xdc;
        nDefaultPort = 19899;
        nPruneAfterHeight = 1000;
        m_assumed_blockchain_size = 0;
        m_assumed_chain_state_size = 0;

        UpdateVersionBitsParametersFromArgs(args);
        UpdateBudgetParametersFromArgs(args);

        genesis = CreateGenesisBlock(1614369600, 1130, 0x20001fff, 4, 5000 * COIN);
        consensus.hashGenesisBlock = genesis.GetHash();
        assert(consensus.hashGenesisBlock == uint256S("0xb79e5df07278b9567ada8fc655ffbfa9d3f586dc38da3dd93053686f41caeea0"));
        assert(genesis.hashMerkleRoot == uint256S("0x87a48bc22468acdd72ee540aab7c086a5bbcddc12b51c6ac925717a74c269453"));
        consensus.nFutureRewardShare = Consensus::FutureRewardShare(0.8,0.2,0.0);

        vFixedSeeds.clear(); //!< Regtest mode doesn't have any fixed seeds.
        vSeeds.clear();      //!< Regtest mode doesn't have any DNS seeds.

        fDefaultConsistencyChecks = true;
        fRequireStandard = false;
        fRequireRoutableExternalIP = false;
        fMineBlocksOnDemand = true;
        fAllowMultipleAddressesFromGroup = true;
        fAllowMultiplePorts = true;
        nLLMQConnectionRetryTimeout = 1; // must be lower then the LLMQ signing session timeout so that tests have control over failing behavior
        m_is_mockable_chain = true;

        nFulfilledRequestExpireTime = 5*60; // fulfilled requests expire in 5 minutes
        nPoolMinParticipants = 2;
        nPoolNewMinParticipants = 2;
        nPoolMaxParticipants = 5;
        nPoolNewMaxParticipants = 20;

        // privKey: cP4EKFyJsHT39LDqgdcB43Y3YXjNyjb5Fuas1GQSeAtjnZWmZEQK
        vSporkAddresses = {"RWGvGpd3yJdnfh9ziyHNDEoHMJBvnZ23zK"};
        nMinSporkKeys = 1;
        // regtest usually has no smartnodes in most tests, so don't check for upgraged MNs
        fBIP9CheckSmartnodesUpgraded = false;
        std::vector<FounderRewardStructure> rewardStructures = {  {INT_MAX, 5} };// 5% founder/dev fee forever

        consensus.nFounderPayment = FounderPayment(rewardStructures, 200);

        checkpointData = {
            {
                {0, uint256S("0x000008ca1832a4baf228eb1553c03d3a2c8e02399550dd6ea8d65cec3ef23d2e")},
            }
        };

        chainTxData = ChainTxData{
            0,
            0,
            0
        };

        // Regtest Raptoreum addresses start with 'y'
        base58Prefixes[PUBKEY_ADDRESS] = std::vector<unsigned char>(1,140);
        // Regtest Raptoreum script addresses start with '8' or '9'
        base58Prefixes[SCRIPT_ADDRESS] = std::vector<unsigned char>(1,19);
        // Regtest private keys start with '9' or 'c' (Bitcoin defaults)
        base58Prefixes[SECRET_KEY] =     std::vector<unsigned char>(1,239);
        // Regtest Raptoreum BIP32 pubkeys start with 'tpub' (Bitcoin defaults)
        base58Prefixes[EXT_PUBLIC_KEY] = {0x04, 0x35, 0x87, 0xCF};
        // Regtest Raptoreum BIP32 prvkeys start with 'tprv' (Bitcoin defaults)
        base58Prefixes[EXT_SECRET_KEY] = {0x04, 0x35, 0x83, 0x94};

        // Regtest Raptoreum BIP44 coin type is '1' (All coin's testnet default)
        nExtCoinType = 1;

        // long living quorum params
        consensus.llmqs[Consensus::LLMQ_5_60] = Consensus::llmq3_60;
        consensus.llmqs[Consensus::LLMQ_50_60] = Consensus::llmq50_60;
        consensus.llmqs[Consensus::LLMQ_TEST_V17] = Consensus::llmq_test_v17;
        consensus.llmqTypeChainLocks = Consensus::LLMQ_5_60;
        consensus.llmqTypeInstantSend = Consensus::LLMQ_5_60;
        consensus.llmqTypePlatform = Consensus::LLMQ_5_60;
    }

    void UpdateVersionBitsParameters(Consensus::DeploymentPos d, int64_t nStartTime, int64_t nTimeout, int64_t nWindowSize, int64_t nThresholdStart, int64_t nThresholdMin, int64_t nFalloffCoeff)
    {
        consensus.vDeployments[d].nStartTime = nStartTime;
        consensus.vDeployments[d].nTimeout = nTimeout;
        if (nWindowSize != -1) {
            consensus.vDeployments[d].nWindowSize = nWindowSize;
        }
        if (nThresholdStart != -1) {
            consensus.vDeployments[d].nThresholdStart = nThresholdStart;
        }
        if (nThresholdMin != -1) {
            consensus.vDeployments[d].nThresholdMin = nThresholdMin;
        }
        if (nFalloffCoeff != -1) {
            consensus.vDeployments[d].nFalloffCoeff = nFalloffCoeff;
        }
    }
    void UpdateVersionBitsParametersFromArgs(const ArgsManager& args);

    void UpdateBudgetParameters(int nSmartnodePaymentsStartBlock, int nBudgetPaymentsStartBlock, int nSuperblockStartBlock)
    {
        consensus.nSmartnodePaymentsStartBlock = nSmartnodePaymentsStartBlock;
        consensus.nBudgetPaymentsStartBlock = nBudgetPaymentsStartBlock;
        consensus.nSuperblockStartBlock = nSuperblockStartBlock;
    }
    void UpdateBudgetParametersFromArgs(const ArgsManager& args);
};

void CRegTestParams::UpdateVersionBitsParametersFromArgs(const ArgsManager& args)
{
    if (!args.IsArgSet("-vbparams")) return;

    for (const std::string& strDeployment : args.GetArgs("-vbparams")) {
        std::vector<std::string> vDeploymentParams;
        boost::split(vDeploymentParams, strDeployment, boost::is_any_of(":"));
        if (vDeploymentParams.size() != 3 && vDeploymentParams.size() != 5 && vDeploymentParams.size() != 7) {
            throw std::runtime_error("Version bits parameters malformed, expecting "
                    "<deployment>:<start>:<end> or "
                    "<deployment>:<start>:<end>:<window>:<threshold> or "
                    "<deployment>:<start>:<end>:<window>:<thresholdstart>:<thresholdmin>:<falloffcoeff>");
        }
        int64_t nStartTime, nTimeout, nWindowSize = -1, nThresholdStart = -1, nThresholdMin = -1, nFalloffCoeff = -1;
        if (!ParseInt64(vDeploymentParams[1], &nStartTime)) {
            throw std::runtime_error(strprintf("Invalid nStartTime (%s)", vDeploymentParams[1]));
        }
        if (!ParseInt64(vDeploymentParams[2], &nTimeout)) {
            throw std::runtime_error(strprintf("Invalid nTimeout (%s)", vDeploymentParams[2]));
        }
        if (vDeploymentParams.size() >= 5) {
            if (!ParseInt64(vDeploymentParams[3], &nWindowSize)) {
                throw std::runtime_error(strprintf("Invalid nWindowSize (%s)", vDeploymentParams[3]));
            }
            if (!ParseInt64(vDeploymentParams[4], &nThresholdStart)) {
                throw std::runtime_error(strprintf("Invalid nThresholdStart (%s)", vDeploymentParams[4]));
            }
        }
        if (vDeploymentParams.size() == 7) {
            if (!ParseInt64(vDeploymentParams[5], &nThresholdMin)) {
                throw std::runtime_error(strprintf("Invalid nThresholdMin (%s)", vDeploymentParams[5]));
            }
            if (!ParseInt64(vDeploymentParams[6], &nFalloffCoeff)) {
                throw std::runtime_error(strprintf("Invalid nFalloffCoeff (%s)", vDeploymentParams[6]));
            }
        }
        bool found = false;
        for (int j = 0; j < (int)Consensus::MAX_VERSION_BITS_DEPLOYMENTS; ++j) {
            if (vDeploymentParams[0] == VersionBitsDeploymentInfo[j].name) {
                UpdateVersionBitsParameters(Consensus::DeploymentPos(j), nStartTime, nTimeout, nWindowSize, nThresholdStart, nThresholdMin, nFalloffCoeff);
                found = true;
                LogPrintf("Setting version bits activation parameters for %s to start=%ld, timeout=%ld, window=%ld, thresholdstart=%ld, thresholdmin=%ld, falloffcoeff=%ld\n",
                          vDeploymentParams[0], nStartTime, nTimeout, nWindowSize, nThresholdStart, nThresholdMin, nFalloffCoeff);
                break;
            }
        }
        if (!found) {
            throw std::runtime_error(strprintf("Invalid deployment (%s)", vDeploymentParams[0]));
        }
    }
}

void CRegTestParams::UpdateBudgetParametersFromArgs(const ArgsManager& args)
{
    if (!args.IsArgSet("-budgetparams")) return;

    std::string strParams = args.GetArg("-budgetparams", "");
    std::vector<std::string> vParams;
    boost::split(vParams, strParams, boost::is_any_of(":"));
    if (vParams.size() != 3) {
        throw std::runtime_error("Budget parameters malformed, expecting <masternode>:<budget>:<superblock>");
    }
    int nSmartnodePaymentsStartBlock, nBudgetPaymentsStartBlock, nSuperblockStartBlock;
    if (!ParseInt32(vParams[0], &nSmartnodePaymentsStartBlock)) {
        throw std::runtime_error(strprintf("Invalid smartnode start height (%s)", vParams[0]));
    }
    if (!ParseInt32(vParams[1], &nBudgetPaymentsStartBlock)) {
        throw std::runtime_error(strprintf("Invalid budget start block (%s)", vParams[1]));
    }
    if (!ParseInt32(vParams[2], &nSuperblockStartBlock)) {
        throw std::runtime_error(strprintf("Invalid superblock start height (%s)", vParams[2]));
    }
    LogPrintf("Setting budget parameters to smartnode=%ld, budget=%ld, superblock=%ld\n", nSmartnodePaymentsStartBlock, nBudgetPaymentsStartBlock, nSuperblockStartBlock);
    UpdateBudgetParameters(nSmartnodePaymentsStartBlock, nBudgetPaymentsStartBlock, nSuperblockStartBlock);
}

void CDevNetParams::UpdateDevnetSubsidyAndDiffParametersFromArgs(const ArgsManager& args)
{
    if (!args.IsArgSet("-minimumdifficultyblocks") && !args.IsArgSet("-highsubsidyblocks") && !args.IsArgSet("-highsubsidyfactor")) return;

    int nMinimumDifficultyBlocks = gArgs.GetArg("-minimumdifficultyblocks", consensus.nMinimumDifficultyBlocks);
    int nHighSubsidyBlocks = gArgs.GetArg("-highsubsidyblocks", consensus.nHighSubsidyBlocks);
    int nHighSubsidyFactor = gArgs.GetArg("-highsubsidyfactor", consensus.nHighSubsidyFactor);
    LogPrintf("Setting minimumdifficultyblocks=%ld, highsubsidyblocks=%ld, highsubsidyfactor=%ld\n", nMinimumDifficultyBlocks, nHighSubsidyBlocks, nHighSubsidyFactor);
    UpdateDevnetSubsidyAndDiffParameters(nMinimumDifficultyBlocks, nHighSubsidyBlocks, nHighSubsidyFactor);
}

void CDevNetParams::UpdateDevnetLLMQChainLocksFromArgs(const ArgsManager& args)
{
    if (!args.IsArgSet("-llmqchainlocks")) return;

    std::string strLLMQType = gArgs.GetArg("-llmqchainlocks", std::string(consensus.llmqs.at(consensus.llmqTypeChainLocks).name));
    Consensus::LLMQType llmqType = Consensus::LLMQ_NONE;
    for (const auto& p : consensus.llmqs) {
        if (p.second.name == strLLMQType) {
            llmqType = p.first;
        }
    }
    if (llmqType == Consensus::LLMQ_NONE) {
        throw std::runtime_error("Invalid LLMQ type specified for -llmqchainlocks.");
    }
    LogPrintf("Setting llmqchainlocks to size=%ld\n", llmqType);
    UpdateDevnetLLMQChainLocks(llmqType);
}

void CDevNetParams::UpdateDevnetLLMQInstantSendFromArgs(const ArgsManager& args)
{
    if (!args.IsArgSet("-llmqinstantsend")) return;

    std::string strLLMQType = gArgs.GetArg("-llmqinstantsend", std::string(consensus.llmqs.at(consensus.llmqTypeInstantSend).name));
    Consensus::LLMQType llmqType = Consensus::LLMQ_NONE;
    for (const auto& p : consensus.llmqs) {
        if (p.second.name == strLLMQType) {
            llmqType = p.first;
        }
    }
    if (llmqType == Consensus::LLMQ_NONE) {
        throw std::runtime_error("Invalid LLMQ type specified for -llmqinstantsend.");
    }
    LogPrintf("Setting llmqinstantsend to size=%ld\n", llmqType);
    UpdateDevnetLLMQInstantSend(llmqType);
}

static std::unique_ptr<CChainParams> globalChainParams;

const CChainParams &Params() {
    assert(globalChainParams);
    return *globalChainParams;
}

std::unique_ptr<CChainParams> CreateChainParams(const std::string& chain)
{
    if (chain == CBaseChainParams::MAIN)
        return std::make_unique<CMainParams>();
    else if (chain == CBaseChainParams::TESTNET)
        return std::make_unique<CTestNetParams>();
    else if (chain == CBaseChainParams::DEVNET) {
        return std::make_unique<CDevNetParams>(gArgs);
    } else if (chain == CBaseChainParams::REGTEST)
        return std::make_unique<CRegTestParams>(gArgs);

    throw std::runtime_error(strprintf("%s: Unknown chain %s.", __func__, chain));
}

void SelectParams(const std::string& network)
{
    SelectBaseParams(network);
    globalChainParams = CreateChainParams(network);
}

void UpdateLLMQParams(size_t totalMnCount, int height, bool lowLLMQParams) {
	globalChainParams->UpdateLLMQParams(totalMnCount, height, lowLLMQParams);
}
bool IsMiningPhase(const Consensus::LLMQParams& params, int nHeight)
{
    int phaseIndex = nHeight % params.dkgInterval;
    if (phaseIndex >= params.dkgMiningWindowStart && phaseIndex <= params.dkgMiningWindowEnd) {
        return true;
    }
    return false;
}

bool IsLLMQsMiningPhase(int nHeight) {
    for (auto& it : globalChainParams->GetConsensus().llmqs) {
        if (IsMiningPhase(it.second, nHeight)) {
            return true;
        }
    }
    return false;
}

void CChainParams::UpdateLLMQParams(size_t totalMnCount, int height, bool lowLLMQParams) {
<<<<<<< HEAD
    bool isNotLLMQsMiningPhase;
    if(lastCheckHeight < height && (lastCheckMnCount != totalMnCount || lastCheckedLowLLMQParams != lowLLMQParams) && (isNotLLMQsMiningPhase = !IsLLMQsMiningPhase(height))) {
        LogPrintf("---UpdateLLMQParams %d-%d-%ld-%ld-%d\n", lastCheckHeight, height, lastCheckMnCount, totalMnCount, isNotLLMQsMiningPhase);
        lastCheckMnCount = totalMnCount;
        lastCheckedLowLLMQParams = lowLLMQParams;
        lastCheckHeight = height;
        bool isTestNet = strNetworkID == CBaseChainParams::TESTNET;
        if(totalMnCount < 5) {
            consensus.llmqs[Consensus::LLMQ_50_60] = Consensus::llmq3_60;
            // llmqs below are set due to previous boolean function was
            // wrong and was used 'boolean' to compare 'integer' function
            // and llmqs were oposite to what should be.
            // we can leave as it is currently or reload the whole
            // testnet chain from scratch.
            consensus.llmqs[Consensus::LLMQ_400_60] = Consensus::llmq20_60;
            consensus.llmqs[Consensus::LLMQ_400_85] = Consensus::llmq20_85;
            //if(isTestNet) {
            //    consensus.llmqs[Consensus::LLMQ_400_60] = Consensus::llmq5_60;
            //    consensus.llmqs[Consensus::LLMQ_400_85] = Consensus::llmq5_85;
            //} else {
            //    consensus.llmqs[Consensus::LLMQ_400_60] = Consensus::llmq5_60;
            //    consensus.llmqs[Consensus::LLMQ_400_85] = Consensus::llmq5_85;
            //}
        } else if((totalMnCount < 80 && isTestNet) ||  (totalMnCount < 100 && !isTestNet)) {
            consensus.llmqs[Consensus::LLMQ_50_60] = Consensus::llmq10_60;
            consensus.llmqs[Consensus::LLMQ_400_60] = Consensus::llmq20_60;
            consensus.llmqs[Consensus::LLMQ_400_85] = Consensus::llmq20_85;
        } else if(totalMnCount < 600) {
            consensus.llmqs[Consensus::LLMQ_50_60] = Consensus::llmq50_60;
            consensus.llmqs[Consensus::LLMQ_400_60] = Consensus::llmq40_60;
            consensus.llmqs[Consensus::LLMQ_400_85] = Consensus::llmq40_85;
        } else {
            consensus.llmqs[Consensus::LLMQ_50_60] = Consensus::llmq50_60;
            consensus.llmqs[Consensus::LLMQ_400_60] = Consensus::llmq400_60;
            consensus.llmqs[Consensus::LLMQ_400_85] = Consensus::llmq400_85;
        }
        if(lowLLMQParams) {
            consensus.llmqs[Consensus::LLMQ_50_60] = Consensus::llmq200_2;
        }
    }
=======
	bool isNotLLMQsMiningPhase;
    if(lastCheckHeight < height &&
    		(lastCheckMnCount != totalMnCount || lastCheckedLowLLMQParams != lowLLMQParams) &&
			(isNotLLMQsMiningPhase = !IsLLMQsMiningPhase(height))) {
        LogPrintf("---UpdateLLMQParams %d-%d-%ld-%ld-%d\n", lastCheckHeight, height, lastCheckMnCount, totalMnCount, isNotLLMQsMiningPhase);
        lastCheckMnCount = totalMnCount;
		lastCheckedLowLLMQParams = lowLLMQParams;
		lastCheckHeight = height;
        bool isTestNet = strcmp(Params().NetworkIDString().c_str(),"testnet") == 0;
		if(totalMnCount < 5) {
			consensus.llmqs[Consensus::LLMQ_50_60] = llmq3_60;
			if(isTestNet) {
				consensus.llmqs[Consensus::LLMQ_400_60] = llmq5_60;
				consensus.llmqs[Consensus::LLMQ_400_85] = llmq5_85;
			} else {
				consensus.llmqs[Consensus::LLMQ_400_60] = llmq20_60;
				consensus.llmqs[Consensus::LLMQ_400_85] = llmq20_85;
			}
		} else if((totalMnCount < 80 && isTestNet) ||  (totalMnCount < 100 && !isTestNet)) {
			consensus.llmqs[Consensus::LLMQ_50_60] = llmq10_60;
			consensus.llmqs[Consensus::LLMQ_400_60] = llmq20_60;
			consensus.llmqs[Consensus::LLMQ_400_85] = llmq20_85;
		}  else if(totalMnCount < 600) {
			consensus.llmqs[Consensus::LLMQ_50_60] = llmq50_60;
			consensus.llmqs[Consensus::LLMQ_400_60] = llmq40_60;
			consensus.llmqs[Consensus::LLMQ_400_85] = llmq40_85;
		} else {
			consensus.llmqs[Consensus::LLMQ_50_60] = llmq50_60;
			consensus.llmqs[Consensus::LLMQ_400_60] = llmq400_60;
			consensus.llmqs[Consensus::LLMQ_400_85] = llmq400_85;
		}
		if(lowLLMQParams) {
			consensus.llmqs[Consensus::LLMQ_50_60] = llmq200_2;
		}
	}

>>>>>>> 3cdd3108
}<|MERGE_RESOLUTION|>--- conflicted
+++ resolved
@@ -147,296 +147,6 @@
     assert(false);
 }
 
-<<<<<<< HEAD
-=======
-static Consensus::LLMQParams llmq200_2 = {
-        .type = Consensus::LLMQ_50_60,
-        .name = "llmq_3_200",
-        .size = 200,
-        .minSize = 2,
-        .threshold = 2,
-
-        .dkgInterval = 30, // one DKG per hour
-        .dkgPhaseBlocks = 2,
-        .dkgMiningWindowStart = 10, // dkgPhaseBlocks * 5 = after finalization
-        .dkgMiningWindowEnd = 18,
-        .dkgBadVotesThreshold = 8,
-
-        .signingActiveQuorumCount = 2, // just a few ones to allow easier testing
-
-        .keepOldConnections = 3,
-        .recoveryMembers = 3,
-};
-
-static Consensus::LLMQParams llmq3_60 = {
-        .type = Consensus::LLMQ_50_60,
-        .name = "llmq_3_60",
-        .size = 3,
-        .minSize = 2,
-        .threshold = 2,
-
-        .dkgInterval = 30, // one DKG per hour
-        .dkgPhaseBlocks = 2,
-        .dkgMiningWindowStart = 10, // dkgPhaseBlocks * 5 = after finalization
-        .dkgMiningWindowEnd = 18,
-        .dkgBadVotesThreshold = 2,
-
-        .signingActiveQuorumCount = 2, // just a few ones to allow easier testing
-
-        .keepOldConnections = 3,
-};
-
-static Consensus::LLMQParams llmq5_60 = {
-        .type = Consensus::LLMQ_400_60,
-        .name = "llmq_20_60",
-        .size = 5,
-        .minSize = 4,
-        .threshold = 3,
-
-        .dkgInterval = 30 * 12, // one DKG every 12 hours
-        .dkgPhaseBlocks = 4,
-        .dkgMiningWindowStart = 20, // dkgPhaseBlocks * 5 = after finalization
-        .dkgMiningWindowEnd = 28,
-        .dkgBadVotesThreshold = 30,
-
-        .signingActiveQuorumCount = 4, // two days worth of LLMQs
-
-        .keepOldConnections = 5,
-        .recoveryMembers = 5,
-};
-
-static Consensus::LLMQParams llmq5_85 = {
-        .type = Consensus::LLMQ_400_85,
-        .name = "llmq_20_85",
-        .size = 5,
-        .minSize = 4,
-        .threshold = 3,
-
-        .dkgInterval = 30 * 24, // one DKG every 24 hours
-        .dkgPhaseBlocks = 4,
-        .dkgMiningWindowStart = 20, // dkgPhaseBlocks * 5 = after finalization
-        .dkgMiningWindowEnd = 48, // give it a larger mining window to make sure it is mined
-        .dkgBadVotesThreshold = 30,
-
-        .signingActiveQuorumCount = 4, // four days worth of LLMQs
-
-        .keepOldConnections = 5,
-        .recoveryMembers = 5,
-};
-
-static Consensus::LLMQParams llmq20_60 = {
-        .type = Consensus::LLMQ_400_60,
-        .name = "llmq_20_60",
-        .size = 20,
-        .minSize = 15,
-        .threshold = 12,
-
-        .dkgInterval = 30 * 12, // one DKG every 12 hours
-        .dkgPhaseBlocks = 4,
-        .dkgMiningWindowStart = 20, // dkgPhaseBlocks * 5 = after finalization
-        .dkgMiningWindowEnd = 28,
-        .dkgBadVotesThreshold = 30,
-
-        .signingActiveQuorumCount = 4, // two days worth of LLMQs
-
-        .keepOldConnections = 5,
-};
-
-static Consensus::LLMQParams llmq20_85 = {
-        .type = Consensus::LLMQ_400_85,
-        .name = "llmq_20_85",
-        .size = 20,
-        .minSize = 18,
-        .threshold = 17,
-
-        .dkgInterval = 30 * 24, // one DKG every 24 hours
-        .dkgPhaseBlocks = 4,
-        .dkgMiningWindowStart = 20, // dkgPhaseBlocks * 5 = after finalization
-        .dkgMiningWindowEnd = 48, // give it a larger mining window to make sure it is mined
-        .dkgBadVotesThreshold = 30,
-
-        .signingActiveQuorumCount = 4, // four days worth of LLMQs
-
-        .keepOldConnections = 5,
-};
-
-static Consensus::LLMQParams llmq10_60 = {
-        .type = Consensus::LLMQ_50_60,
-        .name = "llmq_10_60",
-        .size = 10,
-        .minSize = 8,
-        .threshold = 7,
-
-        .dkgInterval = 30, // one DKG per hour
-        .dkgPhaseBlocks = 2,
-        .dkgMiningWindowStart = 10, // dkgPhaseBlocks * 5 = after finalization
-        .dkgMiningWindowEnd = 18,
-        .dkgBadVotesThreshold = 8,
-
-        .signingActiveQuorumCount = 6, // just a few ones to allow easier testing
-
-        .keepOldConnections = 7,
-        .recoveryMembers = 7,
-};
-
-static Consensus::LLMQParams llmq40_60 = {
-        .type = Consensus::LLMQ_400_60,
-        .name = "llmq_40_60",
-        .size = 40,
-        .minSize = 30,
-        .threshold = 24,
-
-        .dkgInterval = 30 * 12, // one DKG every 12 hours
-        .dkgPhaseBlocks = 4,
-        .dkgMiningWindowStart = 20, // dkgPhaseBlocks * 5 = after finalization
-        .dkgMiningWindowEnd = 28,
-        .dkgBadVotesThreshold = 30,
-
-        .signingActiveQuorumCount = 4, // two days worth of LLMQs
-
-        .keepOldConnections = 5,
-        .recoveryMembers = 5,
-};
-
-static Consensus::LLMQParams llmq40_85 = {
-        .type = Consensus::LLMQ_400_85,
-        .name = "llmq_40_85",
-        .size = 40,
-        .minSize = 35,
-        .threshold = 34,
-
-        .dkgInterval = 30 * 24, // one DKG every 24 hours
-        .dkgPhaseBlocks = 4,
-        .dkgMiningWindowStart = 20, // dkgPhaseBlocks * 5 = after finalization
-        .dkgMiningWindowEnd = 48, // give it a larger mining window to make sure it is mined
-        .dkgBadVotesThreshold = 30,
-
-        .signingActiveQuorumCount = 4, // four days worth of LLMQs
-
-        .keepOldConnections = 5,
-        .recoveryMembers = 5,
-};
-
-static Consensus::LLMQParams llmq50_60 = {
-        .type = Consensus::LLMQ_50_60,
-        .name = "llmq_50_60",
-        .size = 50,
-        .minSize = 40,
-        .threshold = 30,
-
-        .dkgInterval = 30, // one DKG per hour
-        .dkgPhaseBlocks = 2,
-        .dkgMiningWindowStart = 10, // dkgPhaseBlocks * 5 = after finalization
-        .dkgMiningWindowEnd = 18,
-        .dkgBadVotesThreshold = 40,
-
-        .signingActiveQuorumCount = 24, // a full day worth of LLMQs
-
-        .keepOldConnections = 25,
-        .recoveryMembers = 25,
-};
-
-static Consensus::LLMQParams llmq400_60 = {
-        .type = Consensus::LLMQ_400_60,
-        .name = "llmq_400_60",
-        .size = 400,
-        .minSize = 300,
-        .threshold = 240,
-
-        .dkgInterval = 30 * 12, // one DKG every 12 hours
-        .dkgPhaseBlocks = 4,
-        .dkgMiningWindowStart = 20, // dkgPhaseBlocks * 5 = after finalization
-        .dkgMiningWindowEnd = 28,
-        .dkgBadVotesThreshold = 300,
-
-        .signingActiveQuorumCount = 4, // two days worth of LLMQs
-
-        .keepOldConnections = 5,
-        .recoveryMembers = 100,
-};
-
-// Used for deployment and min-proto-version signalling, so it needs a higher threshold
-static Consensus::LLMQParams llmq400_85 = {
-        .type = Consensus::LLMQ_400_85,
-        .name = "llmq_400_85",
-        .size = 400,
-        .minSize = 350,
-        .threshold = 340,
-
-        .dkgInterval = 30 * 24, // one DKG every 24 hours
-        .dkgPhaseBlocks = 4,
-        .dkgMiningWindowStart = 20, // dkgPhaseBlocks * 5 = after finalization
-        .dkgMiningWindowEnd = 48, // give it a larger mining window to make sure it is mined
-        .dkgBadVotesThreshold = 300,
-
-        .signingActiveQuorumCount = 4, // four days worth of LLMQs
-
-        .keepOldConnections = 5,
-        .recoveryMembers = 100,
-};
-
-// this one is for testing only
-static Consensus::LLMQParams llmq_test_v17 = {
-        .type = Consensus::LLMQ_TEST_V17,
-        .name = "llmq_test_v17",
-        .size = 3,
-        .minSize = 2,
-        .threshold = 2,
-
-        .dkgInterval = 24, // one DKG per hour
-        .dkgPhaseBlocks = 2,
-        .dkgMiningWindowStart = 10, // dkgPhaseBlocks * 5 = after finalization
-        .dkgMiningWindowEnd = 18,
-        .dkgBadVotesThreshold = 2,
-
-        .signingActiveQuorumCount = 2, // just a few ones to allow easier testing
-
-        .keepOldConnections = 3,
-        .recoveryMembers = 3,
-};
-
-// Used for Platform
-static Consensus::LLMQParams llmq100_67_mainnet = {
-        .type = Consensus::LLMQ_100_67,
-        .name = "llmq_100_67",
-        .size = 100,
-        .minSize = 80,
-        .threshold = 67,
-
-        .dkgInterval = 30, // one DKG per hour
-        .dkgPhaseBlocks = 2,
-        .dkgMiningWindowStart = 10, // dkgPhaseBlocks * 5 = after finalization
-        .dkgMiningWindowEnd = 18,
-        .dkgBadVotesThreshold = 80,
-
-        .signingActiveQuorumCount = 24, // a full day worth of LLMQs
-
-        .keepOldConnections = 25,
-        .recoveryMembers = 50,
-};
-
-
-// Used for Platform
-static Consensus::LLMQParams llmq100_67_testnet = {
-        .type = Consensus::LLMQ_100_67,
-        .name = "llmq_100_67",
-        .size = 100,
-        .minSize = 80,
-        .threshold = 67,
-
-        .dkgInterval = 24, // one DKG per hour
-        .dkgPhaseBlocks = 2,
-        .dkgMiningWindowStart = 10, // dkgPhaseBlocks * 5 = after finalization
-        .dkgMiningWindowEnd = 18,
-        .dkgBadVotesThreshold = 80,
-
-        .signingActiveQuorumCount = 24, // a full day worth of LLMQs
-
-        .keepOldConnections = 25,
-        .recoveryMembers = 50,
-};
-
->>>>>>> 3cdd3108
 /**
  * Main network
  */
@@ -571,17 +281,10 @@
         vFixedSeeds = std::vector<SeedSpec6>(pnSeed6_main, pnSeed6_main + ARRAYLEN(pnSeed6_main));
 
         // long living quorum params
-<<<<<<< HEAD
         consensus.llmqs[Consensus::LLMQ_50_60] = Consensus::llmq3_60;
         consensus.llmqs[Consensus::LLMQ_400_60] = Consensus::llmq20_60;
         consensus.llmqs[Consensus::LLMQ_400_85] = Consensus::llmq20_85;
         consensus.llmqs[Consensus::LLMQ_100_67] = Consensus::llmq100_67;
-=======
-        consensus.llmqs[Consensus::LLMQ_50_60] = llmq3_60;
-        consensus.llmqs[Consensus::LLMQ_400_60] = llmq20_60;
-        consensus.llmqs[Consensus::LLMQ_400_85] = llmq20_85;
-        consensus.llmqs[Consensus::LLMQ_100_67] = llmq100_67_mainnet;
->>>>>>> 3cdd3108
         consensus.llmqTypeChainLocks = Consensus::LLMQ_400_60;
         consensus.llmqTypeInstantSend = Consensus::LLMQ_50_60;
         consensus.llmqTypePlatform = Consensus::LLMQ_100_67;
@@ -723,17 +426,10 @@
 
 
         // long living quorum params
-<<<<<<< HEAD
         consensus.llmqs[Consensus::LLMQ_50_60] = Consensus::llmq3_60;
         consensus.llmqs[Consensus::LLMQ_400_60] = Consensus::llmq20_60;
         consensus.llmqs[Consensus::LLMQ_400_85] = Consensus::llmq20_85;
         consensus.llmqs[Consensus::LLMQ_100_67] = Consensus::llmq100_67;
-=======
-        consensus.llmqs[Consensus::LLMQ_50_60] = llmq3_60;
-        consensus.llmqs[Consensus::LLMQ_400_60] = llmq20_60;
-        consensus.llmqs[Consensus::LLMQ_400_85] = llmq20_85;
-        consensus.llmqs[Consensus::LLMQ_100_67] = llmq100_67_testnet;
->>>>>>> 3cdd3108
         consensus.llmqTypeChainLocks = Consensus::LLMQ_400_60;
         consensus.llmqTypeInstantSend = Consensus::LLMQ_50_60;
         consensus.llmqTypePlatform = Consensus::LLMQ_100_67;
@@ -882,17 +578,10 @@
         nExtCoinType = 1;
 
         // long living quorum params
-<<<<<<< HEAD
         consensus.llmqs[Consensus::LLMQ_50_60] = Consensus::llmq50_60;
         consensus.llmqs[Consensus::LLMQ_400_60] = Consensus::llmq400_60;
         consensus.llmqs[Consensus::LLMQ_400_85] = Consensus::llmq400_85;
         consensus.llmqs[Consensus::LLMQ_100_67] = Consensus::llmq100_67;
-=======
-        consensus.llmqs[Consensus::LLMQ_50_60] = llmq50_60;
-        consensus.llmqs[Consensus::LLMQ_400_60] = llmq400_60;
-        consensus.llmqs[Consensus::LLMQ_400_85] = llmq400_85;
-        consensus.llmqs[Consensus::LLMQ_100_67] = llmq100_67_testnet;
->>>>>>> 3cdd3108
         consensus.llmqTypeChainLocks = Consensus::LLMQ_50_60;
         consensus.llmqTypeInstantSend = Consensus::LLMQ_50_60;
         consensus.llmqTypePlatform = Consensus::LLMQ_100_67;
@@ -1291,7 +980,6 @@
 }
 
 void CChainParams::UpdateLLMQParams(size_t totalMnCount, int height, bool lowLLMQParams) {
-<<<<<<< HEAD
     bool isNotLLMQsMiningPhase;
     if(lastCheckHeight < height && (lastCheckMnCount != totalMnCount || lastCheckedLowLLMQParams != lowLLMQParams) && (isNotLLMQsMiningPhase = !IsLLMQsMiningPhase(height))) {
         LogPrintf("---UpdateLLMQParams %d-%d-%ld-%ld-%d\n", lastCheckHeight, height, lastCheckMnCount, totalMnCount, isNotLLMQsMiningPhase);
@@ -1332,42 +1020,4 @@
             consensus.llmqs[Consensus::LLMQ_50_60] = Consensus::llmq200_2;
         }
     }
-=======
-	bool isNotLLMQsMiningPhase;
-    if(lastCheckHeight < height &&
-    		(lastCheckMnCount != totalMnCount || lastCheckedLowLLMQParams != lowLLMQParams) &&
-			(isNotLLMQsMiningPhase = !IsLLMQsMiningPhase(height))) {
-        LogPrintf("---UpdateLLMQParams %d-%d-%ld-%ld-%d\n", lastCheckHeight, height, lastCheckMnCount, totalMnCount, isNotLLMQsMiningPhase);
-        lastCheckMnCount = totalMnCount;
-		lastCheckedLowLLMQParams = lowLLMQParams;
-		lastCheckHeight = height;
-        bool isTestNet = strcmp(Params().NetworkIDString().c_str(),"testnet") == 0;
-		if(totalMnCount < 5) {
-			consensus.llmqs[Consensus::LLMQ_50_60] = llmq3_60;
-			if(isTestNet) {
-				consensus.llmqs[Consensus::LLMQ_400_60] = llmq5_60;
-				consensus.llmqs[Consensus::LLMQ_400_85] = llmq5_85;
-			} else {
-				consensus.llmqs[Consensus::LLMQ_400_60] = llmq20_60;
-				consensus.llmqs[Consensus::LLMQ_400_85] = llmq20_85;
-			}
-		} else if((totalMnCount < 80 && isTestNet) ||  (totalMnCount < 100 && !isTestNet)) {
-			consensus.llmqs[Consensus::LLMQ_50_60] = llmq10_60;
-			consensus.llmqs[Consensus::LLMQ_400_60] = llmq20_60;
-			consensus.llmqs[Consensus::LLMQ_400_85] = llmq20_85;
-		}  else if(totalMnCount < 600) {
-			consensus.llmqs[Consensus::LLMQ_50_60] = llmq50_60;
-			consensus.llmqs[Consensus::LLMQ_400_60] = llmq40_60;
-			consensus.llmqs[Consensus::LLMQ_400_85] = llmq40_85;
-		} else {
-			consensus.llmqs[Consensus::LLMQ_50_60] = llmq50_60;
-			consensus.llmqs[Consensus::LLMQ_400_60] = llmq400_60;
-			consensus.llmqs[Consensus::LLMQ_400_85] = llmq400_85;
-		}
-		if(lowLLMQParams) {
-			consensus.llmqs[Consensus::LLMQ_50_60] = llmq200_2;
-		}
-	}
-
->>>>>>> 3cdd3108
 }