--- conflicted
+++ resolved
@@ -92,63 +92,6 @@
     return CreateGenesisBlock(pszTimestamp, genesisOutputScript, nTime, nNonce, nBits, nVersion, genesisReward);
 }
 
-<<<<<<< HEAD
-=======
-
-void CChainParams::UpdateVersionBitsParameters(Consensus::DeploymentPos d, int64_t nStartTime, int64_t nTimeout, int64_t nWindowSize, int64_t nThresholdStart, int64_t nThresholdMin, int64_t nFalloffCoeff)
-{
-    consensus.vDeployments[d].nStartTime = nStartTime;
-    consensus.vDeployments[d].nTimeout = nTimeout;
-    if (nWindowSize != -1) {
-            consensus.vDeployments[d].nWindowSize = nWindowSize;
-    }
-    if (nThresholdStart != -1) {
-        consensus.vDeployments[d].nThresholdStart = nThresholdStart;
-    }
-    if (nThresholdMin != -1) {
-        consensus.vDeployments[d].nThresholdMin = nThresholdMin;
-    }
-    if (nFalloffCoeff != -1) {
-        consensus.vDeployments[d].nFalloffCoeff = nFalloffCoeff;
-    }
-}
-
-//void CChainParams::UpdateDIP3Parameters(int nActivationHeight, int nEnforcementHeight)
-//{
-//    consensus.DIP0003Height = nActivationHeight;
-//    consensus.DIP0003EnforcementHeight = nEnforcementHeight;
-//}
-
-void CChainParams::UpdateBIP66Parameters(bool active)
-{
-    if (strcmp(Params().NetworkIDString().c_str(),"regtest") == 0){
-        consensus.BIP66Enabled = active;
-    }
-}
-
-void CChainParams::UpdateBudgetParameters(int nSmartnodePaymentsStartBlock, int nBudgetPaymentsStartBlock, int nSuperblockStartBlock)
-{
-    consensus.nSmartnodePaymentsStartBlock = nSmartnodePaymentsStartBlock;
-    consensus.nBudgetPaymentsStartBlock = nBudgetPaymentsStartBlock;
-    consensus.nSuperblockStartBlock = nSuperblockStartBlock;
-}
-
-void CChainParams::UpdateSubsidyAndDiffParams(int nMinimumDifficultyBlocks, int nHighSubsidyBlocks, int nHighSubsidyFactor)
-{
-    consensus.nMinimumDifficultyBlocks = nMinimumDifficultyBlocks;
-    consensus.nHighSubsidyBlocks = nHighSubsidyBlocks;
-    consensus.nHighSubsidyFactor = nHighSubsidyFactor;
-}
-
-void CChainParams::UpdateLLMQChainLocks(Consensus::LLMQType llmqType) {
-    consensus.llmqTypeChainLocks = llmqType;
-}
-
-void CChainParams::UpdateLLMQInstantSend(Consensus::LLMQType llmqType) {
-    consensus.llmqTypeInstantSend = llmqType;
-}
-
->>>>>>> 46dd65c7
 static CBlock FindDevNetGenesisBlock(const CBlock &prevBlock, const CAmount& reward)
 {
     std::string devNetName = gArgs.GetDevNetName();
@@ -286,12 +229,9 @@
         pchMessageStart[3] = 0x2e;//.
         nDefaultPort = 10226;
         nPruneAfterHeight = 100000;
-<<<<<<< HEAD
         m_assumed_blockchain_size = 7;
         m_assumed_chain_state_size = 2;
         //FindMainNetGenesisBlock(1614369600, 0x20001fff, "main");
-=======
->>>>>>> 46dd65c7
         genesis = CreateGenesisBlock(1614369600, 1130, 0x20001fff, 4, 5000 * COIN);
         VerifyGenesisPOW(genesis);
         consensus.hashGenesisBlock = genesis.GetHash();
@@ -453,12 +393,9 @@
         pchMessageStart[3] = 0x6d; //m
         nDefaultPort = 10228;
         nPruneAfterHeight = 1000;
-<<<<<<< HEAD
         m_assumed_blockchain_size = 2;
         m_assumed_chain_state_size = 1;
         // FindMainNetGenesisBlock(1645942755,  0x20001fff, "test");
-=======
->>>>>>> 46dd65c7
         genesis = CreateGenesisBlock(1645942755, 387, 0x20001fff, 4, 5000 * COIN);
         VerifyGenesisPOW(genesis);
 
@@ -613,13 +550,9 @@
         m_assumed_blockchain_size = 0;
         m_assumed_chain_state_size = 0;
 
-<<<<<<< HEAD
         UpdateDevnetSubsidyAndDiffParametersFromArgs(args);
-        genesis = CreateGenesisBlock(1417713337, 1096447, 0x207fffff, 1, 50 * COIN);
-=======
         genesis = CreateGenesisBlock(1645942755, 387, 0x20001fff, 4, 5000 * COIN);
         VerifyGenesisPOW(genesis);
->>>>>>> 46dd65c7
         consensus.hashGenesisBlock = genesis.GetHash();
 //      std::cout << "hash: " << consensus.hashGenesisBlock.ToString() << std::endl;
         assert(consensus.hashGenesisBlock == uint256S("0x99f1aeb781d780f51aee4247b23eb91d561f6fb8c9e761a9f1ebc72212b4ebf0"));
@@ -718,13 +651,8 @@
  */
 class CRegTestParams : public CChainParams {
 public:
-<<<<<<< HEAD
     explicit CRegTestParams(const ArgsManager& args) {
         strNetworkID = CBaseChainParams::REGTEST;
-=======
-    CRegTestParams() {
-         strNetworkID = "regtest";
->>>>>>> 46dd65c7
         consensus.nSubsidyHalvingInterval = 150;
         consensus.nSmartnodePaymentsStartBlock = 240;
         consensus.nSmartnodePaymentsIncreaseBlock = 350;
@@ -747,12 +675,8 @@
         consensus.BIP66Enabled = true; // BIP66 activated on regtest (Used in rpc activation tests)
         consensus.DIP0001Enabled = true;
         consensus.DIP0003Enabled = true;
-<<<<<<< HEAD
-        // consensus.DIP0003EnforcementHeight = 500;
-=======
         consensus.DIP0008Enabled = true;
        // consensus.DIP0003EnforcementHeight = 500;
->>>>>>> 46dd65c7
         consensus.powLimit = uint256S("7fffffffffffffffffffffffffffffffffffffffffffffffffffffffffffffff"); // ~uint256(0) >> 1
         consensus.nPowTargetTimespan = 24 * 60 * 60; // Raptoreum: 1 day
         consensus.nPowTargetSpacing = 2 * 60; // Raptoreum: 2 minutes
@@ -858,14 +782,8 @@
         nExtCoinType = 1;
 
         // long living quorum params
-<<<<<<< HEAD
-        consensus.llmqs[Consensus::LLMQ_5_60] = Consensus::llmq3_60;
-        consensus.llmqs[Consensus::LLMQ_50_60] = Consensus::llmq50_60;
-        consensus.llmqs[Consensus::LLMQ_TEST_V17] = Consensus::llmq_test_v17;
-        consensus.llmqTypeChainLocks = Consensus::LLMQ_5_60;
-        consensus.llmqTypeInstantSend = Consensus::LLMQ_5_60;
-        consensus.llmqTypePlatform = Consensus::LLMQ_5_60;
-=======
+				consensus.llmqs[Consensus::LLMQ_5_60] = Consensus::llmq3_60;
+				consensus.llmqs[Consensus::LLMQ_TEST_V17] = Consensus::llmq_test_v17;
         consensus.llmqs[Consensus::LLMQ_50_60] = llmq50_60;
         consensus.llmqs[Consensus::LLMQ_400_60] = llmq400_60;
         consensus.llmqs[Consensus::LLMQ_400_85] = llmq400_85;
@@ -873,7 +791,6 @@
         consensus.llmqTypeChainLocks = Consensus::LLMQ_50_60;
         consensus.llmqTypeInstantSend = Consensus::LLMQ_50_60;
         consensus.llmqTypePlatform = Consensus::LLMQ_100_67;
->>>>>>> 46dd65c7
     }
 
     void UpdateVersionBitsParameters(Consensus::DeploymentPos d, int64_t nStartTime, int64_t nTimeout, int64_t nWindowSize, int64_t nThresholdStart, int64_t nThresholdMin, int64_t nFalloffCoeff)
@@ -991,16 +908,13 @@
     UpdateDevnetSubsidyAndDiffParameters(nMinimumDifficultyBlocks, nHighSubsidyBlocks, nHighSubsidyFactor);
 }
 
-<<<<<<< HEAD
+void UpdateBIP66Parameters(bool active)
+{
+    globalChainParams->UpdateBIP66Parameters(active);
+}
+
 void CDevNetParams::UpdateDevnetLLMQChainLocksFromArgs(const ArgsManager& args)
-=======
-void UpdateBIP66Parameters(bool active)
-{
-    globalChainParams->UpdateBIP66Parameters(active);
-}
-
-void UpdateBudgetParameters(int nSmartnodePaymentsStartBlock, int nBudgetPaymentsStartBlock, int nSuperblockStartBlock)
->>>>>>> 46dd65c7
+// void UpdateBudgetParameters(int nSmartnodePaymentsStartBlock, int nBudgetPaymentsStartBlock, int nSuperblockStartBlock)
 {
     if (!args.IsArgSet("-llmqchainlocks")) return;
 
