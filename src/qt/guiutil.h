// Copyright (c) 2011-2015 The Bitcoin Core developers
// Distributed under the MIT software license, see the accompanying
// file COPYING or http://www.opensource.org/licenses/mit-license.php.

#ifndef BITCOIN_QT_GUIUTIL_H
#define BITCOIN_QT_GUIUTIL_H

#include <amount.h>
#include <fs.h>
#include <qt/guiconstants.h>

#include <QEvent>
#include <QHeaderView>
#include <QItemDelegate>
#include <QMessageBox>
#include <QObject>
#include <QProgressBar>
#include <QString>
#include <QTableView>
#include <QLabel>

class QValidatedLineEdit;
class OptionsModel;
class SendCoinsRecipient;
class SendFuturesRecipient;

namespace interfaces
{
class Node;
}

QT_BEGIN_NAMESPACE
class QAbstractButton;
class QAbstractItemView;
class QButtonGroup;
class QDateTime;
class QFont;
class QLineEdit;
class QUrl;
class QWidget;
QT_END_NAMESPACE

/** Utility functions used by the Raptoreum Qt UI.
 */
namespace GUIUtil
{
    /* Enumeration of possible "colors" */
    enum class ThemedColor {
        /* Transaction list -- TX status decoration - default color */
        DEFAULT,
        /* Transaction list -- unconfirmed transaction */
        UNCONFIRMED,
        /* Theme related blue color */
        BLUE,
        /* Eye-friendly orange color */
        ORANGE,
        /* Eye-friendly red color, e.g. Transaction list -- negative amount */
        RED,
        /* Eye-friendly green color */
        GREEN,
        /* Transaction list -- bare address (without label) */
        BAREADDRESS,
        /* Transaction list -- TX status decoration - open until date */
        TX_STATUS_OPENUNTILDATE,
        /* Background used for some widgets. Its slightly darker than the wallets frame background. */
        BACKGROUND_WIDGET,
        /* Border color used for some widgets. Its slightly brighter than BACKGROUND_WIDGET. */
        BORDER_WIDGET,
        /* Border color of network statistics overlay in debug window. */
        BORDER_NETSTATS,
        /* Background color of network statistics overlay in debug window. */
        BACKGROUND_NETSTATS,
        /* Pixel color of generated QR codes. */
        QR_PIXEL,
        /* Alternative color for black/white icons. White part will be filled with this color by default. */
        ICON_ALTERNATIVE_COLOR,
    };

    /* Enumeration of possible "styles" */
    enum class ThemedStyle {
        /* Invalid field background style */
        TS_INVALID,
        /* Failed operation text style */
        TS_ERROR,
        /* Failed operation text style */
        TS_SUCCESS,
        /* Comand text style */
        TS_COMMAND,
        /* General text styles */
        TS_PRIMARY,
        TS_SECONDARY,
    };

    /** Helper to get colors for various themes which can't be applied via css for some reason */
    QColor getThemedQColor(ThemedColor color);

    /** Helper to get css style strings which are injected into rich text through qt */
    QString getThemedStyleQString(ThemedStyle style);

    /** Helper to get an icon colorized with the given color (replaces black) and colorAlternative (replaces white)  */
    QIcon getIcon(const QString& strIcon, ThemedColor color, ThemedColor colorAlternative, const QString& strIconPath = ICONS_PATH);
    QIcon getIcon(const QString& strIcon, ThemedColor color = ThemedColor::BLUE, const QString& strIconPath = ICONS_PATH);

    /** Helper to set an icon for a button with the given color (replaces black) and colorAlternative (replaces white). */
    void setIcon(QAbstractButton* button, const QString& strIcon, ThemedColor color, ThemedColor colorAlternative, const QSize& size);
    void setIcon(QAbstractButton* button, const QString& strIcon, ThemedColor color = ThemedColor::BLUE, const QSize& size = QSize(BUTTON_ICONSIZE, BUTTON_ICONSIZE));

    // Create human-readable string from date
    QString dateTimeStr(const QDateTime &datetime);
    QString dateTimeStr(qint64 nTime);

<<<<<<< HEAD
    // Set up widget for address
    void setupAddressWidget(QValidatedLineEdit *widget, QWidget *parent, bool fAllowURI = false);

    // Setup appearance settings if not done yet
    void setupAppearance(QWidget* parent, OptionsModel* model);
=======
    // Set up widgets for address and amounts
    void setupAddressWidget(QValidatedLineEdit *widget, QWidget *parent, bool fAllowURI = false);
    void setupAmountWidget(QLineEdit *widget, QWidget *parent);
>>>>>>> d63d9d81

    // Setup appearance settings if not done yet
    void setupAppearance(QWidget* parent, OptionsModel* model);

    // Parse "raptoreum:" URI into recipient object, return true on successful parsing
    bool parseBitcoinURI(const QUrl &uri, SendCoinsRecipient *out);
    bool parseBitcoinURI(QString uri, SendCoinsRecipient *out);
    bool validateBitcoinURI(const QString& uri);
    QString formatBitcoinURI(const SendCoinsRecipient &info);

    // Futures
    bool parseBitcoinURI(const QUrl &uri, SendFuturesRecipient *out);
    bool parseBitcoinURI(QString uri, SendFuturesRecipient *out);
    QString formatBitcoinURI(const SendFuturesRecipient &info);

    // Returns true if given address+amount meets "dust" definition
    bool isDust(interfaces::Node& node, const QString& address, const CAmount& amount);

    // HTML escaping for rich text controls
    QString HtmlEscape(const QString& str, bool fMultiLine=false);
    QString HtmlEscape(const std::string& str, bool fMultiLine=false);

    /** Copy a field of the currently selected entry of a view to the clipboard. Does nothing if nothing
        is selected.
       @param[in] column  Data column to extract from the model
       @param[in] role    Data role to extract from the model
       @see  TransactionView::copyLabel, TransactionView::copyAmount, TransactionView::copyAddress
     */
    void copyEntryData(QAbstractItemView *view, int column, int role=Qt::EditRole);

    /** Return a field of the currently selected entry as a QString. Does nothing if nothing
        is selected.
       @param[in] column  Data column to extract from the model
       @see  TransactionView::copyLabel, TransactionView::copyAmount, TransactionView::copyAddress
     */
    QList<QModelIndex> getEntryData(QAbstractItemView *view, int column);

    void setClipboard(const QString& str);

    /** Get save filename, mimics QFileDialog::getSaveFileName, except that it appends a default suffix
        when no suffix is provided by the user.

      @param[in] parent  Parent window (or 0)
      @param[in] caption Window caption (or empty, for default)
      @param[in] dir     Starting directory (or empty, to default to documents directory)
      @param[in] filter  Filter specification such as "Comma Separated Files (*.csv)"
      @param[out] selectedSuffixOut  Pointer to return the suffix (file type) that was selected (or 0).
                  Can be useful when choosing the save file format based on suffix.
     */
    QString getSaveFileName(QWidget *parent, const QString &caption, const QString &dir,
        const QString &filter,
        QString *selectedSuffixOut);

    /** Get open filename, convenience wrapper for QFileDialog::getOpenFileName.

      @param[in] parent  Parent window (or 0)
      @param[in] caption Window caption (or empty, for default)
      @param[in] dir     Starting directory (or empty, to default to documents directory)
      @param[in] filter  Filter specification such as "Comma Separated Files (*.csv)"
      @param[out] selectedSuffixOut  Pointer to return the suffix (file type) that was selected (or 0).
                  Can be useful when choosing the save file format based on suffix.
     */
    QString getOpenFileName(QWidget *parent, const QString &caption, const QString &dir,
        const QString &filter,
        QString *selectedSuffixOut);

    /** Get connection type to call object slot in GUI thread with invokeMethod. The call will be blocking.

       @returns If called from the GUI thread, return a Qt::DirectConnection.
                If called from another thread, return a Qt::BlockingQueuedConnection.
    */
    Qt::ConnectionType blockingGUIThreadConnection();

    // Determine whether a widget is hidden behind other windows
    bool isObscured(QWidget *w);

    // Activate, show and raise the widget
    void bringToFront(QWidget* w);

    // Open debug.log
    void openDebugLogfile();

<<<<<<< HEAD
    // Open dash.conf
=======
    // Open raptoreum.conf
>>>>>>> d63d9d81
    void openConfigfile();

    // Browse backup folder
    void showBackups();

    /** Qt event filter that intercepts ToolTipChange events, and replaces the tooltip with a rich text
      representation if needed. This assures that Qt can word-wrap long tooltip messages.
      Tooltips longer than the provided size threshold (in characters) are wrapped.
     */
    class ToolTipToRichTextFilter : public QObject
    {
        Q_OBJECT

    public:
        explicit ToolTipToRichTextFilter(int size_threshold, QObject *parent = 0);

    protected:
        bool eventFilter(QObject *obj, QEvent *evt);

    private:
        int size_threshold;
    };

    /**
     * Makes a QTableView last column feel as if it was being resized from its left border.
     * Also makes sure the column widths are never larger than the table's viewport.
     * In Qt, all columns are resizable from the right, but it's not intuitive resizing the last column from the right.
     * Usually our second to last columns behave as if stretched, and when on stretch mode, columns aren't resizable
     * interactively or programmatically.
     *
     * This helper object takes care of this issue.
     *
     */
    class TableViewLastColumnResizingFixer: public QObject
    {
        Q_OBJECT

        public:
            TableViewLastColumnResizingFixer(QTableView* table, int lastColMinimumWidth, int allColsMinimumWidth, QObject *parent);
            void stretchColumnWidth(int column);

        private:
            QTableView* tableView;
            int lastColumnMinimumWidth;
            int allColumnsMinimumWidth;
            int lastColumnIndex;
            int columnCount;
            int secondToLastColumnIndex;

            void adjustTableColumnsWidth();
            int getAvailableWidthForColumn(int column);
            int getColumnsWidth();
            void connectViewHeadersSignals();
            void disconnectViewHeadersSignals();
            void setViewHeaderResizeMode(int logicalIndex, QHeaderView::ResizeMode resizeMode);
            void resizeColumn(int nColumnIndex, int width);

        private Q_SLOTS:
            void on_sectionResized(int logicalIndex, int oldSize, int newSize);
            void on_geometriesChanged();
    };

    bool GetStartOnSystemStartup();
    bool SetStartOnSystemStartup(bool fAutoStart);

    /** Change the stylesheet directory. This is used by
        the parameter -custom-css-dir.*/
    void setStyleSheetDirectory(const QString& path);

    /** Check if a custom css directory has been set with -custom-css-dir */
    bool isStyleSheetDirectoryCustom();

    /** Return a list of all required css files */
    const std::vector<QString> listStyleSheets();

<<<<<<< HEAD
=======
    /** Change the stylesheet directory. This is used by
        the parameter -custom-css-dir.*/
    void setStyleSheetDirectory(const QString& path);

    /** Check if a custom css directory has been set with -custom-css-dir */
    bool isStyleSheetDirectoryCustom();

    /** Return a list of all required css files */
    const std::vector<QString> listStyleSheets();

>>>>>>> d63d9d81
    /** Return a list of all theme css files */
    const std::vector<QString> listThemes();

    /** Return the name of the default theme `*/
    const QString getDefaultTheme();

    /** Check if the given theme name is valid or not */
    const bool isValidTheme(const QString& strTheme);

<<<<<<< HEAD
    /** Sets the stylesheet of the whole app and updates it if the
    related css files has been changed and -debug-ui mode is active. */
    void loadStyleSheet(bool fForceUpdate = false);
=======
    /** Updates the widgets stylesheet and adds it to the list of ui debug elements.
    Beeing on that list means the stylesheet of the widget gets updated if the
    related css files has been changed if -debug-ui mode is active. */
    void loadStyleSheet(QWidget* widget = nullptr, bool fForceUpdate = false);
>>>>>>> d63d9d81

    enum class FontFamily {
        SystemDefault,
        Montserrat,
    };

    FontFamily fontFamilyFromString(const QString& strFamily);
    QString fontFamilyToString(FontFamily family);

    /** set/get font family: GUIUtil::fontFamily */
    FontFamily getFontFamilyDefault();
    FontFamily getFontFamily();
    void setFontFamily(FontFamily family);

    enum class FontWeight {
        Normal, // Font weight for normal text
        Bold,   // Font weight for bold text
    };

    /** Convert weight value from args (0-8) to QFont::Weight */
    bool weightFromArg(int nArg, QFont::Weight& weight);
    /** Convert QFont::Weight to an arg value (0-8) */
    int weightToArg(const QFont::Weight weight);
    /** Convert GUIUtil::FontWeight to QFont::Weight */
    QFont::Weight toQFontWeight(FontWeight weight);

    /** set/get normal font weight: GUIUtil::fontWeightNormal */
    QFont::Weight getFontWeightNormalDefault();
    QFont::Weight getFontWeightNormal();
    void setFontWeightNormal(QFont::Weight weight);

    /** set/get bold font weight: GUIUtil::fontWeightBold */
    QFont::Weight getFontWeightBoldDefault();
    QFont::Weight getFontWeightBold();
    void setFontWeightBold(QFont::Weight weight);

    /** set/get font scale: GUIUtil::fontScale */
    int getFontScaleDefault();
    int getFontScale();
    void setFontScale(int nScale);

    /** get font size with GUIUtil::fontScale applied */
    double getScaledFontSize(int nSize);

<<<<<<< HEAD
    /** Load dash specific appliciation fonts */
    bool loadFonts();
    /** Check if the fonts have been loaded successfully */
    bool fontsLoaded();
=======
    /** Load raptoreum specific appliciation fonts */
    bool loadFonts();
>>>>>>> d63d9d81

    /** Set an application wide default font, depends on the selected theme */
    void setApplicationFont();

    /** Workaround to set correct font styles in all themes since there is a bug in macOS which leads to
        issues loading variations of montserrat in css it also keeps track of the set fonts to update on
        theme changes. */
    void setFont(const std::vector<QWidget*>& vecWidgets, FontWeight weight, int nPointSize = -1, bool fItalic = false);

    /** Update the font of all widgets where a custom font has been set with
        GUIUtil::setFont */
    void updateFonts();

    /** Get a properly weighted QFont object with the selected font. */
    QFont getFont(FontFamily family, QFont::Weight qWeight, bool fItalic = false, int nPointSize = -1);
    QFont getFont(QFont::Weight qWeight, bool fItalic = false, int nPointSize = -1);
    QFont getFont(FontWeight weight, bool fItalic = false, int nPointSize = -1);

    /** Get the default normal QFont */
    QFont getFontNormal();

    /** Get the default bold QFont */
    QFont getFontBold();

<<<<<<< HEAD
    /** Return supported normal default for the current font family */
    QFont::Weight getSupportedFontWeightNormalDefault();
    /** Return supported bold default for the current font family */
    QFont::Weight getSupportedFontWeightBoldDefault();
=======
>>>>>>> d63d9d81
    /** Return supported weights for the current font family */
    std::vector<QFont::Weight> getSupportedWeights();
    /** Convert an index to a weight in the supported weights vector */
    QFont::Weight supportedWeightFromIndex(int nIndex);
    /** Convert a weight to an index in the supported weights vector */
    int supportedWeightToIndex(QFont::Weight weight);
<<<<<<< HEAD
    /** Check if a weight is supported by the current font family */
    bool isSupportedWeight(QFont::Weight weight);
=======
>>>>>>> d63d9d81

    /** Return the name of the currently active theme.*/
    QString getActiveTheme();

<<<<<<< HEAD
    /** Check if a dash specific theme is activated (light/dark).*/
    bool dashThemeActive();

    /** Load the theme and update all UI elements according to the appearance settings. */
    void loadTheme(bool fForce = false);
=======
    /** Check if a raptoreum specific theme is activated (light/dark).*/
    bool raptoreumThemeActive();

    /** Load the theme and update all UI elements according to the appearance settings. */
    void loadTheme(QWidget* widget = nullptr, bool fForce = false);
>>>>>>> d63d9d81

    /** Disable the OS default focus rect for macOS because we have custom focus rects
     * set in the css files */
    void disableMacFocusRect(const QWidget* w);

    /** Enable/Disable the macOS focus rects depending on the current theme. */
    void updateMacFocusRects();
<<<<<<< HEAD

    /** Update shortcuts for individual buttons in QButtonGroup based on their visibility. */
    void updateButtonGroupShortcuts(QButtonGroup* buttonGroup);
=======
>>>>>>> d63d9d81

    /* Convert QString to OS specific boost path through UTF-8 */
    fs::path qstringToBoostPath(const QString &path);

    /* Convert OS specific boost path to QString through UTF-8 */
    QString boostPathToQString(const fs::path &path);

    /* Convert seconds into a QString with days, hours, mins, secs */
    QString formatDurationStr(int secs);

    /* Format CNodeStats.nServices bitmask into a user-readable string */
    QString formatServicesStr(quint64 mask);

    /* Format a CNodeCombinedStats.dPingTime into a user-readable string or display N/A, if 0*/
    QString formatPingTime(double dPingTime);

    /* Format a CNodeCombinedStats.nTimeOffset into a user-readable string. */
    QString formatTimeOffset(int64_t nTimeOffset);

    QString formatNiceTimeOffset(qint64 secs);

    QString formatBytes(uint64_t bytes);

    qreal calculateIdealFontSize(int width, const QString& text, QFont font, qreal minPointSize = 4, qreal startPointSize = 14);

    class ClickableLabel : public QLabel
    {
        Q_OBJECT

    Q_SIGNALS:
        /** Emitted when the label is clicked. The relative mouse coordinates of the click are
         * passed to the signal.
         */
        void clicked(const QPoint& point);
    protected:
        void mouseReleaseEvent(QMouseEvent *event);
    };

    class ClickableProgressBar : public QProgressBar
    {
        Q_OBJECT

    Q_SIGNALS:
        /** Emitted when the progressbar is clicked. The relative mouse coordinates of the click are
         * passed to the signal.
         */
        void clicked(const QPoint& point);
    protected:
        void mouseReleaseEvent(QMouseEvent *event);
    };

    typedef ClickableProgressBar ProgressBar;

    class ItemDelegate : public QItemDelegate
    {
        Q_OBJECT
    public:
        ItemDelegate(QObject* parent) : QItemDelegate(parent) {}

    Q_SIGNALS:
        void keyEscapePressed();

    private:
        bool eventFilter(QObject *object, QEvent *event);
    };
} // namespace GUIUtil

#endif // BITCOIN_QT_GUIUTIL_H<|MERGE_RESOLUTION|>--- conflicted
+++ resolved
@@ -109,17 +109,8 @@
     QString dateTimeStr(const QDateTime &datetime);
     QString dateTimeStr(qint64 nTime);
 
-<<<<<<< HEAD
     // Set up widget for address
     void setupAddressWidget(QValidatedLineEdit *widget, QWidget *parent, bool fAllowURI = false);
-
-    // Setup appearance settings if not done yet
-    void setupAppearance(QWidget* parent, OptionsModel* model);
-=======
-    // Set up widgets for address and amounts
-    void setupAddressWidget(QValidatedLineEdit *widget, QWidget *parent, bool fAllowURI = false);
-    void setupAmountWidget(QLineEdit *widget, QWidget *parent);
->>>>>>> d63d9d81
 
     // Setup appearance settings if not done yet
     void setupAppearance(QWidget* parent, OptionsModel* model);
@@ -129,11 +120,6 @@
     bool parseBitcoinURI(QString uri, SendCoinsRecipient *out);
     bool validateBitcoinURI(const QString& uri);
     QString formatBitcoinURI(const SendCoinsRecipient &info);
-
-    // Futures
-    bool parseBitcoinURI(const QUrl &uri, SendFuturesRecipient *out);
-    bool parseBitcoinURI(QString uri, SendFuturesRecipient *out);
-    QString formatBitcoinURI(const SendFuturesRecipient &info);
 
     // Returns true if given address+amount meets "dust" definition
     bool isDust(interfaces::Node& node, const QString& address, const CAmount& amount);
@@ -202,11 +188,7 @@
     // Open debug.log
     void openDebugLogfile();
 
-<<<<<<< HEAD
-    // Open dash.conf
-=======
     // Open raptoreum.conf
->>>>>>> d63d9d81
     void openConfigfile();
 
     // Browse backup folder
@@ -282,19 +264,6 @@
     /** Return a list of all required css files */
     const std::vector<QString> listStyleSheets();
 
-<<<<<<< HEAD
-=======
-    /** Change the stylesheet directory. This is used by
-        the parameter -custom-css-dir.*/
-    void setStyleSheetDirectory(const QString& path);
-
-    /** Check if a custom css directory has been set with -custom-css-dir */
-    bool isStyleSheetDirectoryCustom();
-
-    /** Return a list of all required css files */
-    const std::vector<QString> listStyleSheets();
-
->>>>>>> d63d9d81
     /** Return a list of all theme css files */
     const std::vector<QString> listThemes();
 
@@ -304,16 +273,9 @@
     /** Check if the given theme name is valid or not */
     const bool isValidTheme(const QString& strTheme);
 
-<<<<<<< HEAD
     /** Sets the stylesheet of the whole app and updates it if the
     related css files has been changed and -debug-ui mode is active. */
     void loadStyleSheet(bool fForceUpdate = false);
-=======
-    /** Updates the widgets stylesheet and adds it to the list of ui debug elements.
-    Beeing on that list means the stylesheet of the widget gets updated if the
-    related css files has been changed if -debug-ui mode is active. */
-    void loadStyleSheet(QWidget* widget = nullptr, bool fForceUpdate = false);
->>>>>>> d63d9d81
 
     enum class FontFamily {
         SystemDefault,
@@ -358,15 +320,10 @@
     /** get font size with GUIUtil::fontScale applied */
     double getScaledFontSize(int nSize);
 
-<<<<<<< HEAD
     /** Load dash specific appliciation fonts */
     bool loadFonts();
     /** Check if the fonts have been loaded successfully */
     bool fontsLoaded();
-=======
-    /** Load raptoreum specific appliciation fonts */
-    bool loadFonts();
->>>>>>> d63d9d81
 
     /** Set an application wide default font, depends on the selected theme */
     void setApplicationFont();
@@ -391,41 +348,27 @@
     /** Get the default bold QFont */
     QFont getFontBold();
 
-<<<<<<< HEAD
     /** Return supported normal default for the current font family */
     QFont::Weight getSupportedFontWeightNormalDefault();
     /** Return supported bold default for the current font family */
     QFont::Weight getSupportedFontWeightBoldDefault();
-=======
->>>>>>> d63d9d81
     /** Return supported weights for the current font family */
     std::vector<QFont::Weight> getSupportedWeights();
     /** Convert an index to a weight in the supported weights vector */
     QFont::Weight supportedWeightFromIndex(int nIndex);
     /** Convert a weight to an index in the supported weights vector */
     int supportedWeightToIndex(QFont::Weight weight);
-<<<<<<< HEAD
     /** Check if a weight is supported by the current font family */
     bool isSupportedWeight(QFont::Weight weight);
-=======
->>>>>>> d63d9d81
 
     /** Return the name of the currently active theme.*/
     QString getActiveTheme();
 
-<<<<<<< HEAD
-    /** Check if a dash specific theme is activated (light/dark).*/
-    bool dashThemeActive();
+    /** Check if a raptoreum specific theme is activated (light/dark).*/
+    bool raptoreumThemeActive();
 
     /** Load the theme and update all UI elements according to the appearance settings. */
     void loadTheme(bool fForce = false);
-=======
-    /** Check if a raptoreum specific theme is activated (light/dark).*/
-    bool raptoreumThemeActive();
-
-    /** Load the theme and update all UI elements according to the appearance settings. */
-    void loadTheme(QWidget* widget = nullptr, bool fForce = false);
->>>>>>> d63d9d81
 
     /** Disable the OS default focus rect for macOS because we have custom focus rects
      * set in the css files */
@@ -433,12 +376,9 @@
 
     /** Enable/Disable the macOS focus rects depending on the current theme. */
     void updateMacFocusRects();
-<<<<<<< HEAD
 
     /** Update shortcuts for individual buttons in QButtonGroup based on their visibility. */
     void updateButtonGroupShortcuts(QButtonGroup* buttonGroup);
-=======
->>>>>>> d63d9d81
 
     /* Convert QString to OS specific boost path through UTF-8 */
     fs::path qstringToBoostPath(const QString &path);
