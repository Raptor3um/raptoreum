// Copyright (c) 2011-2015 The Bitcoin Core developers
// Distributed under the MIT software license, see the accompanying
// file COPYING or http://www.opensource.org/licenses/mit-license.php.

#include <qt/transactiontablemodel.h>

#include <qt/guiutil.h>
#include <qt/optionsmodel.h>
#include <qt/transactiondesc.h>
#include <qt/transactionrecord.h>
#include <qt/walletmodel.h>

#include <core_io.h>
#include <interfaces/handler.h>
#include <interfaces/node.h>
#include <validation.h>
#include <sync.h>
#include <uint256.h>
#include <util.h>

#include <QColor>
#include <QDateTime>
#include <QDebug>
#include <QIcon>
#include <QList>

// Amount column is right-aligned it contains numbers
static int column_alignments[] = {
        Qt::AlignLeft|Qt::AlignVCenter, /* status */
        Qt::AlignLeft|Qt::AlignVCenter, /* watchonly */
        Qt::AlignLeft|Qt::AlignVCenter, /* date */
        Qt::AlignLeft|Qt::AlignVCenter, /* type */
        Qt::AlignLeft|Qt::AlignVCenter, /* address */
        Qt::AlignRight|Qt::AlignVCenter /* amount */
    };

// Comparison operator for sort/binary search of model tx list
struct TxLessThan
{
    bool operator()(const TransactionRecord &a, const TransactionRecord &b) const
    {
        return a.hash < b.hash;
    }
    bool operator()(const TransactionRecord &a, const uint256 &b) const
    {
        return a.hash < b;
    }
    bool operator()(const uint256 &a, const TransactionRecord &b) const
    {
        return a < b.hash;
    }
};

// Private implementation
class TransactionTablePriv
{
public:
    TransactionTablePriv(TransactionTableModel *_parent) :
        parent(_parent)
    {
    }

    TransactionTableModel *parent;

    /* Local cache of wallet.
     * As it is in the same order as the CWallet, by definition
     * this is sorted by sha256.
     */
    QList<TransactionRecord> cachedWallet;

    /* Query entire wallet anew from core.
     */
    void refreshWallet(interfaces::Wallet& wallet)
    {
        qDebug() << "TransactionTablePriv::refreshWallet";
        cachedWallet.clear();
        {
            for (const auto& wtx : wallet.getWalletTxs()) {
                if (TransactionRecord::showTransaction()) {
                    cachedWallet.append(TransactionRecord::decomposeTransaction(wallet, wtx));
                }
            }
        }
    }

    /* Update our model of the wallet incrementally, to synchronize our model of the wallet
       with that of the core.

       Call with transaction that was added, removed or changed.
     */
    void updateWallet(interfaces::Wallet& wallet, const uint256 &hash, int status, bool showTransaction)
    {
        qDebug() << "TransactionTablePriv::updateWallet: " + QString::fromStdString(hash.ToString()) + " " + QString::number(status);

        // Find bounds of this transaction in model
        QList<TransactionRecord>::iterator lower = qLowerBound(
            cachedWallet.begin(), cachedWallet.end(), hash, TxLessThan());
        QList<TransactionRecord>::iterator upper = qUpperBound(
            cachedWallet.begin(), cachedWallet.end(), hash, TxLessThan());
        int lowerIndex = (lower - cachedWallet.begin());
        int upperIndex = (upper - cachedWallet.begin());
        bool inModel = (lower != upper);

        if(status == CT_UPDATED)
        {
            if(showTransaction && !inModel)
                status = CT_NEW; /* Not in model, but want to show, treat as new */
            if(!showTransaction && inModel)
                status = CT_DELETED; /* In model, but want to hide, treat as deleted */
        }

        qDebug() << "    inModel=" + QString::number(inModel) +
                    " Index=" + QString::number(lowerIndex) + "-" + QString::number(upperIndex) +
                    " showTransaction=" + QString::number(showTransaction) + " derivedStatus=" + QString::number(status);

        switch(status)
        {
        case CT_NEW:
            if(inModel)
            {
                qWarning() << "TransactionTablePriv::updateWallet: Warning: Got CT_NEW, but transaction is already in model";
                break;
            }
            if(showTransaction)
            {
                // Find transaction in wallet
                interfaces::WalletTx wtx = wallet.getWalletTx(hash);
                if(!wtx.tx)
                {
                    qWarning() << "TransactionTablePriv::updateWallet: Warning: Got CT_NEW, but transaction is not in wallet";
                    break;
                }
                // Added -- insert at the right position
                QList<TransactionRecord> toInsert =
                        TransactionRecord::decomposeTransaction(wallet, wtx);
                if(!toInsert.isEmpty()) /* only if something to insert */
                {
                    parent->beginInsertRows(QModelIndex(), lowerIndex, lowerIndex+toInsert.size()-1);
                    int insert_idx = lowerIndex;
                    for (const TransactionRecord &rec : toInsert)
                    {
                        cachedWallet.insert(insert_idx, rec);
                        insert_idx += 1;
                    }
                    parent->endInsertRows();
                }
            }
            break;
        case CT_DELETED:
            if(!inModel)
            {
                qWarning() << "TransactionTablePriv::updateWallet: Warning: Got CT_DELETED, but transaction is not in model";
                break;
            }
            // Removed -- remove entire transaction from table
            parent->beginRemoveRows(QModelIndex(), lowerIndex, upperIndex-1);
            cachedWallet.erase(lower, upper);
            parent->endRemoveRows();
            break;
        case CT_UPDATED:
            // Miscellaneous updates -- nothing to do, status update will take care of this, and is only computed for
            // visible transactions.
            for (int i = lowerIndex; i < upperIndex; i++) {
                TransactionRecord *rec = &cachedWallet[i];
                rec->status.needsUpdate = true;
            }
            Q_EMIT parent->dataChanged(parent->index(lowerIndex, TransactionTableModel::Status), parent->index(upperIndex, TransactionTableModel::Status));
            break;
        }
    }

    void updateAddressBook(interfaces::Wallet& wallet, const QString& address, const QString& label, bool isMine, const QString& purpose, int status)
    {
        std::string address2 = address.toStdString();
        int index = 0;
        for (auto& rec : cachedWallet) {
            if (rec.strAddress == address2) {
                rec.updateLabel(wallet);
                Q_EMIT parent->dataChanged(parent->index(index, TransactionTableModel::ToAddress), parent->index(index, TransactionTableModel::ToAddress));
            }
            index++;
        }
    }

    int size()
    {
        return cachedWallet.size();
    }

    TransactionRecord *index(interfaces::Wallet& wallet, int numBlocks, int idx)
    {
        if(idx >= 0 && idx < cachedWallet.size())
        {
            TransactionRecord *rec = &cachedWallet[idx];

            // Get required locks upfront. This avoids the GUI from getting
            // stuck if the core is holding the locks for a longer time - for
            // example, during a wallet rescan.
            //
            // If a status update is needed (blocks came in since last check),
            //  update the status of this transaction from the wallet. Otherwise,
            // simply re-use the cached status.
            interfaces::WalletTxStatus wtx;
            int64_t adjustedTime;
            if (rec->statusUpdateNeeded(numBlocks, parent->getChainLockHeight()) && wallet.tryGetTxStatus(rec->hash, wtx, adjustedTime)) {
                rec->updateStatus(wtx, numBlocks, adjustedTime, parent->getChainLockHeight());
            }
            return rec;
        }
        return 0;
    }

    QString describe(interfaces::Node& node, interfaces::Wallet& wallet, TransactionRecord *rec, int unit)
    {
        return TransactionDesc::toHTML(node, wallet, rec, unit);
    }

    QString getTxHex(interfaces::Wallet& wallet, TransactionRecord *rec)
    {
        auto tx = wallet.getTx(rec->hash);
        if (tx) {
            std::string strHex = EncodeHexTx(*tx);
            return QString::fromStdString(strHex);
        }
        return QString();
    }
};

TransactionTableModel::TransactionTableModel(WalletModel *parent):
        QAbstractTableModel(parent),
        walletModel(parent),
        priv(new TransactionTablePriv(this)),
        fProcessingQueuedTransactions(false),
        cachedChainLockHeight(-1)
{
    columns << QString() << QString() << tr("Date") << tr("Type") << tr("Address / Label") << BitcoinUnits::getAmountColumnTitle(walletModel->getOptionsModel()->getDisplayUnit());
    priv->refreshWallet(walletModel->wallet());

    connect(walletModel->getOptionsModel(), SIGNAL(displayUnitChanged(int)), this, SLOT(updateDisplayUnit()));

    subscribeToCoreSignals();
}

TransactionTableModel::~TransactionTableModel()
{
    unsubscribeFromCoreSignals();
    delete priv;
}

/** Updates the column title to "Amount (DisplayUnit)" and emits headerDataChanged() signal for table headers to react. */
void TransactionTableModel::updateAmountColumnTitle()
{
    columns[Amount] = BitcoinUnits::getAmountColumnTitle(walletModel->getOptionsModel()->getDisplayUnit());
    Q_EMIT headerDataChanged(Qt::Horizontal,Amount,Amount);
}

void TransactionTableModel::updateTransaction(const QString &hash, int status, bool showTransaction)
{
    uint256 updated;
    updated.SetHex(hash.toStdString());

    priv->updateWallet(walletModel->wallet(), updated, status, showTransaction);
}

void TransactionTableModel::updateAddressBook(const QString& address, const QString& label, bool isMine,
                                              const QString& purpose, int status)
{
    priv->updateAddressBook(walletModel->wallet(), address, label, isMine, purpose, status);
}

void TransactionTableModel::updateConfirmations()
{
    // Blocks came in since last poll.
    // Invalidate status (number of confirmations) and (possibly) description
    //  for all rows. Qt is smart enough to only actually request the data for the
    //  visible rows.
    Q_EMIT dataChanged(index(0, Status), index(priv->size()-1, Status));
}


void TransactionTableModel::updateChainLockHeight(int chainLockHeight)
{
    cachedChainLockHeight = chainLockHeight;
}

int TransactionTableModel::getChainLockHeight() const
{
    return cachedChainLockHeight;
}

int TransactionTableModel::rowCount(const QModelIndex &parent) const
{
    Q_UNUSED(parent);
    return priv->size();
}

int TransactionTableModel::columnCount(const QModelIndex &parent) const
{
    Q_UNUSED(parent);
    return columns.length();
}

QString TransactionTableModel::formatTxStatus(const TransactionRecord *wtx) const
{
    QString status;

    switch(wtx->status.status)
    {
    case TransactionStatus::OpenUntilBlock:
        status = tr("Open for %n more block(s)","",wtx->status.open_for);
        break;
    case TransactionStatus::OpenUntilDate:
        status = tr("Open until %1").arg(GUIUtil::dateTimeStr(wtx->status.open_for));
        break;
    case TransactionStatus::Unconfirmed:
        status = tr("Unconfirmed");
        break;
    case TransactionStatus::Abandoned:
        status = tr("Abandoned");
        break;
    case TransactionStatus::Confirming:
        status = tr("Confirming (%1 of %2 recommended confirmations)").arg(wtx->status.depth).arg(TransactionRecord::RecommendedNumConfirmations);
        break;
    case TransactionStatus::Confirmed:
        status = tr("Confirmed (%1 confirmations)").arg(wtx->status.depth);
        break;
    case TransactionStatus::Conflicted:
        status = tr("Conflicted");
        break;
    case TransactionStatus::Immature:
        status = tr("Immature (%1 confirmations, will be available after %2)").arg(wtx->status.depth).arg(wtx->status.depth + wtx->status.matures_in);
        break;
    case TransactionStatus::NotAccepted:
        status = tr("Generated but not accepted");
        break;
    }

    if (wtx->status.lockedByInstantSend) {
        status += ", " + tr("verified via InstantSend");
    }
    if (wtx->status.lockedByChainLocks) {
        status += ", " + tr("locked via ChainLocks");
    }

    return status;
}

QString TransactionTableModel::formatTxDate(const TransactionRecord *wtx) const
{
    if(wtx->time)
    {
        return GUIUtil::dateTimeStr(wtx->time);
    }
    return QString();
}

/* If label is non-empty, return label (address)
   otherwise just return (address)
 */
QString TransactionTableModel::formatAddressLabel(const std::string &address, const QString& label, bool tooltip) const
{
    QString description;
    if(!label.isEmpty())
    {
        description += label;
    }
    if(label.isEmpty() || tooltip)
    {
        description += QString(" (") + QString::fromStdString(address) + QString(")");
    }
    return description;
}

QString TransactionTableModel::formatTxType(const TransactionRecord *wtx) const
{
    switch(wtx->type)
    {
    case TransactionRecord::RecvWithAddress:
        return tr("Received with");
    case TransactionRecord::RecvFromOther:
        return tr("Received from");
    case TransactionRecord::RecvWithCoinJoin:
        return tr("Received via %1").arg("CoinJoin");
    case TransactionRecord::SendToAddress:
    case TransactionRecord::SendToOther:
        return tr("Sent to");
    case TransactionRecord::SendToSelf:
        return tr("Payment to yourself");
    case TransactionRecord::Generated:
        return tr("Mined");
    case TransactionRecord::FutureSend:
        return tr("Future Send");
    case TransactionRecord::FutureReceive:
        return tr("Future Receive");
<<<<<<< HEAD
    case TransactionRecord::CoinJoinMixing:
        return tr("%1 Mixing").arg("CoinJoin");
    case TransactionRecord::CoinJoinCollateralPayment:
        return tr("%1 Collateral Payment").arg("CoinJoin");
    case TransactionRecord::CoinJoinMakeCollaterals:
        return tr("%1 Make Collateral Inputs").arg("CoinJoin");
    case TransactionRecord::CoinJoinCreateDenominations:
        return tr("%1 Create Denominations").arg("CoinJoin");
    case TransactionRecord::CoinJoinSend:
        return tr("%1 Send").arg("CoinJoin");
=======
    case TransactionRecord::PrivateSendDenominate:
        return tr("PrivateSend Denominate");
    case TransactionRecord::PrivateSendCollateralPayment:
        return tr("PrivateSend Collateral Payment");
    case TransactionRecord::PrivateSendMakeCollaterals:
        return tr("PrivateSend Make Collateral Inputs");
    case TransactionRecord::PrivateSendCreateDenominations:
        return tr("PrivateSend Create Denominations");
    case TransactionRecord::PrivateSend:
        return tr("PrivateSend");
>>>>>>> 83d76896

    default:
        return QString();
    }
}

QVariant TransactionTableModel::txAddressDecoration(const TransactionRecord *wtx) const
{
<<<<<<< HEAD
    if (wtx->status.lockedByInstantSend) {
        return GUIUtil::getIcon("transaction_locked", GUIUtil::ThemedColor::BLUE);
=======
    switch(wtx->type)
    {
    case TransactionRecord::Generated:
        return QIcon(":/icons/tx_mined");
    case TransactionRecord::RecvWithPrivateSend:
    case TransactionRecord::RecvWithAddress:
    case TransactionRecord::RecvFromOther:
    case TransactionRecord::FutureReceive:
        return QIcon(":/icons/tx_input");
    case TransactionRecord::PrivateSend:
    case TransactionRecord::SendToAddress:
    case TransactionRecord::SendToOther:
    case TransactionRecord::FutureSend:
        return QIcon(":/icons/tx_output");
    default:
        return QIcon(":/icons/tx_inout");
>>>>>>> 83d76896
    }
    return QVariant();
}

QString TransactionTableModel::formatTxToAddress(const TransactionRecord *wtx, bool tooltip) const
{
    QString watchAddress;
    if (tooltip) {
        // Mark transactions involving watch-only addresses by adding " (watch-only)"
        watchAddress = wtx->involvesWatchAddress ? QString(" (") + tr("watch-only") + QString(")") : "";
    }

    switch(wtx->type)
    {
    case TransactionRecord::RecvFromOther:
    
        return QString::fromStdString(wtx->strAddress) + watchAddress;
    case TransactionRecord::RecvWithAddress:
    case TransactionRecord::RecvWithCoinJoin:
    case TransactionRecord::SendToAddress:
    case TransactionRecord::Generated:
<<<<<<< HEAD
    case TransactionRecord::CoinJoinSend:
    case TransactionRecord::FutureReceive:
    case TransactionRecord::FutureSend:
        return formatAddressLabel(wtx->strAddress, wtx->label, tooltip) + watchAddress;
=======
    case TransactionRecord::PrivateSend:
    case TransactionRecord::FutureReceive:
    case TransactionRecord::FutureSend:
        return formatAddressLabel(wtx->strAddress, wtx->status.label, tooltip) + watchAddress;
>>>>>>> 83d76896
    case TransactionRecord::SendToOther:
        return QString::fromStdString(wtx->strAddress) + watchAddress;
    case TransactionRecord::SendToSelf:
    default:
        return tr("(n/a)") + watchAddress;
    }
}

QVariant TransactionTableModel::addressColor(const TransactionRecord *wtx) const
{
    // Show addresses without label in a less visible color
    switch(wtx->type)
    {
    case TransactionRecord::RecvWithAddress:
    case TransactionRecord::SendToAddress:
    case TransactionRecord::Generated:
<<<<<<< HEAD
    case TransactionRecord::CoinJoinSend:
    case TransactionRecord::RecvWithCoinJoin:
=======
    case TransactionRecord::PrivateSend:
    case TransactionRecord::RecvWithPrivateSend:
>>>>>>> 83d76896
    case TransactionRecord::FutureReceive:
    case TransactionRecord::FutureSend:
        {
        if (wtx->label.isEmpty()) {
            return GUIUtil::getThemedQColor(GUIUtil::ThemedColor::BAREADDRESS);
        }
        } break;
    case TransactionRecord::SendToSelf:
    case TransactionRecord::CoinJoinCreateDenominations:
    case TransactionRecord::CoinJoinMixing:
    case TransactionRecord::CoinJoinMakeCollaterals:
    case TransactionRecord::CoinJoinCollateralPayment:
        return GUIUtil::getThemedQColor(GUIUtil::ThemedColor::BAREADDRESS);
    default:
        break;
    }
    return GUIUtil::getThemedQColor(GUIUtil::ThemedColor::DEFAULT);
}

QString TransactionTableModel::formatTxAmount(const TransactionRecord *wtx, bool showUnconfirmed, BitcoinUnits::SeparatorStyle separators) const
{
    QString str = BitcoinUnits::format(walletModel->getOptionsModel()->getDisplayUnit(), wtx->credit + wtx->debit, false, separators);
    if(showUnconfirmed)
    {
        if(!wtx->status.countsForBalance)
        {
            str = QString("[") + str + QString("]");
        }
    }
    return QString(str);
}

QVariant TransactionTableModel::amountColor(const TransactionRecord *rec) const
{
    switch (rec->type) {
    case TransactionRecord::Generated:
    case TransactionRecord::RecvWithCoinJoin:
    case TransactionRecord::RecvWithAddress:
    case TransactionRecord::RecvFromOther:
        return GUIUtil::getThemedQColor(GUIUtil::ThemedColor::GREEN);
    case TransactionRecord::CoinJoinSend:
    case TransactionRecord::SendToAddress:
    case TransactionRecord::SendToOther:
    case TransactionRecord::Other:
        return GUIUtil::getThemedQColor(GUIUtil::ThemedColor::RED);
    case TransactionRecord::SendToSelf:
    case TransactionRecord::CoinJoinMixing:
    case TransactionRecord::CoinJoinCollateralPayment:
    case TransactionRecord::CoinJoinMakeCollaterals:
    case TransactionRecord::CoinJoinCreateDenominations:
        return GUIUtil::getThemedQColor(GUIUtil::ThemedColor::ORANGE);
    }
    return GUIUtil::getThemedQColor(GUIUtil::ThemedColor::DEFAULT);
}

QVariant TransactionTableModel::txStatusDecoration(const TransactionRecord *wtx) const
{
    switch(wtx->status.status)
    {
    case TransactionStatus::OpenUntilBlock:
    case TransactionStatus::OpenUntilDate:
        return GUIUtil::getThemedQColor(GUIUtil::ThemedColor::TX_STATUS_OPENUNTILDATE);
    case TransactionStatus::Unconfirmed:
        return GUIUtil::getIcon("transaction_0");
    case TransactionStatus::Abandoned:
        return GUIUtil::getIcon("transaction_abandoned", GUIUtil::ThemedColor::RED);
    case TransactionStatus::Confirming:
        switch(wtx->status.depth)
        {
        case 1: return GUIUtil::getIcon("transaction_1", GUIUtil::ThemedColor::ORANGE);
        case 2: return GUIUtil::getIcon("transaction_2", GUIUtil::ThemedColor::ORANGE);
        case 3: return GUIUtil::getIcon("transaction_3", GUIUtil::ThemedColor::ORANGE);
        case 4: return GUIUtil::getIcon("transaction_4", GUIUtil::ThemedColor::ORANGE);
        default: return GUIUtil::getIcon("transaction_5", GUIUtil::ThemedColor::ORANGE);
        };
    case TransactionStatus::Confirmed:
        return GUIUtil::getIcon("synced", GUIUtil::ThemedColor::GREEN);
    case TransactionStatus::Conflicted:
        return GUIUtil::getIcon("transaction_0", GUIUtil::ThemedColor::RED, GUIUtil::ThemedColor::RED);
    case TransactionStatus::Immature: {
        int total = wtx->status.depth + wtx->status.matures_in;
        int part = (wtx->status.depth * 5 / total) + 1;
        return GUIUtil::getIcon(QString("transaction_%1").arg(part), GUIUtil::ThemedColor::ORANGE);
        }
    case TransactionStatus::NotAccepted:
        return GUIUtil::getIcon("transaction_0", GUIUtil::ThemedColor::RED);
    default:
        return GUIUtil::getThemedQColor(GUIUtil::ThemedColor::DEFAULT);
    }
}

QVariant TransactionTableModel::txWatchonlyDecoration(const TransactionRecord *wtx) const
{
    if (wtx->involvesWatchAddress)
        return GUIUtil::getIcon("eye");
    else
        return QVariant();
}

QString TransactionTableModel::formatTooltip(const TransactionRecord *rec) const
{
    QString tooltip = formatTxStatus(rec) + QString("\n") + formatTxType(rec);
    if(rec->type==TransactionRecord::RecvFromOther || rec->type==TransactionRecord::SendToOther ||
<<<<<<< HEAD
       rec->type==TransactionRecord::SendToAddress || rec->type==TransactionRecord::RecvWithAddress ||
=======
       rec->type==TransactionRecord::SendToAddress || rec->type==TransactionRecord::RecvWithAddress || 
>>>>>>> 83d76896
       rec->type==TransactionRecord::FutureSend || rec->type==TransactionRecord::FutureReceive)
    {
        tooltip += QString(" ") + formatTxToAddress(rec, true);
    }
    return tooltip;
}

QVariant TransactionTableModel::data(const QModelIndex &index, int role) const
{
    if(!index.isValid())
        return QVariant();
    TransactionRecord *rec = static_cast<TransactionRecord*>(index.internalPointer());

    switch(role)
    {
    case RawDecorationRole:
        switch(index.column())
        {
        case Status:
            return txStatusDecoration(rec);
        case Watchonly:
            return txWatchonlyDecoration(rec);
        case ToAddress:
            return txAddressDecoration(rec);
        }
        break;
    case Qt::DecorationRole:
    {
        return qvariant_cast<QIcon>(index.data(RawDecorationRole));
    }
    case Qt::DisplayRole:
        switch(index.column())
        {
        case Date:
            return formatTxDate(rec);
        case Type:
            return formatTxType(rec);
        case ToAddress:
            return formatTxToAddress(rec, false);
        case Amount:
            return formatTxAmount(rec, true, BitcoinUnits::separatorAlways);
        }
        break;
    case Qt::EditRole:
        // Edit role is used for sorting, so return the unformatted values
        switch(index.column())
        {
        case Status:
            return QString::fromStdString(rec->status.sortKey);
        case Date:
            return rec->time;
        case Type:
            return formatTxType(rec);
        case Watchonly:
            return (rec->involvesWatchAddress ? 1 : 0);
        case ToAddress:
            return formatTxToAddress(rec, true);
        case Amount:
            return qint64(rec->credit + rec->debit);
        }
        break;
    case Qt::ToolTipRole:
        return formatTooltip(rec);
    case Qt::TextAlignmentRole:
        return column_alignments[index.column()];
    case Qt::ForegroundRole:
        // Non-confirmed (but not immature) as transactions are grey
        if(!rec->status.countsForBalance && rec->status.status != TransactionStatus::Immature)
        {
            return GUIUtil::getThemedQColor(GUIUtil::ThemedColor::UNCONFIRMED);
        }
        if (index.column() == Amount) {
            return amountColor(rec);
        }
        if(index.column() == ToAddress)
        {
            return addressColor(rec);
        }
        return GUIUtil::getThemedQColor(GUIUtil::ThemedColor::DEFAULT);
    case TypeRole:
        return rec->type;
    case DateRole:
        return QDateTime::fromTime_t(static_cast<uint>(rec->time));
    case DateRoleInt:
        return qint64(rec->time);
    case WatchonlyRole:
        return rec->involvesWatchAddress;
    case WatchonlyDecorationRole:
        return txWatchonlyDecoration(rec);
    case LongDescriptionRole:
        return priv->describe(walletModel->node(), walletModel->wallet(), rec, walletModel->getOptionsModel()->getDisplayUnit());
    case AddressRole:
        return QString::fromStdString(rec->strAddress);
    case LabelRole:
        return rec->label;
    case AmountRole:
        return qint64(rec->credit + rec->debit);
    case TxHashRole:
        return rec->getTxHash();
    case TxHexRole:
        return priv->getTxHex(walletModel->wallet(), rec);
    case TxPlainTextRole:
        {
            QString details;
            QString txLabel = rec->label;

            details.append(formatTxDate(rec));
            details.append(" ");
            details.append(formatTxStatus(rec));
            details.append(". ");
            if(!formatTxType(rec).isEmpty()) {
                details.append(formatTxType(rec));
                details.append(" ");
            }
            if(!rec->strAddress.empty()) {
                if(txLabel.isEmpty())
                    details.append(tr("(no label)") + " ");
                else {
                    details.append("(");
                    details.append(txLabel);
                    details.append(") ");
                }
                details.append(QString::fromStdString(rec->strAddress));
                details.append(" ");
            }
            details.append(formatTxAmount(rec, false, BitcoinUnits::separatorNever));
            return details;
        }
    case ConfirmedRole:
        return rec->status.countsForBalance;
    case FormattedAmountRole:
        // Used for copy/export, so don't include separators
        return formatTxAmount(rec, false, BitcoinUnits::separatorNever);
    case StatusRole:
        return rec->status.status;
    }
    return QVariant();
}

QVariant TransactionTableModel::headerData(int section, Qt::Orientation orientation, int role) const
{
    if(orientation == Qt::Horizontal)
    {
        if(role == Qt::DisplayRole)
        {
            return columns[section];
        }
        else if (role == Qt::TextAlignmentRole)
        {
            return column_alignments[section];
        } else if (role == Qt::ToolTipRole)
        {
            switch(section)
            {
            case Status:
                return tr("Transaction status. Hover over this field to show number of confirmations.");
            case Date:
                return tr("Date and time that the transaction was received.");
            case Type:
                return tr("Type of transaction.");
            case Watchonly:
                return tr("Whether or not a watch-only address is involved in this transaction.");
            case ToAddress:
                return tr("User-defined intent/purpose of the transaction.");
            case Amount:
                return tr("Amount removed from or added to balance.");
            }
        }
    }
    return QVariant();
}

QModelIndex TransactionTableModel::index(int row, int column, const QModelIndex &parent) const
{
    Q_UNUSED(parent);
    TransactionRecord *data = priv->index(walletModel->wallet(), walletModel->getNumBlocks(), row);
    if(data)
    {
        return createIndex(row, column, priv->index(walletModel->wallet(), walletModel->getNumBlocks(), row));
    }
    return QModelIndex();
}

void TransactionTableModel::updateDisplayUnit()
{
    // emit dataChanged to update Amount column with the current unit
    updateAmountColumnTitle();
    Q_EMIT dataChanged(index(0, Amount), index(priv->size()-1, Amount));
}

// queue notifications to show a non freezing progress dialog e.g. for rescan
struct TransactionNotification
{
public:
    TransactionNotification() {}
    TransactionNotification(uint256 _hash, ChangeType _status, bool _showTransaction):
        hash(_hash), status(_status), showTransaction(_showTransaction) {}

    void invoke(QObject *ttm)
    {
        QString strHash = QString::fromStdString(hash.GetHex());
        qDebug() << "NotifyTransactionChanged: " + strHash + " status= " + QString::number(status);
        QMetaObject::invokeMethod(ttm, "updateTransaction", Qt::QueuedConnection,
                                  Q_ARG(QString, strHash),
                                  Q_ARG(int, status),
                                  Q_ARG(bool, showTransaction));
    }
private:
    uint256 hash;
    ChangeType status;
    bool showTransaction;
};

static bool fQueueNotifications = false;
static std::vector< TransactionNotification > vQueueNotifications;

static void NotifyTransactionChanged(TransactionTableModel *ttm, const uint256 &hash, ChangeType status)
{
    // Find transaction in wallet
    // Determine whether to show transaction or not (determine this here so that no relocking is needed in GUI thread)
    bool showTransaction = TransactionRecord::showTransaction();

    TransactionNotification notification(hash, status, showTransaction);

    if (fQueueNotifications)
    {
        vQueueNotifications.push_back(notification);
        return;
    }
    notification.invoke(ttm);
}

static void NotifyAddressBookChanged(TransactionTableModel *ttm, const CTxDestination &address, const std::string &label, bool isMine, const std::string &purpose, ChangeType status)
{
    QMetaObject::invokeMethod(ttm, "updateAddressBook", Qt::QueuedConnection,
                              Q_ARG(QString, QString::fromStdString(EncodeDestination(address))),
                              Q_ARG(QString, QString::fromStdString(label)),
                              Q_ARG(bool, isMine),
                              Q_ARG(QString, QString::fromStdString(purpose)),
                              Q_ARG(int, (int)status));
}

static void ShowProgress(TransactionTableModel *ttm, const std::string &title, int nProgress)
{
    if (nProgress == 0)
        fQueueNotifications = true;

    if (nProgress == 100)
    {
        fQueueNotifications = false;
        if (vQueueNotifications.size() > 10) // prevent balloon spam, show maximum 10 balloons
            QMetaObject::invokeMethod(ttm, "setProcessingQueuedTransactions", Qt::QueuedConnection, Q_ARG(bool, true));
        for (unsigned int i = 0; i < vQueueNotifications.size(); ++i)
        {
            if (vQueueNotifications.size() - i <= 10)
                QMetaObject::invokeMethod(ttm, "setProcessingQueuedTransactions", Qt::QueuedConnection, Q_ARG(bool, false));

            vQueueNotifications[i].invoke(ttm);
        }
        std::vector<TransactionNotification >().swap(vQueueNotifications); // clear
    }
}

void TransactionTableModel::subscribeToCoreSignals()
{
    // Connect signals to wallet
    m_handler_transaction_changed = walletModel->wallet().handleTransactionChanged(boost::bind(NotifyTransactionChanged, this, _1, _2));
    m_handler_address_book_changed = walletModel->wallet().handleAddressBookChanged(boost::bind(NotifyAddressBookChanged, this, _1, _2, _3, _4, _5));
    m_handler_show_progress = walletModel->wallet().handleShowProgress(boost::bind(ShowProgress, this, _1, _2));
}

void TransactionTableModel::unsubscribeFromCoreSignals()
{
    // Disconnect signals from wallet
    m_handler_transaction_changed->disconnect();
    m_handler_address_book_changed->disconnect();
    m_handler_show_progress->disconnect();
}<|MERGE_RESOLUTION|>--- conflicted
+++ resolved
@@ -392,7 +392,6 @@
         return tr("Future Send");
     case TransactionRecord::FutureReceive:
         return tr("Future Receive");
-<<<<<<< HEAD
     case TransactionRecord::CoinJoinMixing:
         return tr("%1 Mixing").arg("CoinJoin");
     case TransactionRecord::CoinJoinCollateralPayment:
@@ -403,18 +402,6 @@
         return tr("%1 Create Denominations").arg("CoinJoin");
     case TransactionRecord::CoinJoinSend:
         return tr("%1 Send").arg("CoinJoin");
-=======
-    case TransactionRecord::PrivateSendDenominate:
-        return tr("PrivateSend Denominate");
-    case TransactionRecord::PrivateSendCollateralPayment:
-        return tr("PrivateSend Collateral Payment");
-    case TransactionRecord::PrivateSendMakeCollaterals:
-        return tr("PrivateSend Make Collateral Inputs");
-    case TransactionRecord::PrivateSendCreateDenominations:
-        return tr("PrivateSend Create Denominations");
-    case TransactionRecord::PrivateSend:
-        return tr("PrivateSend");
->>>>>>> 83d76896
 
     default:
         return QString();
@@ -423,27 +410,8 @@
 
 QVariant TransactionTableModel::txAddressDecoration(const TransactionRecord *wtx) const
 {
-<<<<<<< HEAD
     if (wtx->status.lockedByInstantSend) {
         return GUIUtil::getIcon("transaction_locked", GUIUtil::ThemedColor::BLUE);
-=======
-    switch(wtx->type)
-    {
-    case TransactionRecord::Generated:
-        return QIcon(":/icons/tx_mined");
-    case TransactionRecord::RecvWithPrivateSend:
-    case TransactionRecord::RecvWithAddress:
-    case TransactionRecord::RecvFromOther:
-    case TransactionRecord::FutureReceive:
-        return QIcon(":/icons/tx_input");
-    case TransactionRecord::PrivateSend:
-    case TransactionRecord::SendToAddress:
-    case TransactionRecord::SendToOther:
-    case TransactionRecord::FutureSend:
-        return QIcon(":/icons/tx_output");
-    default:
-        return QIcon(":/icons/tx_inout");
->>>>>>> 83d76896
     }
     return QVariant();
 }
@@ -465,17 +433,10 @@
     case TransactionRecord::RecvWithCoinJoin:
     case TransactionRecord::SendToAddress:
     case TransactionRecord::Generated:
-<<<<<<< HEAD
     case TransactionRecord::CoinJoinSend:
     case TransactionRecord::FutureReceive:
     case TransactionRecord::FutureSend:
         return formatAddressLabel(wtx->strAddress, wtx->label, tooltip) + watchAddress;
-=======
-    case TransactionRecord::PrivateSend:
-    case TransactionRecord::FutureReceive:
-    case TransactionRecord::FutureSend:
-        return formatAddressLabel(wtx->strAddress, wtx->status.label, tooltip) + watchAddress;
->>>>>>> 83d76896
     case TransactionRecord::SendToOther:
         return QString::fromStdString(wtx->strAddress) + watchAddress;
     case TransactionRecord::SendToSelf:
@@ -492,13 +453,8 @@
     case TransactionRecord::RecvWithAddress:
     case TransactionRecord::SendToAddress:
     case TransactionRecord::Generated:
-<<<<<<< HEAD
     case TransactionRecord::CoinJoinSend:
     case TransactionRecord::RecvWithCoinJoin:
-=======
-    case TransactionRecord::PrivateSend:
-    case TransactionRecord::RecvWithPrivateSend:
->>>>>>> 83d76896
     case TransactionRecord::FutureReceive:
     case TransactionRecord::FutureSend:
         {
@@ -602,11 +558,7 @@
 {
     QString tooltip = formatTxStatus(rec) + QString("\n") + formatTxType(rec);
     if(rec->type==TransactionRecord::RecvFromOther || rec->type==TransactionRecord::SendToOther ||
-<<<<<<< HEAD
        rec->type==TransactionRecord::SendToAddress || rec->type==TransactionRecord::RecvWithAddress ||
-=======
-       rec->type==TransactionRecord::SendToAddress || rec->type==TransactionRecord::RecvWithAddress || 
->>>>>>> 83d76896
        rec->type==TransactionRecord::FutureSend || rec->type==TransactionRecord::FutureReceive)
     {
         tooltip += QString(" ") + formatTxToAddress(rec, true);
