--- conflicted
+++ resolved
@@ -1,19 +1,11 @@
 // Copyright (c) 2011-2015 The Bitcoin Core developers
-<<<<<<< HEAD
-// Copyright (c) 2014-2021 The Dash Core developers
-=======
 // Copyright (c) 2014-2019 The Dash Core developers
 // Copyright (c) 2020-2022 The Raptoreum developers
->>>>>>> d63d9d81
 // Distributed under the MIT software license, see the accompanying
 // file COPYING or http://www.opensource.org/licenses/mit-license.php.
 
 #if defined(HAVE_CONFIG_H)
-<<<<<<< HEAD
-#include <config/dash-config.h>
-=======
 #include <config/raptoreum-config.h>
->>>>>>> d63d9d81
 #endif
 
 #include <fs.h>
@@ -22,10 +14,7 @@
 
 #include <qt/guiutil.h>
 
-<<<<<<< HEAD
 #include <interfaces/node.h>
-=======
->>>>>>> d63d9d81
 #include <util.h>
 
 #include <QFileDialog>
@@ -36,11 +25,7 @@
 
 static const uint64_t GB_BYTES = 1000000000LL;
 /* Minimum free space (in GB) needed for data directory */
-<<<<<<< HEAD
-static const uint64_t BLOCK_CHAIN_SIZE = 35;
-=======
-static const uint64_t BLOCK_CHAIN_SIZE = 1;
->>>>>>> d63d9d81
+static const uint64_t BLOCK_CHAIN_SIZE = 3;
 /* Minimum free space (in GB) needed for data directory when pruned; Does not include prune target */
 static const uint64_t CHAIN_STATE_SIZE = 1;
 /* Total required space (in GB) depending on user choice (prune, not prune) */
@@ -223,11 +208,7 @@
         /* Let the user choose one */
         Intro intro;
         GUIUtil::disableMacFocusRect(&intro);
-<<<<<<< HEAD
         GUIUtil::loadStyleSheet(true);
-=======
-        GUIUtil::loadStyleSheet(&intro);
->>>>>>> d63d9d81
         intro.setDataDirectory(dataDirDefaultCurrent);
         intro.setWindowIcon(QIcon(":icons/dash"));
 
