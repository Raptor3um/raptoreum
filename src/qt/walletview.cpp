// Copyright (c) 2011-2015 The Bitcoin Core developers
// Distributed under the MIT software license, see the accompanying
// file COPYING or http://www.opensource.org/licenses/mit-license.php.

#include <qt/walletview.h>

#include <qt/addressbookpage.h>
#include <qt/askpassphrasedialog.h>
#include <qt/bitcoingui.h>
#include <qt/clientmodel.h>
#include <qt/guiutil.h>
#include <qt/optionsmodel.h>
#include <qt/overviewpage.h>
#include <qt/receivecoinsdialog.h>
#include <qt/sendcoinsdialog.h>
#include <qt/signverifymessagedialog.h>
#include <qt/transactionrecord.h>
#include <qt/transactiontablemodel.h>
#include <qt/transactionview.h>
#include <qt/walletmodel.h>

#include <interfaces/node.h>
#include <ui_interface.h>

#include <QAction>
#include <QActionGroup>
#include <QFileDialog>
#include <QHBoxLayout>
#include <QLabel>
#include <QProgressDialog>
#include <QPushButton>
#include <QSettings>
#include <QVBoxLayout>

WalletView::WalletView(QWidget* parent) :
    QStackedWidget(parent),
    clientModel(nullptr),
    walletModel(nullptr)
{
    // Create tabs
    overviewPage = new OverviewPage();

    transactionsPage = new QWidget(this);
    QVBoxLayout *vbox = new QVBoxLayout();
    QHBoxLayout *hbox_buttons = new QHBoxLayout();
    transactionView = new TransactionView(this);
    vbox->addWidget(transactionView);
    QPushButton *exportButton = new QPushButton(tr("&Export"), this);
    exportButton->setToolTip(tr("Export the data in the current tab to a file"));
    hbox_buttons->addStretch();

    // Sum of selected transactions
    QLabel *transactionSumLabel = new QLabel(); // Label
    transactionSumLabel->setObjectName("transactionSumLabel"); // Label ID as CSS-reference
    transactionSumLabel->setText(tr("Selected amount:"));
    hbox_buttons->addWidget(transactionSumLabel);

    transactionSum = new QLabel(); // Amount
    transactionSum->setObjectName("transactionSum"); // Label ID as CSS-reference
    transactionSum->setMinimumSize(200, 8);
    transactionSum->setTextInteractionFlags(Qt::TextSelectableByMouse);

    GUIUtil::setFont({transactionSumLabel,
                      transactionSum,
                     }, GUIUtil::FontWeight::Bold, 14);
    GUIUtil::updateFonts();

    hbox_buttons->addWidget(transactionSum);

    hbox_buttons->addWidget(exportButton);
    vbox->addLayout(hbox_buttons);
    transactionsPage->setLayout(vbox);

    receiveCoinsPage = new ReceiveCoinsDialog();
    sendCoinsPage = new SendCoinsDialog();
    coinJoinCoinsPage = new SendCoinsDialog(true);

    usedSendingAddressesPage = new AddressBookPage(AddressBookPage::ForEditing, AddressBookPage::SendingTab, this);
    usedReceivingAddressesPage = new AddressBookPage(AddressBookPage::ForEditing, AddressBookPage::ReceivingTab, this);

    addWidget(overviewPage);
    addWidget(transactionsPage);
    addWidget(receiveCoinsPage);
    addWidget(sendCoinsPage);
    addWidget(coinJoinCoinsPage);

    QSettings settings;
    if (settings.value("fShowSmartnodesTab").toBool()) {
        smartnodeListPage = new SmartnodeList();
        addWidget(smartnodeListPage);
    }

    // Clicking on a transaction on the overview pre-selects the transaction on the transaction history page
    connect(overviewPage, &OverviewPage::transactionClicked, transactionView, static_cast<void (TransactionView::*)(const QModelIndex&)>(&TransactionView::focusTransaction));
    connect(overviewPage, &OverviewPage::outOfSyncWarningClicked, this, &WalletView::requestedSyncWarningInfo);

    // Highlight transaction after send
    connect(sendCoinsPage, &SendCoinsDialog::coinsSent, transactionView, static_cast<void (TransactionView::*)(const uint256&)>(&TransactionView::focusTransaction));
    connect(coinJoinCoinsPage, &SendCoinsDialog::coinsSent, transactionView, static_cast<void (TransactionView::*)(const uint256&)>(&TransactionView::focusTransaction));

    // Update wallet with sum of selected transactions
    connect(transactionView, &TransactionView::trxAmount, this, &WalletView::trxAmount);

    // Clicking on "Export" allows to export the transaction list
    connect(exportButton, &QPushButton::clicked, transactionView, &TransactionView::exportClicked);

    // Pass through messages from SendCoinsDialog
<<<<<<< HEAD
    connect(sendCoinsPage, &SendCoinsDialog::message, this, &WalletView::message);
    connect(sendFuturesPage, &SendFuturesDialog::message, this, &WalletView::message);
    connect(coinJoinCoinsPage, &SendCoinsDialog::message, this, &WalletView::message);
=======
    connect(sendCoinsPage, SIGNAL(message(QString,QString,unsigned int)), this, SIGNAL(message(QString,QString,unsigned int)));
    connect(coinJoinCoinsPage, SIGNAL(message(QString, QString, unsigned int)), this, SIGNAL(message(QString, QString, unsigned int)));
>>>>>>> 3cdd3108

    // Pass through messages from transactionView
    connect(transactionView, &TransactionView::message, this, &WalletView::message);

    GUIUtil::disableMacFocusRect(this);
}

WalletView::~WalletView()
{
}

void WalletView::setBitcoinGUI(BitcoinGUI *gui)
{
    if (gui)
    {
        // Clicking on a transaction on the overview page simply sends you to transaction history page
        connect(overviewPage, &OverviewPage::transactionClicked, gui, &BitcoinGUI::gotoHistoryPage);

        // Navigate to transaction history page after send
        connect(sendCoinsPage, &SendCoinsDialog::coinsSent, gui, &BitcoinGUI::gotoHistoryPage);
        connect(coinJoinCoinsPage, &SendCoinsDialog::coinsSent, gui, &BitcoinGUI::gotoHistoryPage);

        // Receive and report messages
        connect(this, &WalletView::message, [gui](const QString &title, const QString &message, unsigned int style) { gui->message(title, message, style); });

        // Pass through encryption status changed signals
        connect(this, &WalletView::encryptionStatusChanged, gui, &BitcoinGUI::updateWalletStatus);

        // Pass through transaction notifications
        connect(this, &WalletView::incomingTransaction, gui, &BitcoinGUI::incomingTransaction);

        // Connect HD enabled state signal
        connect(this, &WalletView::hdEnabledStatusChanged, gui, &BitcoinGUI::updateWalletStatus);
    }
}

void WalletView::setClientModel(ClientModel *_clientModel)
{
    this->clientModel = _clientModel;

    if (overviewPage != nullptr) {
        overviewPage->setClientModel(_clientModel);
    }
    if (sendCoinsPage != nullptr) {
        sendCoinsPage->setClientModel(_clientModel);
    }
    if (sendFuturesPage != nullptr) {
        sendFuturesPage->setClientModel(_clientModel);
    }
    if (coinJoinCoinsPage != nullptr) {
        coinJoinCoinsPage->setClientModel(_clientModel);
    }
    QSettings settings;
    if (settings.value("fShowSmartnodesTab").toBool() && smartnodeListPage != nullptr) {
        smartnodeListPage->setClientModel(_clientModel);
    }
}

void WalletView::setWalletModel(WalletModel *_walletModel)
{
    this->walletModel = _walletModel;

    // Put transaction list in tabs
    transactionView->setModel(_walletModel);
    overviewPage->setWalletModel(_walletModel);
    QSettings settings;
    if (settings.value("fShowSmartnodesTab").toBool()) {
        smartnodeListPage->setWalletModel(_walletModel);
    }
    receiveCoinsPage->setModel(_walletModel);
    sendCoinsPage->setModel(_walletModel);
    coinJoinCoinsPage->setModel(_walletModel);
    usedReceivingAddressesPage->setModel(_walletModel ? _walletModel->getAddressTableModel() : nullptr);
    usedSendingAddressesPage->setModel(_walletModel ? _walletModel->getAddressTableModel() : nullptr);

    if (_walletModel)
    {
        // Receive and pass through messages from wallet model
        connect(_walletModel, &WalletModel::message, this, &WalletView::message);

        // Handle changes in encryption status
        connect(_walletModel, &WalletModel::encryptionStatusChanged, this, &WalletView::encryptionStatusChanged);
        updateEncryptionStatus();

        // update HD status
        Q_EMIT hdEnabledStatusChanged();

        // Balloon pop-up for new transaction
        connect(_walletModel->getTransactionTableModel(), &TransactionTableModel::rowsInserted, this, &WalletView::processNewTransaction);

        // Ask for passphrase if needed
        connect(_walletModel, &WalletModel::requireUnlock, this, &WalletView::unlockWallet);

        // Show progress dialog
        connect(_walletModel, &WalletModel::showProgress, this, &WalletView::showProgress);
    }
}

void WalletView::processNewTransaction(const QModelIndex& parent, int start, int /*end*/)
{
    // Prevent balloon-spam when initial block download is in progress
    if (!walletModel || !clientModel || clientModel->node().isInitialBlockDownload())
        return;

    TransactionTableModel *ttm = walletModel->getTransactionTableModel();
    if (!ttm || ttm->processingQueuedTransactions())
        return;

    QModelIndex index = ttm->index(start, 0, parent);
    QSettings settings;
    if (!settings.value("fShowCoinJoinPopups").toBool()) {
        QVariant nType = ttm->data(index, TransactionTableModel::TypeRole);
        if (nType == TransactionRecord::CoinJoinMixing ||
            nType == TransactionRecord::CoinJoinCollateralPayment ||
            nType == TransactionRecord::CoinJoinMakeCollaterals ||
            nType == TransactionRecord::CoinJoinCreateDenominations) return;
    }

    QString date = ttm->index(start, TransactionTableModel::Date, parent).data().toString();
    qint64 amount = ttm->index(start, TransactionTableModel::Amount, parent).data(Qt::EditRole).toULongLong();
    QString type = ttm->index(start, TransactionTableModel::Type, parent).data().toString();
    QString address = ttm->data(index, TransactionTableModel::AddressRole).toString();
    QString label = GUIUtil::HtmlEscape(ttm->data(index, TransactionTableModel::LabelRole).toString());

    Q_EMIT incomingTransaction(date, walletModel->getOptionsModel()->getDisplayUnit(), amount, type, address, label, GUIUtil::HtmlEscape(walletModel->getWalletName()));
}

void WalletView::gotoOverviewPage()
{
    setCurrentWidget(overviewPage);
}

void WalletView::gotoHistoryPage()
{
    setCurrentWidget(transactionsPage);
}

void WalletView::gotoSmartnodePage()
{
    QSettings settings;
    if (settings.value("fShowSmartnodesTab").toBool()) {
        setCurrentWidget(smartnodeListPage);
    }
}

void WalletView::gotoReceiveCoinsPage()
{
    setCurrentWidget(receiveCoinsPage);
}

void WalletView::gotoSendCoinsPage(QString addr)
{
    setCurrentWidget(sendCoinsPage);
    sendCoinsPage->OnDisplay();
    if (!addr.isEmpty()) {
        sendCoinsPage->setAddress(addr);
    }
}

void WalletView::gotoCoinJoinCoinsPage(QString addr)
{
    setCurrentWidget(coinJoinCoinsPage);

    if (!addr.isEmpty())
        coinJoinCoinsPage->setAddress(addr);
}

void WalletView::gotoSignMessageTab(QString addr)
{
    // calls show() in showTab_SM()
    SignVerifyMessageDialog* signVerifyMessageDialog = new SignVerifyMessageDialog(this);
    signVerifyMessageDialog->setAttribute(Qt::WA_DeleteOnClose);
    signVerifyMessageDialog->setModel(walletModel);
    signVerifyMessageDialog->showTab_SM(true);

    if (!addr.isEmpty())
        signVerifyMessageDialog->setAddress_SM(addr);
}

void WalletView::gotoVerifyMessageTab(QString addr)
{
    // calls show() in showTab_VM()
    SignVerifyMessageDialog* signVerifyMessageDialog = new SignVerifyMessageDialog(this);
    signVerifyMessageDialog->setAttribute(Qt::WA_DeleteOnClose);
    signVerifyMessageDialog->setModel(walletModel);
    signVerifyMessageDialog->showTab_VM(true);

    if (!addr.isEmpty())
        signVerifyMessageDialog->setAddress_VM(addr);
}

bool WalletView::handlePaymentRequest(const SendCoinsRecipient& recipient)
{
    return sendCoinsPage->handlePaymentRequest(recipient);
}

void WalletView::showOutOfSyncWarning(bool fShow)
{
    overviewPage->showOutOfSyncWarning(fShow);
}

void WalletView::updateEncryptionStatus()
{
    Q_EMIT encryptionStatusChanged();
}

void WalletView::encryptWallet()
{
    if(!walletModel)
        return;
    AskPassphraseDialog dlg(AskPassphraseDialog::Encrypt, this);
    dlg.setModel(walletModel);
    dlg.exec();

    updateEncryptionStatus();
}

void WalletView::backupWallet()
{
    QString filename = GUIUtil::getSaveFileName(this,
        tr("Backup Wallet"), QString(),
        tr("Wallet Data (*.dat)"), nullptr);

    if (filename.isEmpty())
        return;

    if (!walletModel->wallet().backupWallet(filename.toLocal8Bit().data())) {
        Q_EMIT message(tr("Backup Failed"), tr("There was an error trying to save the wallet data to %1.").arg(filename),
            CClientUIInterface::MSG_ERROR);
        }
    else {
        Q_EMIT message(tr("Backup Successful"), tr("The wallet data was successfully saved to %1.").arg(filename),
            CClientUIInterface::MSG_INFORMATION);
    }
}

void WalletView::changePassphrase()
{
    AskPassphraseDialog dlg(AskPassphraseDialog::ChangePass, this);
    dlg.setModel(walletModel);
    dlg.exec();
}

void WalletView::unlockWallet(bool fForMixingOnly)
{
    if(!walletModel)
        return;
    // Unlock wallet when requested by wallet model

    if (walletModel->getEncryptionStatus() == WalletModel::Locked || walletModel->getEncryptionStatus() == WalletModel::UnlockedForMixingOnly)
    {
        AskPassphraseDialog dlg(fForMixingOnly ? AskPassphraseDialog::UnlockMixing : AskPassphraseDialog::Unlock, this);
        dlg.setModel(walletModel);
        dlg.exec();
    }
}

void WalletView::lockWallet()
{
    if(!walletModel)
        return;

    walletModel->setWalletLocked(true);
}

void WalletView::usedSendingAddresses()
{
    if(!walletModel)
        return;

    GUIUtil::bringToFront(usedSendingAddressesPage);
}

void WalletView::usedReceivingAddresses()
{
    if(!walletModel)
        return;

    GUIUtil::bringToFront(usedReceivingAddressesPage);
}

void WalletView::showProgress(const QString &title, int nProgress)
{
    if (nProgress == 0) {
        progressDialog = new QProgressDialog(title, tr("Cancel"), 0, 100, this);
        GUIUtil::PolishProgressDialog(progressDialog);
        progressDialog->setWindowModality(Qt::ApplicationModal);
        progressDialog->setMinimumDuration(0);
        progressDialog->setAutoClose(false);
        progressDialog->setValue(0);
    } else if (nProgress == 100) {
        if (progressDialog) {
            progressDialog->close();
            progressDialog->deleteLater();
            progressDialog = nullptr;
        }
    } else if (progressDialog) {
        if (progressDialog->wasCanceled()) {
            getWalletModel()->wallet().abortRescan();
        } else {
            progressDialog->setValue(nProgress);
        }
    }
}

void WalletView::requestedSyncWarningInfo()
{
    Q_EMIT outOfSyncWarningClicked();
}

/** Update wallet with the sum of the selected transactions */
void WalletView::trxAmount(QString amount)
{
    transactionSum->setText(amount);
}<|MERGE_RESOLUTION|>--- conflicted
+++ resolved
@@ -105,14 +105,8 @@
     connect(exportButton, &QPushButton::clicked, transactionView, &TransactionView::exportClicked);
 
     // Pass through messages from SendCoinsDialog
-<<<<<<< HEAD
     connect(sendCoinsPage, &SendCoinsDialog::message, this, &WalletView::message);
-    connect(sendFuturesPage, &SendFuturesDialog::message, this, &WalletView::message);
     connect(coinJoinCoinsPage, &SendCoinsDialog::message, this, &WalletView::message);
-=======
-    connect(sendCoinsPage, SIGNAL(message(QString,QString,unsigned int)), this, SIGNAL(message(QString,QString,unsigned int)));
-    connect(coinJoinCoinsPage, SIGNAL(message(QString, QString, unsigned int)), this, SIGNAL(message(QString, QString, unsigned int)));
->>>>>>> 3cdd3108
 
     // Pass through messages from transactionView
     connect(transactionView, &TransactionView::message, this, &WalletView::message);
@@ -158,9 +152,6 @@
     }
     if (sendCoinsPage != nullptr) {
         sendCoinsPage->setClientModel(_clientModel);
-    }
-    if (sendFuturesPage != nullptr) {
-        sendFuturesPage->setClientModel(_clientModel);
     }
     if (coinJoinCoinsPage != nullptr) {
         coinJoinCoinsPage->setClientModel(_clientModel);
