--- conflicted
+++ resolved
@@ -1,10 +1,6 @@
 // Copyright (c) 2011-2015 The Bitcoin Core developers
-<<<<<<< HEAD
-// Copyright (c) 2014-2021 The Dash Core developers
-=======
 // Copyright (c) 2014-2019 The Dash Core developers
 // Copyright (c) 2020-2022 The Raptoreum developers
->>>>>>> d63d9d81
 // Distributed under the MIT software license, see the accompanying
 // file COPYING or http://www.opensource.org/licenses/mit-license.php.
 
@@ -19,25 +15,14 @@
 #include <chainparams.h>
 #include <checkpoints.h>
 #include <clientversion.h>
-<<<<<<< HEAD
 #include <interfaces/handler.h>
 #include <interfaces/node.h>
-=======
->>>>>>> d63d9d81
 #include <validation.h>
 #include <net.h>
 #include <txmempool.h>
 #include <ui_interface.h>
 #include <util.h>
 #include <warnings.h>
-<<<<<<< HEAD
-=======
-
-#include <smartnode/smartnode-sync.h>
-#include <privatesend/privatesend.h>
-
-#include <llmq/quorums_instantsend.h>
->>>>>>> d63d9d81
 
 #include <stdint.h>
 
@@ -104,17 +89,7 @@
 void ClientModel::refreshSmartnodeList()
 {
     LOCK(cs_mnlinst);
-<<<<<<< HEAD
-    setMasternodeList(m_node.evo().getListAtChainTip());
-=======
-    setSmartnodeList(deterministicMNManager->GetListAtChainTip());
-}
-
-int ClientModel::getNumBlocks() const
-{
-    LOCK(cs_main);
-    return chainActive.Height();
->>>>>>> d63d9d81
+    setSmartnodeList(m_node.evo().getListAtChainTip());
 }
 
 int ClientModel::getHeaderTipHeight() const
@@ -145,83 +120,12 @@
     return cachedBestHeaderTime;
 }
 
-<<<<<<< HEAD
-=======
-quint64 ClientModel::getTotalBytesRecv() const
-{
-    if(!g_connman)
-        return 0;
-    return g_connman->GetTotalBytesRecv();
-}
-
-quint64 ClientModel::getTotalBytesSent() const
-{
-    if(!g_connman)
-        return 0;
-    return g_connman->GetTotalBytesSent();
-}
-
-QDateTime ClientModel::getLastBlockDate() const
-{
-    LOCK(cs_main);
-
-    if (chainActive.Tip())
-        return QDateTime::fromTime_t(chainActive.Tip()->GetBlockTime());
-
-    return QDateTime::fromTime_t(Params().GenesisBlock().GetBlockTime()); // Genesis block's time of current network
-}
-
-QString ClientModel::getLastBlockHash() const
-{
-    LOCK(cs_main);
-
-    if (chainActive.Tip())
-        return QString::fromStdString(chainActive.Tip()->GetBlockHash().ToString());
-
-    return QString::fromStdString(Params().GenesisBlock().GetHash().ToString()); // Genesis block's hash of current network
-}
-
-long ClientModel::getMempoolSize() const
-{
-    return mempool.size();
-}
-
-size_t ClientModel::getMempoolDynamicUsage() const
-{
-    return mempool.DynamicMemoryUsage();
-}
-
-size_t ClientModel::getInstantSentLockCount() const
-{
-    if (!llmq::quorumInstantSendManager) {
-        return 0;
-    }
-    return llmq::quorumInstantSendManager->GetInstantSendLockCount();
-}
-
-double ClientModel::getVerificationProgress(const CBlockIndex *tipIn) const
-{
-    CBlockIndex *tip = const_cast<CBlockIndex *>(tipIn);
-    if (!tip)
-    {
-        LOCK(cs_main);
-        tip = chainActive.Tip();
-    }
-    return GuessVerificationProgress(Params().TxData(), tip);
-}
-
->>>>>>> d63d9d81
 void ClientModel::updateTimer()
 {
     // no locking required at this point
     // the following calls will acquire the required lock
-<<<<<<< HEAD
     Q_EMIT mempoolSizeChanged(m_node.getMempoolSize(), m_node.getMempoolDynamicUsage());
     Q_EMIT islockCountChanged(m_node.llmq().getInstantSentLockCount());
-=======
-    Q_EMIT mempoolSizeChanged(getMempoolSize(), getMempoolDynamicUsage());
-    Q_EMIT islockCountChanged(getInstantSentLockCount());
->>>>>>> d63d9d81
 }
 
 void ClientModel::updateNumConnections(int numConnections)
@@ -355,17 +259,10 @@
     if (!initialSync || now - nLastUpdateNotification > MODEL_UPDATE_DELAY) {
         //pass an async signal to the UI thread
         QMetaObject::invokeMethod(clientmodel, "numBlocksChanged", Qt::QueuedConnection,
-<<<<<<< HEAD
                                   Q_ARG(int, height),
                                   Q_ARG(QDateTime, QDateTime::fromTime_t(blockTime)),
                                   Q_ARG(QString, QString::fromStdString(strBlockHash)),
                                   Q_ARG(double, verificationProgress),
-=======
-                                  Q_ARG(int, pIndex->nHeight),
-                                  Q_ARG(QDateTime, QDateTime::fromTime_t(pIndex->GetBlockTime())),
-                                  Q_ARG(QString, QString::fromStdString(pIndex->GetBlockHash().ToString())),
-                                  Q_ARG(double, clientmodel->getVerificationProgress(pIndex)),
->>>>>>> d63d9d81
                                   Q_ARG(bool, fHeader));
         nLastUpdateNotification = now;
     }
@@ -385,7 +282,6 @@
 void ClientModel::subscribeToCoreSignals()
 {
     // Connect signals to client
-<<<<<<< HEAD
     m_handler_show_progress = m_node.handleShowProgress(boost::bind(ShowProgress, this, _1, _2));
     m_handler_notify_num_connections_changed = m_node.handleNotifyNumConnectionsChanged(boost::bind(NotifyNumConnectionsChanged, this, _1));
     m_handler_notify_network_active_changed = m_node.handleNotifyNetworkActiveChanged(boost::bind(NotifyNetworkActiveChanged, this, _1));
@@ -393,25 +289,13 @@
     m_handler_banned_list_changed = m_node.handleBannedListChanged(boost::bind(BannedListChanged, this));
     m_handler_notify_block_tip = m_node.handleNotifyBlockTip(boost::bind(BlockTipChanged, this, _1, _2,_3, _4, _5, false));
     m_handler_notify_header_tip = m_node.handleNotifyHeaderTip(boost::bind(BlockTipChanged, this, _1, _2, _3, _4, _5, true));
-    m_handler_notify_masternodelist_changed = m_node.handleNotifyMasternodeListChanged(boost::bind(NotifyMasternodeListChanged, this, _1));
+    m_handler_notify_smartnodelist_changed = m_node.handleNotifyMasternodeListChanged(boost::bind(NotifyMasternodeListChanged, this, _1));
     m_handler_notify_additional_data_sync_progess_changed = m_node.handleNotifyAdditionalDataSyncProgressChanged(boost::bind(NotifyAdditionalDataSyncProgressChanged, this, _1));
-=======
-    uiInterface.ShowProgress.connect(boost::bind(ShowProgress, this, _1, _2));
-    uiInterface.NotifyNumConnectionsChanged.connect(boost::bind(NotifyNumConnectionsChanged, this, _1));
-    uiInterface.NotifyNetworkActiveChanged.connect(boost::bind(NotifyNetworkActiveChanged, this, _1));
-    uiInterface.NotifyAlertChanged.connect(boost::bind(NotifyAlertChanged, this));
-    uiInterface.BannedListChanged.connect(boost::bind(BannedListChanged, this));
-    uiInterface.NotifyBlockTip.connect(boost::bind(BlockTipChanged, this, _1, _2, false));
-    uiInterface.NotifyHeaderTip.connect(boost::bind(BlockTipChanged, this, _1, _2, true));
-    uiInterface.NotifySmartnodeListChanged.connect(boost::bind(NotifySmartnodeListChanged, this, _1));
-    uiInterface.NotifyAdditionalDataSyncProgressChanged.connect(boost::bind(NotifyAdditionalDataSyncProgressChanged, this, _1));
->>>>>>> d63d9d81
 }
 
 void ClientModel::unsubscribeFromCoreSignals()
 {
     // Disconnect signals from client
-<<<<<<< HEAD
     m_handler_show_progress->disconnect();
     m_handler_notify_num_connections_changed->disconnect();
     m_handler_notify_network_active_changed->disconnect();
@@ -419,17 +303,6 @@
     m_handler_banned_list_changed->disconnect();
     m_handler_notify_block_tip->disconnect();
     m_handler_notify_header_tip->disconnect();
-    m_handler_notify_masternodelist_changed->disconnect();
+    m_handler_notify_smartnodelist_changed->disconnect();
     m_handler_notify_additional_data_sync_progess_changed->disconnect();
-=======
-    uiInterface.ShowProgress.disconnect(boost::bind(ShowProgress, this, _1, _2));
-    uiInterface.NotifyNumConnectionsChanged.disconnect(boost::bind(NotifyNumConnectionsChanged, this, _1));
-    uiInterface.NotifyNetworkActiveChanged.disconnect(boost::bind(NotifyNetworkActiveChanged, this, _1));
-    uiInterface.NotifyAlertChanged.disconnect(boost::bind(NotifyAlertChanged, this));
-    uiInterface.BannedListChanged.disconnect(boost::bind(BannedListChanged, this));
-    uiInterface.NotifyBlockTip.disconnect(boost::bind(BlockTipChanged, this, _1, _2, false));
-    uiInterface.NotifyHeaderTip.disconnect(boost::bind(BlockTipChanged, this, _1, _2, true));
-    uiInterface.NotifySmartnodeListChanged.disconnect(boost::bind(NotifySmartnodeListChanged, this, _1));
-    uiInterface.NotifyAdditionalDataSyncProgressChanged.disconnect(boost::bind(NotifyAdditionalDataSyncProgressChanged, this, _1));
->>>>>>> d63d9d81
 }