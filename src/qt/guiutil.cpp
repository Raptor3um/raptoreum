--- conflicted
+++ resolved
@@ -1,10 +1,6 @@
 // Copyright (c) 2011-2015 The Bitcoin Core developers
-<<<<<<< HEAD
-// Copyright (c) 2014-2021 The Dash Core developers
-=======
 // Copyright (c) 2014-2020 The Dash Core developers
 // Copyright (c) 2020-2022 The Raptoreum developers
->>>>>>> d63d9d81
 // Distributed under the MIT software license, see the accompanying
 // file COPYING or http://www.opensource.org/licenses/mit-license.php.
 
@@ -21,13 +17,8 @@
 #include <base58.h>
 #include <chainparams.h>
 #include <primitives/transaction.h>
-<<<<<<< HEAD
 #include <interfaces/node.h>
 #include <key_io.h>
-=======
-#include <key_io.h>
-#include <init.h>
->>>>>>> d63d9d81
 #include <policy/policy.h>
 #include <protocol.h>
 #include <script/script.h>
@@ -76,15 +67,6 @@
 #include <QTextDocument> // for Qt::mightBeRichText
 #include <QThread>
 #include <QTimer>
-<<<<<<< HEAD
-=======
-#include <QMouseEvent>
-#include <QVBoxLayout>
-
-#if QT_VERSION < 0x050000
-#include <QUrl>
-#else
->>>>>>> d63d9d81
 #include <QUrlQuery>
 #include <QMouseEvent>
 #include <QVBoxLayout>
@@ -92,17 +74,6 @@
 static fs::detail::utf8_codecvt_facet utf8;
 
 #if defined(Q_OS_MAC)
-<<<<<<< HEAD
-=======
-extern double NSAppKitVersionNumber;
-#if !defined(NSAppKitVersionNumber10_8)
-#define NSAppKitVersionNumber10_8 1187
-#endif
-#if !defined(NSAppKitVersionNumber10_9)
-#define NSAppKitVersionNumber10_9 1265
-#endif
-
->>>>>>> d63d9d81
 #pragma GCC diagnostic push
 #pragma GCC diagnostic ignored "-Wdeprecated-declarations"
 
@@ -125,7 +96,6 @@
 static const QString defaultTheme = "Light";
 // The prefix a theme name should have if we want to apply dark colors and styles to it
 static const QString darkThemePrefix = "Dark";
-<<<<<<< HEAD
 // The theme to set as a base one for non-traditional themes
 static const QString generalTheme = "general";
 // Mapping theme => css file
@@ -134,14 +104,6 @@
     {"Dark", "dark.css"},
     {"Light", "light.css"},
     {"Traditional", "traditional.css"},
-=======
-// Mapping css file => theme.
-static const std::map<QString, QString> mapStyleToTheme{
-    {"general.css", ""},
-    {"dark.css", "Dark"},
-    {"light.css", "Light"},
-    {"traditional.css", "Traditional"}
->>>>>>> d63d9d81
 };
 
 /** loadFonts stores the SystemDefault font in osDefaultFont to be able to reference it later again */
@@ -165,17 +127,9 @@
 static FontFamily fontFamily = defaultFontFamily;
 // Application font scale value. May be overwritten by -font-scale.
 static int fontScale = defaultFontScale;
-<<<<<<< HEAD
 // Contains the weight settings separated for all available fonts
 static std::map<FontFamily, std::pair<QFont::Weight, QFont::Weight>> mapDefaultWeights;
 static std::map<FontFamily, std::pair<QFont::Weight, QFont::Weight>> mapWeights;
-=======
-// Application font weight for normal text. May be overwritten by -font-weight-normal.
-static QFont::Weight fontWeightNormal = defaultFontWeightNormal;
-// Application font weight for bold text. May be overwritten by -font-weight-bold.
-static QFont::Weight fontWeightBold = defaultFontWeightBold;
-
->>>>>>> d63d9d81
 // Contains all widgets and its font attributes (weight, italic, size) with font changes due to GUIUtil::setFont
 static std::map<QPointer<QWidget>, std::tuple<FontWeight, bool, int>> mapFontUpdates;
 // Contains a list of supported font weights for all members of GUIUtil::FontFamily
@@ -302,11 +256,7 @@
     return dateTimeStr(QDateTime::fromTime_t((qint32)nTime));
 }
 
-<<<<<<< HEAD
 // Just some dummy data to generate a convincing random-looking (but consistent) address
-=======
-// Just some dummy data to generate an convincing random-looking (but consistent) address
->>>>>>> d63d9d81
 static const uint8_t dummydata[] = {0xeb,0x15,0x23,0x1d,0xfc,0xeb,0x60,0x92,0x58,0x86,0xb6,0x7d,0x06,0x52,0x99,0x92,0x59,0x15,0xae,0xb1,0x72,0xc0,0x66,0x47};
 
 // Generate a dummy address with invalid CRC, starting with the network prefix.
@@ -328,18 +278,10 @@
 {
     parent->setFocusProxy(widget);
 
-<<<<<<< HEAD
-=======
-#if QT_VERSION >= 0x040700
->>>>>>> d63d9d81
     // We don't want translators to use own addresses in translations
     // and this is the only place, where this address is supplied.
     widget->setPlaceholderText(QObject::tr("Enter a Raptoreum address (e.g. %1)").arg(
         QString::fromStdString(DummyAddress(Params()))));
-<<<<<<< HEAD
-=======
-#endif
->>>>>>> d63d9d81
     widget->setValidator(new BitcoinAddressEntryValidator(parent, fAllowURI));
     widget->setCheckValidator(new BitcoinAddressCheckValidator(parent));
 }
@@ -500,17 +442,6 @@
 
 bool parseBitcoinURI(QString uri, SendCoinsRecipient *out)
 {
-<<<<<<< HEAD
-=======
-    // Convert raptoreum:// to raptoreum:
-    //
-    //    Cannot handle this later, because raptoreum:// will cause Qt to see the part after // as host,
-    //    which will lower-case it (and thus invalidate the address).
-    if(uri.startsWith("raptoreum://", Qt::CaseInsensitive))
-    {
-        uri.replace(0, 12, "raptoreum:");
-    }
->>>>>>> d63d9d81
     QUrl uriInstance(uri);
     return parseBitcoinURI(uriInstance, out);
 }
@@ -1029,11 +960,7 @@
         if (!optionFile.good())
             return false;
         std::string chain = gArgs.GetChainName();
-<<<<<<< HEAD
-        // Write a dashcore.desktop file to the autostart directory:
-=======
         // Write a raptoreumcore.desktop file to the autostart directory:
->>>>>>> d63d9d81
         optionFile << "[Desktop Entry]\n";
         optionFile << "Type=Application\n";
         if (chain == CBaseChainParams::MAIN)
@@ -1055,20 +982,12 @@
 LSSharedFileListItemRef findStartupItemInList(LSSharedFileListRef list, CFURLRef findUrl);
 LSSharedFileListItemRef findStartupItemInList(LSSharedFileListRef list, CFURLRef findUrl)
 {
-<<<<<<< HEAD
-=======
-    // loop through the list of startup items and try to find the Raptoreum Core app
->>>>>>> d63d9d81
     CFArrayRef listSnapshot = LSSharedFileListCopySnapshot(list, nullptr);
     if (listSnapshot == nullptr) {
         return nullptr;
     }
 
-<<<<<<< HEAD
-    // loop through the list of startup items and try to find the Dash Core app
-=======
     // loop through the list of startup items and try to find the Raptoreum Core app
->>>>>>> d63d9d81
     for(int i = 0; i < CFArrayGetCount(listSnapshot); i++) {
         LSSharedFileListItemRef item = (LSSharedFileListItemRef)CFArrayGetValueAtIndex(listSnapshot, i);
         UInt32 resolutionFlags = kLSSharedFileListNoUserInteraction | kLSSharedFileListDoNotMountVolumes;
@@ -1854,8 +1773,7 @@
     return theme;
 }
 
-<<<<<<< HEAD
-bool dashThemeActive()
+bool raptoreumThemeActive()
 {
     QSettings settings;
     QString theme = settings.value("theme", defaultTheme).toString();
@@ -1874,7 +1792,7 @@
 #ifdef Q_OS_MAC
     for (const auto& c : w->findChildren<QWidget*>()) {
         if (c->testAttribute(Qt::WA_MacShowFocusRect)) {
-            c->setAttribute(Qt::WA_MacShowFocusRect, !dashThemeActive());
+            c->setAttribute(Qt::WA_MacShowFocusRect, !raptoreumThemeActive());
             setRectsDisabled.emplace(c);
         }
     }
@@ -1888,698 +1806,15 @@
     auto it = setRectsDisabled.begin();
     while (it != setRectsDisabled.end()) {
         if (allWidgets.contains(*it)) {
-            (*it)->setAttribute(Qt::WA_MacShowFocusRect, !dashThemeActive());
+            (*it)->setAttribute(Qt::WA_MacShowFocusRect, !raptoreumThemeActive());
             ++it;
         } else {
             it = setRectsDisabled.erase(it);
-=======
-void setStyleSheetDirectory(const QString& path)
-{
-    stylesheetDirectory = path;
-}
-
-bool isStyleSheetDirectoryCustom()
-{
-    return stylesheetDirectory != defaultStylesheetDirectory;
-}
-
-const std::vector<QString> listStyleSheets()
-{
-    std::vector<QString> vecStylesheets;
-    for (const auto& it : mapStyleToTheme) {
-        vecStylesheets.push_back(it.first);
-    }
-    return vecStylesheets;
-}
-
-const std::vector<QString> listThemes()
-{
-    std::vector<QString> vecThemes;
-    for (const auto& it : mapStyleToTheme) {
-        if (!it.second.isEmpty()) {
-            vecThemes.push_back(it.second);
-        }
-    }
-    return vecThemes;
-}
-
-const QString getDefaultTheme()
-{
-    return defaultTheme;
-}
-
-const bool isValidTheme(const QString& strTheme)
-{
-    return strTheme == defaultTheme || strTheme == darkThemePrefix || strTheme == traditionalTheme;
-}
-
-void loadStyleSheet(QWidget* widget, bool fForceUpdate)
-{
-    AssertLockNotHeld(cs_css);
-    LOCK(cs_css);
-
-    static std::unique_ptr<QString> stylesheet;
-    static std::set<QWidget*> setWidgets;
-
-    bool fDebugCustomStyleSheets = gArgs.GetBoolArg("-debug-ui", false) && isStyleSheetDirectoryCustom();
-    bool fStyleSheetChanged = false;
-
-    if (stylesheet == nullptr || fForceUpdate || fDebugCustomStyleSheets) {
-        auto hasModified = [](const std::vector<QString>& vecFiles) -> bool {
-            static std::map<const QString, QDateTime> mapLastModified;
-
-            bool fModified = false;
-            for (auto file = vecFiles.begin(); file != vecFiles.end() && !fModified; ++file) {
-                QFileInfo info(*file);
-                QDateTime lastModified = info.lastModified(), prevLastModified;
-                auto it = mapLastModified.emplace(std::make_pair(*file, lastModified));
-                prevLastModified = it.second ? QDateTime() : it.first->second;
-                it.first->second = lastModified;
-                fModified = prevLastModified != lastModified;
-            }
-            return fModified;
-        };
-
-        auto loadFiles = [&](const std::vector<QString>& vecFiles) -> bool {
-            if (!fForceUpdate && fDebugCustomStyleSheets && !hasModified(vecFiles)) {
-                return false;
-            }
-
-            std::string platformName = gArgs.GetArg("-uiplatform", BitcoinGUI::DEFAULT_UIPLATFORM);
-            stylesheet = std::make_unique<QString>();
-
-            for (const auto& file : vecFiles) {
-                QFile qFile(file);
-                if (!qFile.open(QFile::ReadOnly)) {
-                    throw std::runtime_error(strprintf("%s: Failed to open file: %s", __func__, file.toStdString()));
-                }
-
-                QString strStyle = QLatin1String(qFile.readAll());
-                // Process all <os=...></os> groups in the stylesheet first
-                QRegularExpressionMatch osStyleMatch;
-                QRegularExpression osStyleExp(
-                        "^"
-                        "(<os=(?:'|\").+(?:'|\")>)" // group 1
-                        "((?:.|\n)+?)"              // group 2
-                        "(</os>?)"                  // group 3
-                        "$");
-                osStyleExp.setPatternOptions(QRegularExpression::MultilineOption);
-                QRegularExpressionMatchIterator it = osStyleExp.globalMatch(strStyle);
-
-                // For all <os=...></os> sections
-                while (it.hasNext() && (osStyleMatch = it.next()).isValid()) {
-                    QStringList listMatches = osStyleMatch.capturedTexts();
-
-                    // Full match + 3 group matches
-                    if (listMatches.size() % 4) {
-                        throw std::runtime_error(strprintf("%s: Invalid <os=...></os> section in file %s", __func__, file.toStdString()));
-                    }
-
-                    for (int i = 0; i < listMatches.size(); i += 4) {
-                        if (!listMatches[i + 1].contains(QString::fromStdString(platformName))) {
-                            // If os is not supported for this styles
-                            // just remove the full match
-                            strStyle.replace(listMatches[i], "");
-                        } else {
-                            // If its supported remove the <os=...></os> tags
-                            strStyle.replace(listMatches[i + 1], "");
-                            strStyle.replace(listMatches[i + 3], "");
-                        }
-                    }
-                }
-                stylesheet->append(strStyle);
-            }
-            return true;
-        };
-
-        auto pathToFile = [&](const QString& file) -> QString {
-            return stylesheetDirectory + "/" + file + (isStyleSheetDirectoryCustom() ? ".css" : "");
-        };
-
-        std::vector<QString> vecFiles;
-        // If light/dark theme is used load general styles first
-        if (raptoreumThemeActive()) {
-            vecFiles.push_back(pathToFile("general"));
-        }
-        vecFiles.push_back(pathToFile(getActiveTheme()));
-
-        fStyleSheetChanged = loadFiles(vecFiles);
-    }
-
-    bool fUpdateStyleSheet = fForceUpdate || (fDebugCustomStyleSheets && fStyleSheetChanged);
-
-    if (widget) {
-        setWidgets.insert(widget);
-        widget->setStyleSheet(*stylesheet);
-    }
-
-    QWidgetList allWidgets = QApplication::allWidgets();
-    auto it = setWidgets.begin();
-    while (it != setWidgets.end()) {
-        if (!allWidgets.contains(*it)) {
-            it = setWidgets.erase(it);
-            continue;
-        }
-        if (fUpdateStyleSheet && *it != widget) {
-            (*it)->setStyleSheet(*stylesheet);
-        }
-        ++it;
-    }
-
-    if (!ShutdownRequested() && fDebugCustomStyleSheets && !fForceUpdate) {
-        QTimer::singleShot(200, [] { loadStyleSheet(); });
-    }
-}
-
-FontFamily fontFamilyFromString(const QString& strFamily)
-{
-    if (strFamily == "SystemDefault") {
-        return FontFamily::SystemDefault;
-    }
-    if (strFamily == "Montserrat") {
-        return FontFamily::Montserrat;
-    }
-    throw std::invalid_argument(strprintf("Invalid font-family: %s", strFamily.toStdString()));
-}
-
-QString fontFamilyToString(FontFamily family)
-{
-    switch (family) {
-    case FontFamily::SystemDefault:
-        return "SystemDefault";
-    case FontFamily::Montserrat:
-        return "Montserrat";
-    default:
-        assert(false);
-    }
-}
-
-void setFontFamily(FontFamily family)
-{
-    fontFamily = family;
-    setApplicationFont();
-    updateFonts();
-}
-
-FontFamily getFontFamilyDefault()
-{
-    return defaultFontFamily;
-}
-
-FontFamily getFontFamily()
-{
-    return fontFamily;
-}
-
-bool weightFromArg(int nArg, QFont::Weight& weight)
-{
-    const std::map<int, QFont::Weight> mapWeight{
-        {0, QFont::Thin},
-        {1, QFont::ExtraLight},
-        {2, QFont::Light},
-        {3, QFont::Normal},
-        {4, QFont::Medium},
-        {5, QFont::DemiBold},
-        {6, QFont::Bold},
-        {7, QFont::ExtraBold},
-        {8, QFont::Black}
-    };
-    auto it = mapWeight.find(nArg);
-    if (it == mapWeight.end()) {
-        return false;
-    }
-    weight = it->second;
-    return true;
-}
-
-int weightToArg(const QFont::Weight weight)
-{
-    const std::map<QFont::Weight, int> mapWeight{
-        {QFont::Thin, 0},
-        {QFont::ExtraLight, 1},
-        {QFont::Light, 2},
-        {QFont::Normal, 3},
-        {QFont::Medium, 4},
-        {QFont::DemiBold, 5},
-        {QFont::Bold, 6},
-        {QFont::ExtraBold, 7},
-        {QFont::Black, 8}
-    };
-    assert(mapWeight.count(weight));
-    return mapWeight.find(weight)->second;
-}
-
-QFont::Weight getFontWeightNormalDefault()
-{
-    return defaultFontWeightNormal;
-}
-
-QFont::Weight toQFontWeight(FontWeight weight)
-{
-    return weight == FontWeight::Bold ? getFontWeightBold() : getFontWeightNormal();
-}
-
-QFont::Weight getFontWeightNormal()
-{
-    return fontWeightNormal;
-}
-
-void setFontWeightNormal(QFont::Weight weight)
-{
-    fontWeightNormal = weight;
-    updateFonts();
-}
-
-QFont::Weight getFontWeightBoldDefault()
-{
-    return defaultFontWeightBold;
-}
-
-QFont::Weight getFontWeightBold()
-{
-    return fontWeightBold;
-}
-
-void setFontWeightBold(QFont::Weight weight)
-{
-    fontWeightBold = weight;
-    updateFonts();
-}
-
-int getFontScaleDefault()
-{
-    return defaultFontScale;
-}
-
-int getFontScale()
-{
-    return fontScale;
-}
-
-void setFontScale(int nScale)
-{
-    fontScale = nScale;
-    updateFonts();
-}
-
-double getScaledFontSize(int nSize)
-{
-    return std::round(nSize * (1 + (fontScale * fontScaleSteps)) * 4) / 4.0;
-}
-
-bool loadFonts()
-{
-    // Before any font changes store the applications default font to use it as SystemDefault.
-    osDefaultFont = std::make_unique<QFont>(QApplication::font());
-
-    QString family = fontFamilyToString(FontFamily::Montserrat);
-    QString italic = "Italic";
-
-    std::map<QString, bool> mapStyles{
-        {"Thin", true},
-        {"ExtraLight", true},
-        {"Light", true},
-        {"Italic", false},
-        {"Regular", false},
-        {"Medium", true},
-        {"SemiBold", true},
-        {"Bold", true},
-        {"ExtraBold", true},
-        {"Black", true},
-    };
-
-    QFontDatabase database;
-    std::vector<int> vecFontIds;
-
-    for (const auto& it : mapStyles) {
-        QString font = ":fonts/" + family + "-" + it.first;
-        vecFontIds.push_back(QFontDatabase::addApplicationFont(font));
-        qDebug() << __func__ << ": " << font << " loaded with id " << vecFontIds.back();
-        if (it.second) {
-            vecFontIds.push_back(QFontDatabase::addApplicationFont(font + italic));
-            qDebug() << __func__ << ": " << font + italic << " loaded with id " << vecFontIds.back();
-        }
-    }
-
-    // Fail if an added id is -1 which means QFontDatabase::addApplicationFont failed.
-    if (std::find(vecFontIds.begin(), vecFontIds.end(), -1) != vecFontIds.end()) {
-        return false;
-    }
-
-    // Print debug logs for added fonts fetched by the added ids
-    for (const auto& i : vecFontIds) {
-        auto families = QFontDatabase::applicationFontFamilies(i);
-        for (const QString& f : families) {
-            qDebug() << __func__ << ": - Font id " << i << " is family: " << f;
-            const QStringList fontStyles = database.styles(f);
-            for (const QString& style : fontStyles) {
-                qDebug() << __func__ << ": Style for family " << f << " with id: " << i << ": " << style;
-            }
-        }
-    }
-    // Print debug logs for added fonts fetched by the family name
-    const QStringList fontFamilies = database.families();
-    for (const QString& f : fontFamilies) {
-        if (f.contains(family)) {
-            const QStringList fontStyles = database.styles(f);
-            for (const QString& style : fontStyles) {
-                qDebug() << __func__ << ": Family: " << f << ", Style: " << style;
-            }
-        }
-    }
-
-    // Load font related settings
-    QSettings settings;
-    QFont::Weight weight;
-
-    if (!gArgs.IsArgSet("-font-family")) {
-        fontFamily = fontFamilyFromString(settings.value("fontFamily").toString());
-    }
-
-    if (!gArgs.IsArgSet("-font-scale")) {
-        fontScale = settings.value("fontScale").toInt();
-    }
-
-    if (!gArgs.IsArgSet("-font-weight-normal") && weightFromArg(settings.value("fontWeightNormal").toInt(), weight)) {
-        fontWeightNormal = weight;
-    }
-
-    if (!gArgs.IsArgSet("-font-weight-bold") && weightFromArg(settings.value("fontWeightBold").toInt(), weight)) {
-        fontWeightBold = weight;
-    }
-
-    setApplicationFont();
-
-    // Initialize supported font weights for all available fonts
-    // Generate a vector with supported font weights by comparing the width of a certain test text for all font weights
-    auto supportedWeights = [](FontFamily family) -> std::vector<QFont::Weight> {
-        auto getTestWidth = [&](QFont::Weight weight) -> int {
-            QFont font = getFont(family, weight, false, defaultFontSize);
-            return QFontMetrics(font).width("Check the width of this text to see if the weight change has an impact!");
-        };
-        std::vector<QFont::Weight> vecWeights{QFont::Thin, QFont::ExtraLight, QFont::Light,
-                                              QFont::Normal, QFont::Medium, QFont::DemiBold,
-                                              QFont::Bold, QFont::Black};
-        std::vector<QFont::Weight> vecSupported;
-        QFont::Weight prevWeight = vecWeights.front();
-        for (auto weight = vecWeights.begin() + 1; weight != vecWeights.end(); ++weight) {
-            if (getTestWidth(prevWeight) != getTestWidth(*weight)) {
-                if (vecSupported.empty()) {
-                    vecSupported.push_back(prevWeight);
-                }
-                vecSupported.push_back(*weight);
-            }
-            prevWeight = *weight;
-        }
-        return vecSupported;
-    };
-
-    mapSupportedWeights.insert(std::make_pair(FontFamily::SystemDefault, supportedWeights(FontFamily::SystemDefault)));
-    mapSupportedWeights.insert(std::make_pair(FontFamily::Montserrat, supportedWeights(FontFamily::Montserrat)));
-
-    return true;
-}
-
-void setApplicationFont()
-{
-    std::unique_ptr<QFont> font;
-
-    if (fontFamily == FontFamily::Montserrat) {
-        QString family = fontFamilyToString(FontFamily::Montserrat);
-#ifdef Q_OS_MAC
-        if (getFontWeightNormal() != getFontWeightNormalDefault()) {
-            font = std::make_unique<QFont>(getFontNormal());
-        } else {
-            font = std::make_unique<QFont>(family);
-            font->setWeight(getFontWeightNormalDefault());
-        }
-#else
-        font = std::make_unique<QFont>(family);
-        font->setWeight(getFontWeightNormal());
+        }
+    }
 #endif
-    } else {
-        font = std::make_unique<QFont>(*osDefaultFont);
-    }
-
-    font->setPointSizeF(defaultFontSize);
-    qApp->setFont(*font);
-
-    qDebug() << __func__ << ": " << qApp->font().toString() <<
-                " family: " << qApp->font().family() <<
-                ", style: " << qApp->font().styleName() <<
-                " match: " << qApp->font().exactMatch();
-}
-
-void setFont(const std::vector<QWidget*>& vecWidgets, FontWeight weight, int nPointSize, bool fItalic)
-{
-    for (auto it : vecWidgets) {
-        auto fontAttributes = std::make_tuple(weight, fItalic, nPointSize);
-        auto itFontUpdate = mapFontUpdates.emplace(std::make_pair(it, fontAttributes));
-        if (!itFontUpdate.second) {
-            itFontUpdate.first->second = fontAttributes;
-        }
-    }
-}
-
-void updateFonts()
-{
-    // Fonts need to be loaded by GUIIUtil::loadFonts(), if not just return.
-    if (!osDefaultFont) {
-        return;
-    }
-
-    static std::map<QPointer<QWidget>, int> mapWidgetDefaultFontSizes;
-
-    // QPointer becomes nullptr for objects that were deleted.
-    // Remove them from mapDefaultFontSize and mapFontUpdates
-    // before proceeding any further.
-    size_t nRemovedDefaultFonts{0};
-    auto itd = mapWidgetDefaultFontSizes.begin();
-    while (itd != mapWidgetDefaultFontSizes.end()) {
-        if (itd->first.isNull()) {
-            itd = mapWidgetDefaultFontSizes.erase(itd);
-            ++nRemovedDefaultFonts;
-        } else {
-            ++itd;
-        }
-    }
-
-    size_t nRemovedFontUpdates{0};
-    auto itn = mapFontUpdates.begin();
-    while (itn != mapFontUpdates.end()) {
-        if (itn->first.isNull()) {
-            itn = mapFontUpdates.erase(itn);
-            ++nRemovedFontUpdates;
-        } else {
-            ++itn;
-        }
-    }
-
-    size_t nUpdatable{0}, nUpdated{0};
-    std::map<QWidget*, QFont> mapWidgetFonts;
-    // Loop through all widgets
-    for (QWidget* w : qApp->allWidgets()) {
-        std::vector<QString> vecIgnore{
-            "QWidget", "QDialog", "QFrame", "QStackedWidget", "QDesktopWidget", "QDesktopScreenWidget",
-            "QTipLabel", "QMessageBox", "QMenu", "QComboBoxPrivateScroller", "QComboBoxPrivateContainer",
-            "QScrollBar", "QListView", "BitcoinGUI", "WalletView", "WalletFrame"
-        };
-        if (std::find(vecIgnore.begin(), vecIgnore.end(), w->metaObject()->className()) != vecIgnore.end()) {
-            continue;
-        }
-        ++nUpdatable;
-
-        QFont font = w->font();
-        assert(font.pointSize() > 0);
-        font.setFamily(qApp->font().family());
-        font.setWeight(getFontWeightNormal());
-        font.setStyleName(qApp->font().styleName());
-        font.setStyle(qApp->font().style());
-
-        // Insert/Get the default font size of the widget
-        auto itDefault = mapWidgetDefaultFontSizes.emplace(w, font.pointSize());
-
-        auto it = mapFontUpdates.find(w);
-        if (it != mapFontUpdates.end()) {
-            int nSize = std::get<2>(it->second);
-            if (nSize == -1) {
-                nSize = itDefault.first->second;
-            }
-            font = getFont(std::get<0>(it->second), std::get<1>(it->second), nSize);
-        } else {
-            font.setPointSizeF(getScaledFontSize(itDefault.first->second));
-        }
-
-        if (w->font() != font) {
-            auto itWidgetFont = mapWidgetFonts.emplace(w, font);
-            assert(itWidgetFont.second);
-            ++nUpdated;
-        }
-    }
-    qDebug().nospace() << __func__ << " - widget counts: updated/updatable/total(" << nUpdated << "/" << nUpdatable << "/" << qApp->allWidgets().size() << ")"
-             << ", removed items: mapWidgetDefaultFontSizes/mapFontUpdates(" << nRemovedDefaultFonts << "/" << nRemovedFontUpdates << ")";
-
-    // Perform the required font updates
-    // NOTE: This is done as seperate step to avoid scaling issues due to font inheritance
-    //       hence all fonts are calculated and stored in mapWidgetFonts above.
-    for (auto it : mapWidgetFonts) {
-        it.first->setFont(it.second);
-    }
-
-    // Scale the global font size for the classes in the map below
-    static std::map<std::string, int> mapClassFontUpdates{
-        {"QTipLabel", -1}, {"QMenu", -1}, {"QMessageBox", -1}
-    };
-    for (auto& it : mapClassFontUpdates) {
-        QFont fontClass = qApp->font(it.first.c_str());
-        if (it.second == -1) {
-            it.second = fontClass.pointSize();
-        }
-        double dSize = getScaledFontSize(it.second);
-        if (fontClass.pointSizeF() != dSize) {
-            fontClass.setPointSizeF(dSize);
-            qApp->setFont(fontClass, it.first.c_str());
-        }
-    }
-}
-
-QFont getFont(FontFamily family, QFont::Weight qWeight, bool fItalic, int nPointSize)
-{
-    QFont font;
-
-    if (family == FontFamily::Montserrat) {
-        static std::map<QFont::Weight, QString> mapMontserratMapping{
-            {QFont::Thin, "Thin"},
-            {QFont::ExtraLight, "ExtraLight"},
-            {QFont::Light, "Light"},
-            {QFont::Medium, "Medium"},
-            {QFont::DemiBold, "SemiBold"},
-            {QFont::ExtraBold, "ExtraBold"},
-            {QFont::Black, "Black"},
-#ifdef Q_OS_MAC
-            {QFont::Normal, "Regular"},
-            {QFont::Bold, "Bold"},
-#else
-            {QFont::Normal, ""},
-            {QFont::Bold, ""},
-#endif
-        };
-
-        assert(mapMontserratMapping.count(qWeight));
-
-#ifdef Q_OS_MAC
-
-        QString styleName = mapMontserratMapping[qWeight];
-
-        if (fItalic) {
-            if (styleName == "Regular") {
-                styleName = "Italic";
-            } else {
-                styleName += " Italic";
-            }
-        }
-
-        font.setFamily(fontFamilyToString(FontFamily::Montserrat));
-        font.setStyleName(styleName);
-#else
-        font.setFamily(fontFamilyToString(FontFamily::Montserrat) + " " + mapMontserratMapping[qWeight]);
-        font.setWeight(qWeight);
-        font.setStyle(fItalic ? QFont::StyleItalic : QFont::StyleNormal);
-#endif
-    } else {
-        font.setFamily(osDefaultFont->family());
-        font.setWeight(qWeight);
-        font.setStyle(fItalic ? QFont::StyleItalic : QFont::StyleNormal);
-    }
-
-    if (nPointSize != -1) {
-        font.setPointSizeF(getScaledFontSize(nPointSize));
-    }
-
-    if (gArgs.GetBoolArg("-debug-ui", false)) {
-        qDebug() << __func__ << ": font size: " << font.pointSizeF() << " family: " << font.family() << ", style: " << font.styleName() << ", weight:" << font.weight() << " match: " << font.exactMatch();
-    }
-
-    return font;
-}
-
-QFont getFont(QFont::Weight qWeight, bool fItalic, int nPointSize)
-{
-    return getFont(fontFamily, qWeight, fItalic, nPointSize);
-}
-QFont getFont(FontWeight weight, bool fItalic, int nPointSize)
-{
-    return getFont(toQFontWeight(weight), fItalic, nPointSize);
-}
-
-QFont getFontNormal()
-{
-    return getFont(FontWeight::Normal);
-}
-
-QFont getFontBold()
-{
-    return getFont(FontWeight::Bold);
-}
-
-std::vector<QFont::Weight> getSupportedWeights()
-{
-    assert(mapSupportedWeights.count(fontFamily));
-    return mapSupportedWeights[fontFamily];
-}
-
-QFont::Weight supportedWeightFromIndex(int nIndex)
-{
-    auto vecWeights = getSupportedWeights();
-    assert(vecWeights.size() > nIndex);
-    return vecWeights[nIndex];
-}
-
-int supportedWeightToIndex(QFont::Weight weight)
-{
-    auto vecWeights = getSupportedWeights();
-    for (int index = 0; index < vecWeights.size(); ++index) {
-        if (weight == vecWeights[index]) {
-            return index;
-        }
-    }
-    assert(false);
-}
-
-QString getActiveTheme()
-{
-    QSettings settings;
-    return settings.value("theme", defaultTheme).toString();
-}
-
-bool raptoreumThemeActive()
-{
-    QSettings settings;
-    QString theme = settings.value("theme", "").toString();
-    return theme != traditionalTheme;
-}
-
-void loadTheme(QWidget* widget, bool fForce)
-{
-    loadStyleSheet(widget, fForce);
-    updateFonts();
-    updateMacFocusRects();
-}
-
-void disableMacFocusRect(const QWidget* w)
-{
-#ifdef Q_OS_MAC
-    for (const auto& c : w->findChildren<QWidget*>()) {
-        if (c->testAttribute(Qt::WA_MacShowFocusRect)) {
-            c->setAttribute(Qt::WA_MacShowFocusRect, !raptoreumThemeActive());
-            setRectsDisabled.emplace(c);
->>>>>>> d63d9d81
-        }
-    }
-#endif
-}
-
-<<<<<<< HEAD
+}
+
 void updateButtonGroupShortcuts(QButtonGroup* buttonGroup)
 {
     if (buttonGroup == nullptr) {
@@ -2598,22 +1833,6 @@
             button->setShortcut(QKeySequence());
         }
     }
-=======
-void updateMacFocusRects()
-{
-#ifdef Q_OS_MAC
-    QWidgetList allWidgets = QApplication::allWidgets();
-    auto it = setRectsDisabled.begin();
-    while (it != setRectsDisabled.end()) {
-        if (allWidgets.contains(*it)) {
-            (*it)->setAttribute(Qt::WA_MacShowFocusRect, !raptoreumThemeActive());
-            ++it;
-        } else {
-            it = setRectsDisabled.erase(it);
-        }
-    }
-#endif
->>>>>>> d63d9d81
 }
 
 void setClipboard(const QString& str)
@@ -2768,7 +1987,6 @@
     Q_EMIT clicked(event->pos());
 }
 
-<<<<<<< HEAD
 bool ItemDelegate::eventFilter(QObject *object, QEvent *event)
 {
     if (event->type() == QEvent::KeyPress) {
@@ -2777,118 +1995,6 @@
         }
     }
     return QItemDelegate::eventFilter(object, event);
-=======
-// Futures
-
-bool parseBitcoinURI(const QUrl &uri, SendFuturesRecipient *out)
-{
-  // return if URI is not valid or is no dash: URI
-  if(!uri.isValid() || uri.scheme() != QString("raptoreum"))
-    return false;
-
-  SendFuturesRecipient rv;
-  rv.address = uri.path();
-  // Trim any following forward slash which may have been added by the OS
-  if(rv.address.endsWith("/"))
-  {
-    rv.address.truncate(rv.address.length() - 1);
-  }
-  rv.amount = 0;
-
-#if QT_VERSION < 0x050000
-  QList<QPair<QString, QString> > items = uri.queryItems();
-#else
-  QUrlQuery uriQuery(uri);
-  QList<QPair<QString, QString> > items = uriQuery.queryItems();
-#endif
-
-  for (QList<QPair<QString, QString> >::iterator i = items.begin(); i != items.end(); i++)
-  {
-    bool fShouldReturnFalse = false;
-    if(i->first.startsWith("req-"))
-    {
-      i->first.remove(0, 4);
-      fShouldReturnFalse = true;
-    }
-
-    if(i->first == "label")
-    {
-      rv.label = i->second;
-      fShouldReturnFalse = false;
-    }
-    if(i->first == "IS")
-    {
-      // we simply ignore IS
-      fShouldReturnFalse = false;
-    }
-    if(i->first == "message")
-    {
-      rv.message = i->second;
-      fShouldReturnFalse = false;
-    }
-    else if(i->first == "amount")
-    {
-      if(!i->second.isEmpty())
-      {
-        if(!BitcoinUnits::parse(BitcoinUnits::RTM, i->second, &rv.amount))
-        {
-          return false;
-        }
-      }
-      fShouldReturnFalse = false;
-    }
-
-    if (fShouldReturnFalse)
-      return false;
-  }
-  if(out)
-  {
-    *out = rv;
-  }
-  return true;
-}
-
-bool parseBitcoinURI(QString uri, SendFuturesRecipient *out)
-{
-  // Convert raptoreum:// to raptoreum:
-  //
-  //    Cannot handle this later, because raptoreum:// will cause Qt to see the part after // as host,
-  //    which will lower-case it (and thus invalidate the address).
-  if(uri.startsWith("raptoreum://", Qt::CaseInsensitive))
-  {
-    uri.replace(0, 7, "raptoreum:");
-  }
-  QUrl uriInstance(uri);
-  return parseBitcoinURI(uriInstance, out);
-}
-
-QString formatBitcoinURI(const SendFuturesRecipient &info)
-{
-  QString ret = QString("raptoreum:%1").arg(info.address);
-  int paramCount = 0;
-
-  if(info.amount)
-  {
-    ret += QString("?amount=%1").arg(BitcoinUnits::format(BitcoinUnits::RTM, info.amount, false, BitcoinUnits::separatorNever));
-    paramCount++;
-  }
-
-  if(!info.label.isEmpty())
-  {
-    QString lbl(QUrl::toPercentEncoding(info.label));
-    ret += QString("%1label=%2").arg(paramCount == 0 ? "?" : "&").arg(lbl);
-    paramCount++;
-  }
-
-  if(!info.message.isEmpty())
-  {
-    QString msg(QUrl::toPercentEncoding(info.message));
-    ret += QString("%1message=%2").arg(paramCount == 0 ? "?" : "&").arg(msg);
-    paramCount++;
-  }
-
-  return ret;
->>>>>>> d63d9d81
 }
 
 } // namespace GUIUtil