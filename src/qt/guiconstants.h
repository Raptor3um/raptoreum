// Copyright (c) 2011-2015 The Bitcoin Core developers
// Copyright (c) 2014-2020 The Dash Core developers
// Copyright (c) 2020-2022 The Raptoreum developers
// Distributed under the MIT software license, see the accompanying
// file COPYING or http://www.opensource.org/licenses/mit-license.php.

#ifndef BITCOIN_QT_GUICONSTANTS_H
#define BITCOIN_QT_GUICONSTANTS_H

/* Milliseconds between model updates */
static const int MODEL_UPDATE_DELAY = 250;

/* AskPassphraseDialog -- Maximum passphrase length */
static const int MAX_PASSPHRASE_SIZE = 1024;

<<<<<<< HEAD
/* DashGUI -- Size of icons in status bar */
static const int STATUSBAR_ICONSIZE = 18;

/* DashGUI -- Size of button icons e.g. in SendCoinEntry or SignVerifyMessageDialog */
static const int BUTTON_ICONSIZE = 23;
=======
/* RaptoreumGUI -- Size of icons in status bar */
static const int STATUSBAR_ICONSIZE = 16;
>>>>>>> d63d9d81

/* DashGUI -- Size of button icons e.g. in SendCoinEntry or SignVerifyMessageDialog */
static const int BUTTON_ICONSIZE = 23;

static const bool DEFAULT_SPLASHSCREEN = true;

/** Defines the half in RGB space, basically a grey in the middle between black and white */
#define RGB_HALF 0x7f7f7f
/** Path to the icon ressource folder */
#define ICONS_PATH ":icons/"
/** Path to the movies ressource folder */
#define MOVIES_PATH ":movies/"

/* Tooltips longer than this (in characters) are converted into rich text,
   so that they can be word-wrapped.
 */
static const int TOOLTIP_WRAP_THRESHOLD = 80;

/* Maximum allowed URI length */
static const int MAX_URI_LENGTH = 255;

/* QRCodeDialog -- size of exported QR Code image */
#define QR_IMAGE_SIZE 300

/* Number of frames in spinner animation */
#define SPINNER_FRAMES 90

<<<<<<< HEAD
#define QAPP_ORG_NAME "Dash"
#define QAPP_ORG_DOMAIN "dash.org"
#define QAPP_APP_NAME_DEFAULT "Dash-Qt"
#define QAPP_APP_NAME_TESTNET "Dash-Qt-testnet"
#define QAPP_APP_NAME_DEVNET "Dash-Qt-%s"
#define QAPP_APP_NAME_REGTEST "Dash-Qt-regtest"
=======
#define QAPP_ORG_NAME "Raptoreum"
#define QAPP_ORG_DOMAIN "raptoreum.com"
#define QAPP_APP_NAME_DEFAULT "Raptoreum-Qt"
#define QAPP_APP_NAME_TESTNET "Raptoreum-Qt-testnet"
#define QAPP_APP_NAME_DEVNET "Raptoreum-Qt-%s"
#define QAPP_APP_NAME_REGTEST "Raptoreum-Qt-regtest"
>>>>>>> d63d9d81

#endif // BITCOIN_QT_GUICONSTANTS_H<|MERGE_RESOLUTION|>--- conflicted
+++ resolved
@@ -13,16 +13,8 @@
 /* AskPassphraseDialog -- Maximum passphrase length */
 static const int MAX_PASSPHRASE_SIZE = 1024;
 
-<<<<<<< HEAD
-/* DashGUI -- Size of icons in status bar */
-static const int STATUSBAR_ICONSIZE = 18;
-
-/* DashGUI -- Size of button icons e.g. in SendCoinEntry or SignVerifyMessageDialog */
-static const int BUTTON_ICONSIZE = 23;
-=======
 /* RaptoreumGUI -- Size of icons in status bar */
 static const int STATUSBAR_ICONSIZE = 16;
->>>>>>> d63d9d81
 
 /* DashGUI -- Size of button icons e.g. in SendCoinEntry or SignVerifyMessageDialog */
 static const int BUTTON_ICONSIZE = 23;
@@ -50,20 +42,11 @@
 /* Number of frames in spinner animation */
 #define SPINNER_FRAMES 90
 
-<<<<<<< HEAD
-#define QAPP_ORG_NAME "Dash"
-#define QAPP_ORG_DOMAIN "dash.org"
-#define QAPP_APP_NAME_DEFAULT "Dash-Qt"
-#define QAPP_APP_NAME_TESTNET "Dash-Qt-testnet"
-#define QAPP_APP_NAME_DEVNET "Dash-Qt-%s"
-#define QAPP_APP_NAME_REGTEST "Dash-Qt-regtest"
-=======
 #define QAPP_ORG_NAME "Raptoreum"
 #define QAPP_ORG_DOMAIN "raptoreum.com"
 #define QAPP_APP_NAME_DEFAULT "Raptoreum-Qt"
 #define QAPP_APP_NAME_TESTNET "Raptoreum-Qt-testnet"
 #define QAPP_APP_NAME_DEVNET "Raptoreum-Qt-%s"
 #define QAPP_APP_NAME_REGTEST "Raptoreum-Qt-regtest"
->>>>>>> d63d9d81
 
 #endif // BITCOIN_QT_GUICONSTANTS_H