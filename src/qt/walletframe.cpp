--- conflicted
+++ resolved
@@ -161,16 +161,6 @@
         i.value()->gotoSendCoinsPage(addr);
 }
 
-<<<<<<< HEAD
-void WalletFrame::gotoSendFuturesPage(QString addr)
-{
-    QMap<WalletModel*, WalletView*>::const_iterator i;
-    for (i = mapWalletViews.constBegin(); i != mapWalletViews.constEnd(); ++i)
-        i.value()->gotoSendFuturesPage(addr);
-}
-
-=======
->>>>>>> 3cdd3108
 void WalletFrame::gotoCoinJoinCoinsPage(QString addr)
 {
     QMap<WalletModel*, WalletView*>::const_iterator i;
