// Copyright (c) 2011-2015 The Bitcoin Core developers
// Copyright (c) 2014-2021 The Dash Core developers
// Copyright (c) 2020-2023 The Raptoreum developers
// Distributed under the MIT software license, see the accompanying
// file COPYING or http://www.opensource.org/licenses/mit-license.php.

#include <qt/createassetsdialog.h>
#include <qt/forms/ui_createassetsdialog.h>

#include <qt/addresstablemodel.h>
#include <qt/bitcoinunits.h>
#include <qt/clientmodel.h>
#include <txmempool.h>
#include <qt/coincontroldialog.h>
#include <qt/guiutil.h>
#include <qt/optionsmodel.h>
#include <qt/sendassetsentry.h>
//#include <qt/upload_download.h>
#include <qt/uploaddownload.h>

#include <chainparams.h>
#include <interfaces/node.h>
#include <key_io.h>
#include <wallet/coincontrol.h>
#include <ui_interface.h>
#include <txmempool.h>
#include <policy/fees.h>
#include <wallet/fees.h>
#include <wallet/wallet.h>
#include <future/fee.h>
#include <spork.h>
#include <validation.h>
#include <assets/assets.h>
#include <assets/assetstype.h>

#include <QFontMetrics>
#include <QScrollBar>
#include <QSettings>
#include <QStringListModel>
#include <QSortFilterProxyModel>
#include <QTextDocument>
#include <QFileDialog>

#define SEND_CONFIRM_DELAY   3

CreateAssetsDialog::CreateAssetsDialog(QWidget *parent) :
        QDialog(parent),
        ui(new Ui::CreateAssetsDialog),
        clientModel(nullptr),
        model(nullptr),
        m_coin_control(new CCoinControl),
        fFeeMinimized(true) {
    ui->setupUi(this);

    GUIUtil::setFont({ui->labelCoinControlFeatures,
                      ui->labelCoinControlInsuffFunds,
                      ui->labelCoinControlQuantityText,
                      ui->labelCoinControlBytesText,
                      ui->labelCoinControlAmountText,
                      ui->labelCoinControlLowOutputText,
                      ui->labelCoinControlFeeText,
                      ui->labelCoinControlAfterFeeText,
                      ui->labelCoinControlChangeText,
                      ui->labelFeeHeadline,
                      ui->fallbackFeeWarningLabel,
                      ui->assetNameValidation,
                     }, GUIUtil::FontWeight::Bold);

    GUIUtil::setFont({ui->labelBalance,
                      ui->labelBalanceText,
                     }, GUIUtil::FontWeight::Bold, 14);

    GUIUtil::setFont({ui->labelCoinControlFeatures
                     }, GUIUtil::FontWeight::Bold, 16);

    GUIUtil::setFont({ui->assetNameLabel,
                      ui->addressLabel,
                      ui->unitsLabel,
                      ui->typeLabel,
                      ui->quantityLabel,
                      ui->targetLabel,
                      ui->mintLabel,
                      ui->ipfsLabel,
                      ui->uniqueBox,
                      ui->updatableBox,
                      ui->AssetTypeLabel,
                      ui->AssetTypeBox,
                      ui->RootAssetLabel,
                      ui->RootAssetBox,
                      ui->IssueFrequencyLabel}, GUIUtil::FontWeight::Normal, 15);

    GUIUtil::setupAddressWidget(ui->lineEditCoinControlChange, this);
    GUIUtil::setupAddressWidget(ui->owneraddressText, this);
    GUIUtil::setupAddressWidget(ui->targetaddressText, this);

    GUIUtil::updateFonts();

    connect(ui->clearButton, SIGNAL(clicked()), this, SLOT(clear()));
    connect(ui->RootAssetLabel, SIGNAL(textChanged(QString)), this, SLOT(onAssetNameChanged(QString)));
    connect(ui->assetnameText, SIGNAL(textChanged(QString)), this, SLOT(onAssetNameChanged(QString)));
    connect(ui->uniqueBox, SIGNAL(clicked()), this, SLOT(onUniqueChanged()));
    connect(ui->AssetTypeBox, SIGNAL(currentIndexChanged(QString)), this, SLOT(onAssetTypeSelected(QString)));
<<<<<<< HEAD
    connect(ui->openIpfsButton, SIGNAL(clicked()), this, SLOT(openFilePicker()));
=======
    connect(ui->AssetTypeBox, SIGNAL(currentIndexChanged(QString)), this, SLOT(onAssetNameChanged(QString)));
    connect(ui->RootAssetBox, SIGNAL(currentIndexChanged(QString)), this, SLOT(onAssetNameChanged(QString)));
>>>>>>> 5a2b8a3b

    // Coin Control
    connect(ui->pushButtonCoinControl, SIGNAL(clicked()), this, SLOT(CoinControlButtonClicked()));
    connect(ui->checkBoxCoinControlChange, SIGNAL(stateChanged(int)), this, SLOT(CoinControlChangeChecked(int)));
    connect(ui->lineEditCoinControlChange, SIGNAL(textEdited(
    const QString &)), this, SLOT(CoinControlChangeEdited(
    const QString &)));

    // Coin Control: clipboard actions
    QAction *clipboardQuantityAction = new QAction(tr("Copy quantity"), this);
    QAction *clipboardAmountAction = new QAction(tr("Copy amount"), this);
    QAction *clipboardFeeAction = new QAction(tr("Copy fee"), this);
    QAction *clipboardAfterFeeAction = new QAction(tr("Copy after fee"), this);
    QAction *clipboardBytesAction = new QAction(tr("Copy bytes"), this);
    QAction *clipboardLowOutputAction = new QAction(tr("Copy dust"), this);
    QAction *clipboardChangeAction = new QAction(tr("Copy change"), this);
    connect(clipboardQuantityAction, SIGNAL(triggered()), this, SLOT(CoinControlClipboardQuantity()));
    connect(clipboardAmountAction, SIGNAL(triggered()), this, SLOT(CoinControlClipboardAmount()));
    connect(clipboardFeeAction, SIGNAL(triggered()), this, SLOT(CoinControlClipboardFee()));
    connect(clipboardAfterFeeAction, SIGNAL(triggered()), this, SLOT(CoinControlClipboardAfterFee()));
    connect(clipboardBytesAction, SIGNAL(triggered()), this, SLOT(CoinControlClipboardBytes()));
    connect(clipboardLowOutputAction, SIGNAL(triggered()), this, SLOT(CoinControlClipboardLowOutput()));
    connect(clipboardChangeAction, SIGNAL(triggered()), this, SLOT(CoinControlClipboardChange()));
    ui->labelCoinControlQuantity->addAction(clipboardQuantityAction);
    ui->labelCoinControlAmount->addAction(clipboardAmountAction);
    ui->labelCoinControlFee->addAction(clipboardFeeAction);
    ui->labelCoinControlAfterFee->addAction(clipboardAfterFeeAction);
    ui->labelCoinControlBytes->addAction(clipboardBytesAction);
    ui->labelCoinControlLowOutput->addAction(clipboardLowOutputAction);
    ui->labelCoinControlChange->addAction(clipboardChangeAction);

    // init transaction fee section
    QSettings settings;
    if (!settings.contains("fFeeSectionMinimized"))
        settings.setValue("fFeeSectionMinimized", true);
    if (!settings.contains("nFeeRadio") && settings.contains("nTransactionFee") &&
        settings.value("nTransactionFee").toLongLong() > 0) // compatibility
        settings.setValue("nFeeRadio", 1); // custom
    if (!settings.contains("nFeeRadio"))
        settings.setValue("nFeeRadio", 0); // recommended
    if (!settings.contains("nSmartFeeSliderPosition"))
        settings.setValue("nSmartFeeSliderPosition", 0);
    if (!settings.contains("nTransactionFee"))
        settings.setValue("nTransactionFee", (qint64) DEFAULT_PAY_TX_FEE);
    if (!settings.contains("fPayOnlyMinFee"))
        settings.setValue("fPayOnlyMinFee", false);

    ui->groupFee->setId(ui->radioSmartFee, 0);
    ui->groupFee->setId(ui->radioCustomFee, 1);
    ui->groupFee->button((int) std::max(0, std::min(1, settings.value("nFeeRadio").toInt())))->setChecked(true);
    ui->customFee->setValue(settings.value("nTransactionFee").toLongLong());
    ui->checkBoxMinimumFee->setChecked(settings.value("fPayOnlyMinFee").toBool());
    minimizeFeeSection(settings.value("fFeeSectionMinimized").toBool());

    ui->createAssetButton->setText(tr("C&reate Asset"));
    ui->createAssetButton->setToolTip(tr("Confirm the create asset action"));

    ui->IssueFrequencyBox->setEnabled(false);
    ui->IssueFrequencyBox->setToolTip(tr("Disabled. Not in use"));
    ui->distributionBox->setEnabled(false);
    ui->distributionBox->setToolTip(tr("Manual only until other types are developed"));
    //ui->openIpfsButton->hide();

    ui->RootAssetLabel->setVisible(false);
    ui->RootAssetBox->setVisible(false);

    m_coin_control->UseCoinJoin(false);

    /** Setup the root asset list combobox */
    stringModel = new QStringListModel;

    proxy = new QSortFilterProxyModel;
    proxy->setSourceModel(stringModel);
    proxy->setFilterCaseSensitivity(Qt::CaseInsensitive);

    ui->RootAssetBox->setModel(proxy);
    ui->RootAssetBox->setEditable(true);
    ui->RootAssetBox->lineEdit()->setPlaceholderText("Select Root asset");
    ui->assetnameText->setToolTip("a-z A-Z 0-9 and space");
}

void CreateAssetsDialog::setClientModel(ClientModel *_clientModel) {
    this->clientModel = _clientModel;

    if (_clientModel) {
        connect(_clientModel, SIGNAL(numBlocksChanged(int, QDateTime, QString, double, bool)), this,
                SLOT(updateSmartFeeLabel()));
    }
}

void CreateAssetsDialog::setModel(WalletModel *_model) {
    this->model = _model;

    if (_model && _model->getOptionsModel()) {
        interfaces::WalletBalances balances = _model->wallet().getBalances();
        setBalance(balances);
        connect(_model, SIGNAL(balanceChanged(interfaces::WalletBalances)), this,
                SLOT(setBalance(interfaces::WalletBalances)));
        connect(_model->getOptionsModel(), SIGNAL(displayUnitChanged(int)), this, SLOT(updateDisplayUnit()));
        updateDisplayUnit();

        // Coin Control
        connect(_model->getOptionsModel(), SIGNAL(displayUnitChanged(int)), this, SLOT(CoinControlUpdateLabels()));
        connect(_model->getOptionsModel(), SIGNAL(coinControlFeaturesChanged(bool)), this,
                SLOT(CoinControlFeatureChanged(bool)));
        ui->frameCoinControl->setVisible(_model->getOptionsModel()->getCoinControlFeatures());
        CoinControlUpdateLabels();

        // fee section
        for (const int n: confTargets) {
            ui->confTargetSelector->addItem(tr("%1 (%2 blocks)").arg(
                    GUIUtil::formatNiceTimeOffset(n * Params().GetConsensus().nPowTargetSpacing)).arg(n));
        }
        connect(ui->confTargetSelector, SIGNAL(currentIndexChanged(int)), this, SLOT(updateSmartFeeLabel()));
        connect(ui->confTargetSelector, SIGNAL(currentIndexChanged(int)), this, SLOT(CoinControlUpdateLabels()));
        connect(ui->groupFee, SIGNAL(buttonClicked(int)), this, SLOT(updateFeeSectionControls()));
        connect(ui->groupFee, SIGNAL(buttonClicked(int)), this, SLOT(CoinControlUpdateLabels()));
        connect(ui->customFee, SIGNAL(valueChanged()), this, SLOT(CoinControlUpdateLabels()));
        connect(ui->checkBoxMinimumFee, SIGNAL(stateChanged(int)), this, SLOT(setMinimumFee()));
        connect(ui->checkBoxMinimumFee, SIGNAL(stateChanged(int)), this, SLOT(updateFeeSectionControls()));
        connect(ui->checkBoxMinimumFee, SIGNAL(stateChanged(int)), this, SLOT(CoinControlUpdateLabels()));

        updateFeeSectionControls();
        updateMinFeeLabel();
        updateSmartFeeLabel();

        // set the smartfee-sliders default value (wallets default conf.target or last stored value)
        QSettings settings;
        if (settings.value("nSmartFeeSliderPosition").toInt() != 0) {
            // migrate nSmartFeeSliderPosition to nConfTarget
            // nConfTarget is available since 0.15 (replaced nSmartFeeSliderPosition)
            int nConfirmTarget = 25 - settings.value("nSmartFeeSliderPosition").toInt(); // 25 == old slider range
            settings.setValue("nConfTarget", nConfirmTarget);
            settings.remove("nSmartFeeSliderPosition");
        }
        if (settings.value("nConfTarget").toInt() == 0)
            ui->confTargetSelector->setCurrentIndex(getIndexForConfTarget(model->wallet().getConfirmTarget()));
        else
            ui->confTargetSelector->setCurrentIndex(getIndexForConfTarget(settings.value("nConfTarget").toInt()));
    }
}

CreateAssetsDialog::~CreateAssetsDialog() {
    QSettings settings;
    settings.setValue("fFeeSectionMinimized", fFeeMinimized);
    settings.setValue("nFeeRadio", ui->groupFee->checkedId());
    settings.setValue("nConfTarget", getConfTargetForIndex(ui->confTargetSelector->currentIndex()));
    settings.setValue("nTransactionFee", (qint64) ui->customFee->value());
    settings.setValue("fPayOnlyMinFee", ui->checkBoxMinimumFee->isChecked());

    delete ui;
}

bool CreateAssetsDialog::filladdress(QString address, CKeyID &field) {
    CTxDestination dest = DecodeDestination(address.toStdString());
    if (IsValidDestination(dest)) {
        const CKeyID *keyID = boost::get<CKeyID>(&dest);
        field = *keyID;
        return true;
    }
    return false;
}

static QString GetDistributionType(int t) {
    switch (t) {
        case 0:
            return "manual";
        case 1:
            return "coinbase";
        case 2:
            return "address";
        case 3:
            return "schedule";
    }
    return "invalid";
}

void CreateAssetsDialog::on_createAssetButton_clicked() {
    if (!model || !model->getOptionsModel() || !validateInputs())
        return;

    // request unlock only if was locked or unlocked for mixing:
    // this way we let users unlock by walletpassphrase or by menu
    // and make many transactions while unlocking through this dialog
    // will call relock
    WalletModel::EncryptionStatus encStatus = model->getEncryptionStatus();
    if (encStatus == model->Locked || encStatus == model->UnlockedForMixingOnly) {
        WalletModel::UnlockContext ctx(model->requestUnlock());
        if (!ctx.isValid()) {
            // Unlock wallet was cancelled
            return;
        }
        createAsset();
        return;
    }
    // already unlocked or not encrypted at all
    createAsset();
}

std::string CreateAssetsDialog::getAssetName(bool isRoot) {
    std::string assetName = ui->assetnameText->text().toStdString();
    if(isRoot) {
        std::transform(assetName.begin(), assetName.end(), assetName.begin(), ::toupper);
    }
    return assetName;
}

void CreateAssetsDialog::createAsset() {
    if (getAssetsFees() == 0) {
        QMessageBox msgBox;
        msgBox.setText(QString::fromStdString("Under maintenance, try again later."));
        msgBox.setStandardButtons(QMessageBox::Ok);
        msgBox.exec();
        return;
    }

    CNewAssetTx assetTx;
    bool isRoot = ui->AssetTypeBox->currentText() == "Root";
    assetTx.name = this->getAssetName(isRoot);

    assetTx.referenceHash = ui->ipfsText->text().toStdString();

    if (!filladdress(ui->owneraddressText->text(), assetTx.ownerAddress) ||
        !filladdress(ui->targetaddressText->text(), assetTx.targetAddress)){
        return;
    }

    if (ui->uniqueBox->isChecked()) {
        assetTx.isUnique = true;
        assetTx.updatable = false;
        assetTx.decimalPoint = 0; //alway 0
        assetTx.type = 0;
    } else {
        assetTx.updatable = ui->updatableBox->isChecked();
        assetTx.isUnique = false;
        assetTx.type = 0; //change this later
        assetTx.decimalPoint = ui->unitBox->value();
    }
    assetTx.amount = ui->quantitySpinBox->value() * COIN;
    assetTx.maxMintCount = ui->maxmintSpinBox->value();
    assetTx.issueFrequency = ui->IssueFrequencyBox->value();

    assetTx.isRoot = ui->AssetTypeBox->currentText() == "Root";
    if (!assetTx.isRoot) {//sub asset
        if (ui->RootAssetBox->currentIndex() > 0) {
            std::string assetId;
            if (passetsCache->GetAssetId(ui->RootAssetBox->currentText().toStdString(), assetId)) {
                assetTx.rootId = assetId;
            } else {
                //shold never hapen
                return;
            }
        }
    }

    CTransactionRef newTx;
    CAmount nFee;
    int nChangePos = -1;
    std::string strFailReason;
    std::vector <CRecipient> vecSend;
    assetTx.fee = getAssetsFees();
    int Payloadsize;

    if (!model->wallet().createTransaction(vecSend, newTx, *m_coin_control, true, nChangePos, nFee, strFailReason,
                                Payloadsize, &assetTx)) {
        //handle creation error
        QMessageBox msgBox;
        msgBox.setText(QString::fromStdString(strFailReason));
        msgBox.setStandardButtons(QMessageBox::Ok);
        msgBox.exec();
        return;
    }

    QString questionString = tr("Asset details:");
    questionString.append("<hr />");
    questionString.append(tr("Name: %1 <br>").arg(QString::fromStdString(assetTx.name)));
    questionString.append(tr("Isunique: %1 <br>").arg(assetTx.isUnique ? "true": "false"));
    questionString.append(tr("Updatable: %1 <br>").arg(assetTx.updatable ? "true": "false"));
    questionString.append(tr("Decimalpoint: %1 <br>").arg(QString::number(assetTx.decimalPoint)));
    questionString.append(tr("ReferenceHash: %1 <br>").arg(QString::fromStdString(assetTx.referenceHash)));
    questionString.append(tr("MaxMintCount: %1 <br>").arg(QString::number(assetTx.maxMintCount)));
    questionString.append(tr("Owner: %1 <hr />").arg(QString::fromStdString(EncodeDestination(assetTx.ownerAddress))));
    questionString.append(tr("Distribution:<hr />"));
    questionString.append(tr("Type: %1 <br>").arg(GetDistributionType(assetTx.type)));
    questionString.append(tr("Target: %1 <br>").arg(QString::fromStdString(EncodeDestination(assetTx.targetAddress))));
    questionString.append(tr("IssueFrequency: %1 <br>").arg(QString::number(assetTx.issueFrequency)));
    questionString.append(tr("Amount: %1").arg(QString::number(assetTx.amount / COIN)));
    // Display message box
    nFee += assetTx.fee * COIN;
    if (nFee > 0) {
        // append fee string if a fee is required
        questionString.append(
                "<hr /><span style='" + GUIUtil::getThemedStyleQString(GUIUtil::ThemedStyle::TS_ERROR) + "'>");
        questionString.append(BitcoinUnits::formatHtmlWithUnit(model->getOptionsModel()->getDisplayUnit(), nFee));
        questionString.append("</span> ");
        questionString.append(tr("are added as transaction fee.<hr />"));
    }
    CreateAssetConfirmationDialog confirmationDialog(tr("Confirm Asset Creation"),
                                                   questionString, SEND_CONFIRM_DELAY, this);
    confirmationDialog.exec();
    QMessageBox::StandardButton retval = static_cast<QMessageBox::StandardButton>(confirmationDialog.result());
    if (retval != QMessageBox::Yes) {
        return;
    }
    model->wallet().commitTransaction(newTx, {}, {});
    clear();
}

void CreateAssetsDialog::onUniqueChanged() {
    if (ui->uniqueBox->isChecked()) {
        ui->updatableBox->setEnabled(false);
        ui->updatableBox->setChecked(false);
        ui->updatableBox->setStyleSheet("");
        ui->unitBox->setValue(0);
        ui->unitBox->setEnabled(false);
        ui->unitBox->setStyleSheet("");
    } else {
        ui->updatableBox->setEnabled(true);
        ui->updatableBox->setStyleSheet("");
        ui->unitBox->setValue(0);
        ui->unitBox->setEnabled(true);
        ui->unitBox->setStyleSheet("");
    }
}

bool CreateAssetsDialog::validateInputs() {
    bool retval{true};

    bool isRoot = ui->AssetTypeBox->currentText() == "Root";
    std::string assetname  = this->getAssetName(isRoot);
    //check if asset name is valid
    if (!IsAssetNameValid(assetname, isRoot)) {
        retval = false;
        ui->assetnameText->setValid(false);
    }

    if (!isRoot) {//sub asset
        if (ui->RootAssetBox->currentIndex() > 0) {
            assetname = ui->RootAssetBox->currentText().toStdString() + "|" + assetname;
        } else {
            //root asset not selected, set name as invalid
            ui->assetnameText->setValid(false);
            retval = false;
        }
    }

    // check if asset already exist
    std::string assetId;
    if (passetsCache->GetAssetId(assetname, assetId)) {
        CAssetMetaData tmpAsset;
        if (passetsCache->GetAssetMetaData(assetId, tmpAsset)) {
            retval = false;
            ui->assetnameText->setValid(false);
        }
    }

    //check on mempool if asset already exist
    if (mempool.CheckForNewAssetConflict(assetname)) {
        retval = false;
        ui->assetnameText->setValid(false);
    }

    std::string ipfshash = ui->ipfsText->text().toStdString();
    if (ipfshash.length() > 128) {
        retval = false;
        ui->ipfsText->setValid(false);
    }

    if (!model->validateAddress(ui->owneraddressText->text())) {
        ui->owneraddressText->setValid(false);
        retval = false;
    }

    if (!model->validateAddress(ui->targetaddressText->text())) {
        ui->targetaddressText->setValid(false);
        retval = false;
    }

    //sanity checks, should never fail
    if (ui->uniqueBox->isChecked()) {
        if (ui->updatableBox->isChecked()) {
            ui->updatableBox->setStyleSheet(GUIUtil::getThemedStyleQString(GUIUtil::ThemedStyle::TS_INVALID));
            retval = false;
        }

        if (ui->unitBox->value() > 0){
            ui->unitBox->setStyleSheet(GUIUtil::getThemedStyleQString(GUIUtil::ThemedStyle::TS_INVALID));
            retval = false;
        }
    }

    if (ui->unitBox->value() < 0 || ui->unitBox->value() > 8){
        ui->unitBox->setStyleSheet(GUIUtil::getThemedStyleQString(GUIUtil::ThemedStyle::TS_INVALID));
        retval = false;
    }

    if (ui->maxmintSpinBox->value() < 0 || ui->maxmintSpinBox->value() > 65535){
        ui->maxmintSpinBox->setStyleSheet(GUIUtil::getThemedStyleQString(GUIUtil::ThemedStyle::TS_INVALID));
        retval = false;
    }

    if (ui->quantitySpinBox->value() < 0 || ui->quantitySpinBox->value() > MAX_MONEY / COIN){
        ui->quantitySpinBox->setStyleSheet(GUIUtil::getThemedStyleQString(GUIUtil::ThemedStyle::TS_INVALID));
        retval = false;
    }

    return retval;
}

void CreateAssetsDialog::clear() {
    // Clear Coin Control settings
    m_coin_control->UnSelectAll();
    ui->checkBoxCoinControlChange->setChecked(false);
    ui->lineEditCoinControlChange->clear();
    ui->assetnameText->clear();
    ui->owneraddressText->clear();
    ui->ipfsText->clear();
    ui->targetaddressText->clear();
    ui->unitBox->setValue(0);
    ui->quantitySpinBox->setValue(0);
    ui->maxmintSpinBox->setValue(1);
    ui->IssueFrequencyBox->setValue(0);
    ui->uniqueBox->setChecked(false);
    ui->updatableBox->setChecked(false);

    CoinControlUpdateLabels();

    updateTabsAndLabels();
}

void CreateAssetsDialog::updateTabsAndLabels() {
    setupTabChain(0);
    CoinControlUpdateLabels();
}

QWidget *CreateAssetsDialog::setupTabChain(QWidget *prev) {
    QWidget::setTabOrder(prev, ui->createAssetButton);
    QWidget::setTabOrder(ui->createAssetButton, ui->clearButton);
    return ui->clearButton;
}

void CreateAssetsDialog::setBalance(const interfaces::WalletBalances &balances) {
    if (model && model->getOptionsModel()) {
        CAmount bal = balances.balance;
        ui->labelBalance->setText(BitcoinUnits::formatWithUnit(model->getOptionsModel()->getDisplayUnit(), bal));
    }
}

void CreateAssetsDialog::updateDisplayUnit() {
    setBalance(model->wallet().getBalances());
    CoinControlUpdateLabels();
    ui->customFee->setDisplayUnit(model->getOptionsModel()->getDisplayUnit());
    updateMinFeeLabel();
    updateSmartFeeLabel();
}

void CreateAssetsDialog::minimizeFeeSection(bool fMinimize) {
    ui->labelFeeMinimized->setVisible(fMinimize);
    ui->buttonChooseFee->setVisible(fMinimize);
    ui->buttonMinimizeFee->setVisible(!fMinimize);
    ui->frameFeeSelection->setVisible(!fMinimize);
    ui->horizontalLayoutSmartFee->setContentsMargins(0, (fMinimize ? 0 : 6), 0, 0);
    fFeeMinimized = fMinimize;
}

void CreateAssetsDialog::on_buttonChooseFee_clicked() {
    minimizeFeeSection(false);
}

void CreateAssetsDialog::on_buttonMinimizeFee_clicked() {
    updateFeeMinimizedLabel();
    minimizeFeeSection(true);
}

void CreateAssetsDialog::setMinimumFee() {
    ui->customFee->setValue(model->wallet().getRequiredFee(1000));
}

void CreateAssetsDialog::updateFeeSectionControls() {
    ui->confTargetSelector->setEnabled(ui->radioSmartFee->isChecked());
    ui->labelSmartFee->setEnabled(ui->radioSmartFee->isChecked());
    ui->labelSmartFee2->setEnabled(ui->radioSmartFee->isChecked());
    ui->labelSmartFee3->setEnabled(ui->radioSmartFee->isChecked());
    ui->labelFeeEstimation->setEnabled(ui->radioSmartFee->isChecked());
    ui->checkBoxMinimumFee->setEnabled(ui->radioCustomFee->isChecked());
    ui->labelMinFeeWarning->setEnabled(ui->radioCustomFee->isChecked());
    ui->labelCustomPerKilobyte->setEnabled(ui->radioCustomFee->isChecked() && !ui->checkBoxMinimumFee->isChecked());
    ui->customFee->setEnabled(ui->radioCustomFee->isChecked() && !ui->checkBoxMinimumFee->isChecked());
}

void CreateAssetsDialog::updateFeeMinimizedLabel() {
    if (!model || !model->getOptionsModel())
        return;

    if (ui->radioSmartFee->isChecked())
        ui->labelFeeMinimized->setText(ui->labelSmartFee->text());
    else {
        ui->labelFeeMinimized->setText(
                BitcoinUnits::formatWithUnit(model->getOptionsModel()->getDisplayUnit(), ui->customFee->value()) +
                "/kB");
    }
}

void CreateAssetsDialog::updateMinFeeLabel() {
    if (model && model->getOptionsModel())
        ui->checkBoxMinimumFee->setText(tr("Pay only the required fee of %1").arg(
                BitcoinUnits::formatWithUnit(model->getOptionsModel()->getDisplayUnit(),
                                             model->wallet().getRequiredFee(1000)) + "/kB")
        );
}

void CreateAssetsDialog::updateCoinControlState(CCoinControl &ctrl) {
    if (ui->radioCustomFee->isChecked()) {
        ctrl.m_feerate = CFeeRate(ui->customFee->value());
    } else {
        ctrl.m_feerate.reset();
    }
    // Avoid using global defaults when sending money from the GUI
    // Either custom fee will be used or if not selected, the confirmation target from dropdown box
    ctrl.m_confirm_target = getConfTargetForIndex(ui->confTargetSelector->currentIndex());
}

void CreateAssetsDialog::updateSmartFeeLabel() {
    if (!model || !model->getOptionsModel())
        return;
    updateCoinControlState(*m_coin_control);
    m_coin_control->m_feerate.reset(); // Explicitly use only fee estimation rate for smart fee labels
    int returned_target;
    FeeReason reason;
    CFeeRate feeRate = CFeeRate(model->wallet().getMinimumFee(1000, *m_coin_control, &returned_target, &reason));

    ui->labelSmartFee->setText(
            BitcoinUnits::formatWithUnit(model->getOptionsModel()->getDisplayUnit(), feeRate.GetFeePerK()) + "/kB");

    if (reason == FeeReason::FALLBACK) {
        ui->labelSmartFee2->show(); // (Smart fee not initialized yet. This usually takes a few blocks...)
        ui->labelFeeEstimation->setText("");
        ui->fallbackFeeWarningLabel->setVisible(true);
    } else {
        ui->labelSmartFee2->hide();
        ui->labelFeeEstimation->setText(tr("Estimated to begin confirmation within %n block(s).", "", returned_target));
        ui->fallbackFeeWarningLabel->setVisible(false);
    }

    updateFeeMinimizedLabel();
}

// Coin Control: copy label "Quantity" to clipboard
void CreateAssetsDialog::CoinControlClipboardQuantity() {
    GUIUtil::setClipboard(ui->labelCoinControlQuantity->text());
}

// Coin Control: copy label "Amount" to clipboard
void CreateAssetsDialog::CoinControlClipboardAmount() {
    GUIUtil::setClipboard(ui->labelCoinControlAmount->text().left(ui->labelCoinControlAmount->text().indexOf(" ")));
}

// Coin Control: copy label "Fee" to clipboard
void CreateAssetsDialog::CoinControlClipboardFee() {
    GUIUtil::setClipboard(
            ui->labelCoinControlFee->text().left(ui->labelCoinControlFee->text().indexOf(" ")).replace(ASYMP_UTF8,
                                                                                                         ""));
}

// Coin Control: copy label "After fee" to clipboard
void CreateAssetsDialog::CoinControlClipboardAfterFee() {
    GUIUtil::setClipboard(
            ui->labelCoinControlAfterFee->text().left(ui->labelCoinControlAfterFee->text().indexOf(" ")).replace(
                    ASYMP_UTF8, ""));
}

// Coin Control: copy label "Bytes" to clipboard
void CreateAssetsDialog::CoinControlClipboardBytes() {
    GUIUtil::setClipboard(ui->labelCoinControlBytes->text().replace(ASYMP_UTF8, ""));
}

// Coin Control: copy label "Dust" to clipboard
void CreateAssetsDialog::CoinControlClipboardLowOutput() {
    GUIUtil::setClipboard(ui->labelCoinControlLowOutput->text());
}

// Coin Control: copy label "Change" to clipboard
void CreateAssetsDialog::CoinControlClipboardChange() {
    GUIUtil::setClipboard(
            ui->labelCoinControlChange->text().left(ui->labelCoinControlChange->text().indexOf(" ")).replace(
                    ASYMP_UTF8, ""));
}

// Coin Control: settings menu - Coin Control enabled/disabled by user
void CreateAssetsDialog::CoinControlFeatureChanged(bool checked) {
    ui->frameCoinControl->setVisible(checked);

    if (!checked && model) { // Coin Control features disabled
        m_coin_control->SetNull(false);
    }

    CoinControlUpdateLabels();
}

// Coin Control: button inputs -> show actual Coin Control dialog
void CreateAssetsDialog::CoinControlButtonClicked() {
    CoinControlDialog dlg(*m_coin_control, model, this);
    dlg.exec();
    CoinControlUpdateLabels();
}

// Coin Control: checkbox custom change address
void CreateAssetsDialog::CoinControlChangeChecked(int state) {
    if (state == Qt::Unchecked) {
        m_coin_control->destChange = CNoDestination();
        ui->labelCoinControlChangeLabel->clear();
    } else
        // use this to re-validate an already entered address
        CoinControlChangeEdited(ui->lineEditCoinControlChange->text());

    ui->lineEditCoinControlChange->setEnabled((state == Qt::Checked));
}

// Coin Control: custom change address changed
void CreateAssetsDialog::CoinControlChangeEdited(const QString &text) {
    if (model && model->getAddressTableModel()) {
        // Default to no change address until verified
        m_coin_control->destChange = CNoDestination();
        ui->labelCoinControlChangeLabel->setStyleSheet(GUIUtil::getThemedStyleQString(GUIUtil::ThemedStyle::TS_ERROR));

        const CTxDestination dest = DecodeDestination(text.toStdString());

        if (text.isEmpty()) // Nothing entered
        {
            ui->labelCoinControlChangeLabel->setText("");
        } else if (!IsValidDestination(dest)) // Invalid address
        {
            ui->labelCoinControlChangeLabel->setText(tr("Warning: Invalid Raptoreum address"));
        } else // Valid address
        {
            if (!model->wallet().isSpendable(dest)) {
                ui->labelCoinControlChangeLabel->setText(tr("Warning: Unknown change address"));

                // confirmation dialog
                QMessageBox::StandardButton btnRetVal = QMessageBox::question(this, tr("Confirm custom change address"),
                                                                              tr("The address you selected for change is not part of this wallet. Any or all funds in your wallet may be sent to this address. Are you sure?"),
                                                                              QMessageBox::Yes | QMessageBox::Cancel,
                                                                              QMessageBox::Cancel);

                if (btnRetVal == QMessageBox::Yes)
                    m_coin_control->destChange = dest;
                else {
                    ui->lineEditCoinControlChange->setText("");
                    ui->labelCoinControlChangeLabel->setStyleSheet(
                            GUIUtil::getThemedStyleQString(GUIUtil::ThemedStyle::TS_PRIMARY));
                    ui->labelCoinControlChangeLabel->setText("");
                }
            } else // Known change address
            {
                ui->labelCoinControlChangeLabel->setStyleSheet(
                        GUIUtil::getThemedStyleQString(GUIUtil::ThemedStyle::TS_PRIMARY));

                // Query label
                QString associatedLabel = model->getAddressTableModel()->labelForAddress(text);
                if (!associatedLabel.isEmpty())
                    ui->labelCoinControlChangeLabel->setText(associatedLabel);
                else
                    ui->labelCoinControlChangeLabel->setText(tr("(no label)"));

                m_coin_control->destChange = dest;
            }
        }
    }
}

// Coin Control: update labels
void CreateAssetsDialog::CoinControlUpdateLabels() {
    if (!model || !model->getOptionsModel())
        return;

    updateCoinControlState(*m_coin_control);

    // set pay amounts
    CoinControlDialog::payAmounts.clear();
    CoinControlDialog::fSubtractFeeFromAmount = false;

    if (m_coin_control->HasSelected()) {
        // actual Coin Control calculation
        CoinControlDialog::updateLabels(*m_coin_control, model, this);

        // show Coin Control stats
        ui->labelCoinControlAutomaticallySelected->hide();
        ui->widgetCoinControl->show();
    } else {
        // hide Coin Control stats
        ui->labelCoinControlAutomaticallySelected->show();
        ui->widgetCoinControl->hide();
        ui->labelCoinControlInsuffFunds->hide();
    }
}

<<<<<<< HEAD
void CreateAssetsDialog::openFilePicker() {
    //std::string cid = pickAndSendFileForIpfs(this);
    std::string cid;
    pickAndUploadFileForIpfs(this, cid);
    ui->ipfsText->setText(QString::fromStdString(cid));
}

void CreateAssetsDialog::checkAvailabilityClicked()
=======
void CreateAssetsDialog::onAssetNameChanged(QString name)
>>>>>>> 5a2b8a3b
{
    bool isRoot = ui->AssetTypeBox->currentText() == "Root";
    std::string assetname = this->getAssetName(isRoot);

    // Check asset name (root or sub)
    if (!IsAssetNameValid(assetname, isRoot)) {
        ui->assetnameText->setValid(false);
        ui->assetNameValidation->setText(tr("Asset name invalid"));
        return;
    }

    if (!isRoot) {
        if (ui->RootAssetBox->currentIndex() > 0) {
            assetname = ui->RootAssetBox->currentText().toStdString() + "|" + assetname;
        } else {
            // Root asset not selected, set name as invalid
            ui->assetnameText->setValid(false);
            ui->assetNameValidation->setText(tr("Root asset not selected"));
            return;
        }
    }

    // Check if asset already exists
    std::string assetId;
    if (passetsCache->GetAssetId(assetname, assetId)) {
        CAssetMetaData tmpAsset;
        if (passetsCache->GetAssetMetaData(assetId, tmpAsset)) {
            ui->assetnameText->setValid(false);
            ui->assetNameValidation->setText(tr("Asset already exists"));
            return;
        }
    }

    // Check if asset already exists on mempool
    if (mempool.CheckForNewAssetConflict(assetname)) {
        ui->assetnameText->setValid(false);
        ui->assetNameValidation->setText(tr("Asset already exists in mempool"));
        return;
    }
    ui->assetNameValidation->setText(tr("Asset name is valid and available"));
}

void CreateAssetsDialog::onAssetTypeSelected(QString name) {
    if (name == "Root") {
        ui->RootAssetLabel->setVisible(false);
        ui->RootAssetBox->setVisible(false);
    } else if (name == "Sub") {
        ui->RootAssetLabel->setVisible(true);
        ui->RootAssetBox->setVisible(true);

        // Get available assets list
        std::map <uint256, std::pair<std::string, CKeyID>> assets = model->wallet().getMyAssets();

        QStringList list;
        list << "Select an asset";
        for (auto asset: assets) {
            CAssetMetaData assetData;
            std::string assetId = asset.first.ToString();
            if (passetsCache->GetAssetMetaData(assetId, assetData) && assetData.isRoot) {
                if (model->wallet().isSpendable(assetData.ownerAddress)){
                    list << QString::fromStdString(assetData.name);
                }
            }
        }
        //update the list
        stringModel->setStringList(list);
    }
}

CreateAssetConfirmationDialog::CreateAssetConfirmationDialog(const QString &title, const QString &text, int _secDelay,
                                                         QWidget *parent) :
        QMessageBox(QMessageBox::Question, title, text, QMessageBox::Yes | QMessageBox::Cancel, parent),
        secDelay(_secDelay) {
    GUIUtil::updateFonts();
    setDefaultButton(QMessageBox::Cancel);
    yesButton = button(QMessageBox::Yes);
    updateYesButton();
    connect(&countDownTimer, SIGNAL(timeout()), this, SLOT(countDown()));
}

int CreateAssetConfirmationDialog::exec() {
    updateYesButton();
    countDownTimer.start(1000);
    return QMessageBox::exec();
}

void CreateAssetConfirmationDialog::countDown() {
    secDelay--;
    updateYesButton();

    if (secDelay <= 0) {
        countDownTimer.stop();
    }
}

void CreateAssetConfirmationDialog::updateYesButton() {
    if (secDelay > 0) {
        yesButton->setEnabled(false);
        yesButton->setText(tr("Yes") + " (" + QString::number(secDelay) + ")");
    } else {
        yesButton->setEnabled(true);
        yesButton->setText(tr("Yes"));
    }
}<|MERGE_RESOLUTION|>--- conflicted
+++ resolved
@@ -100,12 +100,9 @@
     connect(ui->assetnameText, SIGNAL(textChanged(QString)), this, SLOT(onAssetNameChanged(QString)));
     connect(ui->uniqueBox, SIGNAL(clicked()), this, SLOT(onUniqueChanged()));
     connect(ui->AssetTypeBox, SIGNAL(currentIndexChanged(QString)), this, SLOT(onAssetTypeSelected(QString)));
-<<<<<<< HEAD
-    connect(ui->openIpfsButton, SIGNAL(clicked()), this, SLOT(openFilePicker()));
-=======
     connect(ui->AssetTypeBox, SIGNAL(currentIndexChanged(QString)), this, SLOT(onAssetNameChanged(QString)));
     connect(ui->RootAssetBox, SIGNAL(currentIndexChanged(QString)), this, SLOT(onAssetNameChanged(QString)));
->>>>>>> 5a2b8a3b
+    connect(ui->openIpfsButton, SIGNAL(clicked()), this, SLOT(openFilePicker()));
 
     // Coin Control
     connect(ui->pushButtonCoinControl, SIGNAL(clicked()), this, SLOT(CoinControlButtonClicked()));
@@ -802,7 +799,6 @@
     }
 }
 
-<<<<<<< HEAD
 void CreateAssetsDialog::openFilePicker() {
     //std::string cid = pickAndSendFileForIpfs(this);
     std::string cid;
@@ -810,10 +806,7 @@
     ui->ipfsText->setText(QString::fromStdString(cid));
 }
 
-void CreateAssetsDialog::checkAvailabilityClicked()
-=======
 void CreateAssetsDialog::onAssetNameChanged(QString name)
->>>>>>> 5a2b8a3b
 {
     bool isRoot = ui->AssetTypeBox->currentText() == "Root";
     std::string assetname = this->getAssetName(isRoot);
