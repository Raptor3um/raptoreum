--- conflicted
+++ resolved
@@ -52,15 +52,9 @@
       </widget>
      </item>
      <item>
-<<<<<<< HEAD
       <widget class="QPushButton" name="btnCoinJoin">
        <property name="text">
         <string notr="true">CoinJoin</string>
-=======
-      <widget class="QPushButton" name="btnPrivateSend">
-       <property name="text">
-        <string>PrivateSend</string>
->>>>>>> d63d9d81
        </property>
        <property name="checkable">
         <bool>true</bool>
@@ -282,21 +276,12 @@
            </widget>
           </item>
           <item>
-<<<<<<< HEAD
            <widget class="QCheckBox" name="coinJoinEnabled">
             <property name="toolTip">
              <string>Show mixing interface on Overview screen and reveal an additional screen which allows to spend fully mixed coins only.&lt;br/&gt;A new tab with more settings will also appear in this dialog, please make sure to check them before mixing your coins.</string>
             </property>
             <property name="text">
              <string notr="true">Enable CoinJoin features</string>
-=======
-           <widget class="QCheckBox" name="privateSendEnabled">
-            <property name="toolTip">
-             <string>Show mixing interface on Overview screen and reveal PrivateSend screen which allows to spend fully mixed coins only.&lt;br/&gt;A new tab with more settings will also appear in this dialog, please make sure to check them before mixing your coins.</string>
-            </property>
-            <property name="text">
-             <string>Enable PrivateSend features</string>
->>>>>>> d63d9d81
             </property>
            </widget>
           </item>
@@ -317,7 +302,6 @@
        </item>
       </layout>
      </widget>
-<<<<<<< HEAD
      <widget class="QWidget" name="pageCoinJoin">
       <layout class="QVBoxLayout" name="verticalLayout_4">
        <item>
@@ -327,83 +311,43 @@
          </property>
          <property name="text">
           <string>Enable advanced interface</string>
-=======
-     <widget class="QWidget" name="pagePrivateSend">
-      <layout class="QVBoxLayout" name="verticalLayout_4">
-       <item>
-        <widget class="QCheckBox" name="showAdvancedPSUI">
-         <property name="toolTip">
-          <string>Show additional information and buttons for PrivateSend on overview screen.</string>
-         </property>
-         <property name="text">
-          <string>Enable advanced PrivateSend interface</string>
->>>>>>> d63d9d81
-         </property>
-        </widget>
-       </item>
-       <item>
-<<<<<<< HEAD
+         </property>
+        </widget>
+       </item>
+       <item>
         <widget class="QCheckBox" name="showCoinJoinPopups">
          <property name="toolTip">
           <string>Show system popups for mixing transactions&lt;br/&gt;just like for all other transaction types.</string>
          </property>
          <property name="text">
           <string>Show popups for mixing transactions</string>
-=======
-        <widget class="QCheckBox" name="showPrivateSendPopups">
-         <property name="toolTip">
-          <string>Show system popups for PrivateSend mixing transactions&lt;br/&gt;just like for all other transaction types.</string>
-         </property>
-         <property name="text">
-          <string>Show popups for PrivateSend transactions</string>
->>>>>>> d63d9d81
          </property>
         </widget>
        </item>
        <item>
         <widget class="QCheckBox" name="lowKeysWarning">
          <property name="toolTip">
-<<<<<<< HEAD
           <string>Show warning dialog when the wallet has very low number of keys left.</string>
          </property>
          <property name="text">
           <string>Warn if the wallet is running out of keys</string>
-=======
-          <string>Show warning dialog when PrivateSend detects that wallet has very low number of keys left.</string>
-         </property>
-         <property name="text">
-          <string>Warn if PrivateSend is running out of keys</string>
->>>>>>> d63d9d81
-         </property>
-        </widget>
-       </item>
-       <item>
-<<<<<<< HEAD
+         </property>
+        </widget>
+       </item>
+       <item>
         <widget class="QCheckBox" name="coinJoinMultiSession">
          <property name="toolTip">
           <string>Whether to use experimental mode with multiple mixing sessions per block.&lt;br/&gt;Note: You must use this feature carefully.&lt;br/&gt;Make sure you always have recent wallet (auto)backup in a safe place!</string>
          </property>
          <property name="text">
           <string>Enable &amp;multi-session</string>
-=======
-        <widget class="QCheckBox" name="privateSendMultiSession">
-         <property name="toolTip">
-          <string>Whether to use experimental PrivateSend mode with multiple mixing sessions per block.&lt;br/&gt;Note: You must use this feature carefully.&lt;br/&gt;Make sure you always have recent wallet (auto)backup in a safe place!</string>
-         </property>
-         <property name="text">
-          <string>Enable PrivateSend &amp;multi-session</string>
->>>>>>> d63d9d81
          </property>
         </widget>
        </item>
        <item>
         <layout class="QHBoxLayout" name="horizontalLayout_4_Wallet">
          <item>
-<<<<<<< HEAD
           <widget class="QLabel" name="lblCoinJoinRoundsText">
-=======
-          <widget class="QLabel" name="lblPrivateSendRoundsText">
->>>>>>> d63d9d81
            <property name="toolTip">
             <string>This setting determines the amount of individual smartnodes that an input will be mixed through.&lt;br/&gt;More rounds of mixing gives a higher degree of privacy, but also costs more in fees.</string>
            </property>
@@ -430,11 +374,7 @@
        <item>
         <layout class="QHBoxLayout" name="horizontalLayout">
          <item>
-<<<<<<< HEAD
           <widget class="QLabel" name="lblCoinJoinAmountText">
-=======
-          <widget class="QLabel" name="lblPrivateSendAmountText">
->>>>>>> d63d9d81
            <property name="toolTip">
             <string>This amount acts as a threshold to turn off mixing once it's reached.</string>
            </property>
