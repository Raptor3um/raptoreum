// Copyright (c) 2011-2015 The Bitcoin Core developers
// Copyright (c) 2014-2021 The Dash Core developers
// Copyright (c) 2020-2022 The Raptoreum developers
// Distributed under the MIT software license, see the accompanying
// file COPYING or http://www.opensource.org/licenses/mit-license.php.

#if defined(HAVE_CONFIG_H)
#include <config/raptoreum-config.h>
#endif

#include <qt/sendcoinsdialog.h>
#include <qt/forms/ui_sendcoinsdialog.h>

#include <qt/addresstablemodel.h>
#include <qt/bitcoinunits.h>
#include <qt/clientmodel.h>
#include <qt/coincontroldialog.h>
#include <qt/guiutil.h>
#include <qt/optionsmodel.h>
#include <qt/sendcoinsentry.h>

#include <chainparams.h>
#include <interfaces/node.h>
#include <key_io.h>
#include <wallet/coincontrol.h>
#include <ui_interface.h>
#include <txmempool.h>
#include <validation.h>
#include <policy/fees.h>
#include <wallet/fees.h>
#include <wallet/wallet.h>
#include <future/fee.h>
<<<<<<< HEAD
#include <spork.h>
=======
#include <validation.h>
>>>>>>> 3cdd3108

#include <QFontMetrics>
#include <QScrollBar>
#include <QSettings>
#include <QTextDocument>

#define SEND_CONFIRM_DELAY   3

static const std::array<int, 9> confTargets = { {2, 4, 6, 12, 24, 48, 144, 504, 1008} };
int getConfTargetForIndex(int index) {
    if (index+1 > static_cast<int>(confTargets.size())) {
        return confTargets.back();
    }
    if (index < 0) {
        return confTargets[0];
    }
    return confTargets[index];
}
int getIndexForConfTarget(int target) {
    for (unsigned int i = 0; i < confTargets.size(); i++) {
        if (confTargets[i] >= target) {
            return i;
        }
    }
    return confTargets.size() - 1;
}

SendCoinsDialog::SendCoinsDialog(bool _fCoinJoin, QWidget* parent) :
    QDialog(parent),
    ui(new Ui::SendCoinsDialog),
    clientModel(nullptr),
    model(nullptr),
    m_coin_control(new CCoinControl),
    fNewRecipientAllowed(true),
    fFeeMinimized(true)
{
    ui->setupUi(this);

    GUIUtil::setFont({ui->labelCoinControlFeatures,
                      ui->labelCoinControlInsuffFunds,
                      ui->labelCoinControlQuantityText,
                      ui->labelCoinControlBytesText,
                      ui->labelCoinControlAmountText,
                      ui->labelCoinControlLowOutputText,
                      ui->labelCoinControlFeeText,
                      ui->labelCoinControlAfterFeeText,
                      ui->labelCoinControlChangeText,
                      ui->labelFeeHeadline,
                      ui->fallbackFeeWarningLabel
                     }, GUIUtil::FontWeight::Bold);

    GUIUtil::setFont({ui->labelBalance,
                      ui->labelBalanceText
                     }, GUIUtil::FontWeight::Bold, 14);

    GUIUtil::setFont({ui->labelCoinControlFeatures
                     }, GUIUtil::FontWeight::Bold, 16);

    GUIUtil::setupAddressWidget(ui->lineEditCoinControlChange, this);

    addEntry();

    GUIUtil::updateFonts();

    connect(ui->addButton, &QPushButton::clicked, this, &SendCoinsDialog::addEntry);
    connect(ui->clearButton, &QPushButton::clicked, this, &SendCoinsDialog::clear);

    // Coin Control
    connect(ui->pushButtonCoinControl, &QPushButton::clicked, this, &SendCoinsDialog::coinControlButtonClicked);
    connect(ui->checkBoxCoinControlChange, &QCheckBox::stateChanged, this, &SendCoinsDialog::coinControlChangeChecked);
    connect(ui->lineEditCoinControlChange, &QValidatedLineEdit::textEdited, this, &SendCoinsDialog::coinControlChangeEdited);

    // Coin Control: clipboard actions
    QAction *clipboardQuantityAction = new QAction(tr("Copy quantity"), this);
    QAction *clipboardAmountAction = new QAction(tr("Copy amount"), this);
    QAction *clipboardFeeAction = new QAction(tr("Copy fee"), this);
    QAction *clipboardAfterFeeAction = new QAction(tr("Copy after fee"), this);
    QAction *clipboardBytesAction = new QAction(tr("Copy bytes"), this);
    QAction *clipboardLowOutputAction = new QAction(tr("Copy dust"), this);
    QAction *clipboardChangeAction = new QAction(tr("Copy change"), this);
    connect(clipboardQuantityAction, &QAction::triggered, this, &SendCoinsDialog::coinControlClipboardQuantity);
    connect(clipboardAmountAction, &QAction::triggered, this, &SendCoinsDialog::coinControlClipboardAmount);
    connect(clipboardFeeAction, &QAction::triggered, this, &SendCoinsDialog::coinControlClipboardFee);
    connect(clipboardAfterFeeAction, &QAction::triggered, this, &SendCoinsDialog::coinControlClipboardAfterFee);
    connect(clipboardBytesAction, &QAction::triggered, this, &SendCoinsDialog::coinControlClipboardBytes);
    connect(clipboardLowOutputAction, &QAction::triggered, this, &SendCoinsDialog::coinControlClipboardLowOutput);
    connect(clipboardChangeAction, &QAction::triggered, this, &SendCoinsDialog::coinControlClipboardChange);
    ui->labelCoinControlQuantity->addAction(clipboardQuantityAction);
    ui->labelCoinControlAmount->addAction(clipboardAmountAction);
    ui->labelCoinControlFee->addAction(clipboardFeeAction);
    ui->labelCoinControlAfterFee->addAction(clipboardAfterFeeAction);
    ui->labelCoinControlBytes->addAction(clipboardBytesAction);
    ui->labelCoinControlLowOutput->addAction(clipboardLowOutputAction);
    ui->labelCoinControlChange->addAction(clipboardChangeAction);

    // init transaction fee section
    QSettings settings;
    if (!settings.contains("fFeeSectionMinimized"))
        settings.setValue("fFeeSectionMinimized", true);
    if (!settings.contains("nFeeRadio") && settings.contains("nTransactionFee") && settings.value("nTransactionFee").toLongLong() > 0) // compatibility
        settings.setValue("nFeeRadio", 1); // custom
    if (!settings.contains("nFeeRadio"))
        settings.setValue("nFeeRadio", 0); // recommended
    if (!settings.contains("nSmartFeeSliderPosition"))
        settings.setValue("nSmartFeeSliderPosition", 0);
    if (!settings.contains("nTransactionFee"))
        settings.setValue("nTransactionFee", (qint64)DEFAULT_PAY_TX_FEE);
    if (!settings.contains("fPayOnlyMinFee"))
        settings.setValue("fPayOnlyMinFee", false);

    ui->groupFee->setId(ui->radioSmartFee, 0);
    ui->groupFee->setId(ui->radioCustomFee, 1);
    ui->groupFee->button((int)std::max(0, std::min(1, settings.value("nFeeRadio").toInt())))->setChecked(true);
    ui->customFee->setValue(settings.value("nTransactionFee").toLongLong());
    ui->checkBoxMinimumFee->setChecked(settings.value("fPayOnlyMinFee").toBool());
    minimizeFeeSection(settings.value("fFeeSectionMinimized").toBool());

    if (_fCoinJoin) {
        ui->sendButton->setText(tr("S&end mixed funds"));
        ui->sendButton->setToolTip(tr("Confirm the %1 send action").arg(QString::fromStdString(gCoinJoinName)));
    } else {
        ui->sendButton->setText(tr("S&end"));
        ui->sendButton->setToolTip(tr("Confirm the send action"));
    }

    m_coin_control->UseCoinJoin(_fCoinJoin);
}

void SendCoinsDialog::setClientModel(ClientModel *_clientModel)
{
    this->clientModel = _clientModel;

    if (_clientModel) {
        connect(_clientModel, &ClientModel::numBlocksChanged, this, &SendCoinsDialog::updateSmartFeeLabel);
    }
}

void SendCoinsDialog::setModel(WalletModel *_model)
{
    this->model = _model;

    if(_model && _model->getOptionsModel())
    {
        for(int i = 0; i < ui->entries->count(); ++i)
        {
            SendCoinsEntry *entry = qobject_cast<SendCoinsEntry*>(ui->entries->itemAt(i)->widget());
            if(entry)
            {
                entry->setModel(_model);
            }
        }

        interfaces::WalletBalances balances = _model->wallet().getBalances();
        setBalance(balances);
        connect(_model, &WalletModel::balanceChanged, this, &SendCoinsDialog::setBalance);
        connect(_model->getOptionsModel(), &OptionsModel::displayUnitChanged, this, &SendCoinsDialog::updateDisplayUnit);
        updateDisplayUnit();

        // Coin Control
        connect(_model->getOptionsModel(), &OptionsModel::displayUnitChanged, this, &SendCoinsDialog::coinControlUpdateLabels);
        connect(_model->getOptionsModel(), &OptionsModel::coinControlFeaturesChanged, this, &SendCoinsDialog::coinControlFeatureChanged);
        ui->frameCoinControl->setVisible(_model->getOptionsModel()->getCoinControlFeatures());
        coinControlUpdateLabels();

        // fee section
        for (const int n : confTargets) {
            ui->confTargetSelector->addItem(tr("%1 (%2 blocks)").arg(GUIUtil::formatNiceTimeOffset(n*Params().GetConsensus().nPowTargetSpacing)).arg(n));
        }
        connect(ui->confTargetSelector, static_cast<void (QComboBox::*)(int)>(&QComboBox::currentIndexChanged), this, &SendCoinsDialog::updateSmartFeeLabel);
        connect(ui->confTargetSelector, static_cast<void (QComboBox::*)(int)>(&QComboBox::currentIndexChanged), this, &SendCoinsDialog::coinControlUpdateLabels);
        connect(ui->groupFee, static_cast<void (QButtonGroup::*)(int)>(&QButtonGroup::buttonClicked), this, &SendCoinsDialog::updateFeeSectionControls);
        connect(ui->groupFee, static_cast<void (QButtonGroup::*)(int)>(&QButtonGroup::buttonClicked), this, &SendCoinsDialog::coinControlUpdateLabels);
        connect(ui->customFee, &BitcoinAmountField::valueChanged, this, &SendCoinsDialog::coinControlUpdateLabels);
        connect(ui->checkBoxMinimumFee, &QCheckBox::stateChanged, this, &SendCoinsDialog::setMinimumFee);
        connect(ui->checkBoxMinimumFee, &QCheckBox::stateChanged, this, &SendCoinsDialog::updateFeeSectionControls);
        connect(ui->checkBoxMinimumFee, &QCheckBox::stateChanged, this, &SendCoinsDialog::coinControlUpdateLabels);

        updateFeeSectionControls();
        updateMinFeeLabel();
        updateSmartFeeLabel();

        // set the smartfee-sliders default value (wallets default conf.target or last stored value)
        QSettings settings;
        if (settings.value("nSmartFeeSliderPosition").toInt() != 0) {
            // migrate nSmartFeeSliderPosition to nConfTarget
            // nConfTarget is available since 0.15 (replaced nSmartFeeSliderPosition)
            int nConfirmTarget = 25 - settings.value("nSmartFeeSliderPosition").toInt(); // 25 == old slider range
            settings.setValue("nConfTarget", nConfirmTarget);
            settings.remove("nSmartFeeSliderPosition");
        }
        if (settings.value("nConfTarget").toInt() == 0)
            ui->confTargetSelector->setCurrentIndex(getIndexForConfTarget(model->wallet().getConfirmTarget()));
        else
            ui->confTargetSelector->setCurrentIndex(getIndexForConfTarget(settings.value("nConfTarget").toInt()));
    }
}

SendCoinsDialog::~SendCoinsDialog()
{
    QSettings settings;
    settings.setValue("fFeeSectionMinimized", fFeeMinimized);
    settings.setValue("nFeeRadio", ui->groupFee->checkedId());
    settings.setValue("nConfTarget", getConfTargetForIndex(ui->confTargetSelector->currentIndex()));
    settings.setValue("nTransactionFee", (qint64)ui->customFee->value());
    settings.setValue("fPayOnlyMinFee", ui->checkBoxMinimumFee->isChecked());

    delete ui;
}

void SendCoinsDialog::OnDisplay() {
    for (int i = 0; i < ui->entries->count(); ++i) {
        SendCoinsEntry *entry = qobject_cast<SendCoinsEntry*>(ui->entries->itemAt(i)->widget());
        if(entry) {
            entry->SetFutureVisible(sporkManager.IsSporkActive(SPORK_22_SPECIAL_TX_FEE) && Params().IsFutureActive(chainActive.Tip()) && i == 0);
        }
    }
}

void SendCoinsDialog::on_sendButton_clicked()
{
    if(!model || !model->getOptionsModel())
        return;

    QList<SendCoinsRecipient> recipients;
    bool valid = true;

    for(int i = 0; i < ui->entries->count(); ++i)
    {
        SendCoinsEntry *entry = qobject_cast<SendCoinsEntry*>(ui->entries->itemAt(i)->widget());
        if(entry)
        {
            if(entry->validate(model->node()))
            {
                recipients.append(entry->getValue());
            }
            else
            {
                valid = false;
            }
        }
    }

    if(!valid || recipients.isEmpty())
    {
        return;
    }

    fNewRecipientAllowed = false;
    // request unlock only if was locked or unlocked for mixing:
    // this way we let users unlock by walletpassphrase or by menu
    // and make many transactions while unlocking through this dialog
    // will call relock
    WalletModel::EncryptionStatus encStatus = model->getEncryptionStatus();
    if(encStatus == model->Locked || encStatus == model->UnlockedForMixingOnly)
    {
        WalletModel::UnlockContext ctx(model->requestUnlock());
        if(!ctx.isValid())
        {
            // Unlock wallet was cancelled
            fNewRecipientAllowed = true;
            return;
        }
        send(recipients);
        return;
    }
    // already unlocked or not encrypted at all
    send(recipients);
}

void SendCoinsDialog::send(QList<SendCoinsRecipient> recipients)
{
    // prepare transaction for getting txFee earlier
    WalletModelTransaction currentTransaction(recipients);
    WalletModel::SendCoinsReturn prepareStatus;

    updateCoinControlState(*m_coin_control);

    prepareStatus = model->prepareTransaction(currentTransaction, *m_coin_control);

    // process prepareStatus and on error generate message shown to user
    processSendCoinsReturn(prepareStatus,
        BitcoinUnits::formatWithUnit(model->getOptionsModel()->getDisplayUnit(), currentTransaction.getTransactionFee()));

    if(prepareStatus.status != WalletModel::OK) {
        fNewRecipientAllowed = true;
        return;
    }

    // Format confirmation message
    QStringList formatted;
    bool hasFuture = false;
    for (const SendCoinsRecipient &rcp : currentTransaction.getRecipients())
    {
        // generate bold amount string with wallet name in case of multiwallet
        QString amount = "<b>" + BitcoinUnits::formatHtmlWithUnit(model->getOptionsModel()->getDisplayUnit(), rcp.amount);
        if (model->isMultiwallet()) {
            amount.append(" <u>"+tr("from wallet %1").arg(GUIUtil::HtmlEscape(model->getWalletName()))+"</u> ");
        }
        amount.append("</b> ");
        // generate monospace address string
        QString address = "<span style='font-family: monospace;'>" + rcp.address;
        address.append("</span>");

        QString recipientElement;

        {
            if(rcp.label.length() > 0) // label with address
            {
                recipientElement = tr("%1 to %2").arg(amount, GUIUtil::HtmlEscape(rcp.label));
                recipientElement.append(QString(" (%1)").arg(address));
            }
            else // just address
            {
                recipientElement = tr("%1 to %2").arg(amount, address);
            }
        }
        //std::cout << rcp.amount << " is future output " << rcp.isFutureOutput << "\n";
        if(rcp.isFutureOutput) {
            hasFuture = true;
            if(recipients[0].maturity >= 0) {
                recipientElement.append(tr("<br>Confirmations in: <b>%1 blocks</b><br />").arg(recipients[0].maturity));
            }
            if(recipients[0].locktime >= 0) {
                recipientElement.append(tr("Time in: <b>%1 seconds from first confirmed</b><br />").arg(recipients[0].locktime));
            }
            if(recipients[0].maturity >= 0 && recipients[0].locktime >= 0) {
                int calcBlock = (recipients[0].maturity * 2 * 60);
                if(calcBlock < recipients[0].locktime) {
                    recipientElement.append("This transaction will likely mature based on confirmations.");
                } else {
                    recipientElement.append("This transaction will likely mature based on time.");
                }
            } else if(recipients[0].maturity < 0 && recipients[0].locktime < 0){
                recipientElement.append("<span style='" + GUIUtil::getThemedStyleQString(GUIUtil::ThemedStyle::TS_ERROR) + "'><b>No maturity is set. Transaction will mature as normal.</b></span>");
            }
        }

        formatted.append(recipientElement);
    }

    // Limit number of displayed entries
    int messageEntries = formatted.size();
    int displayedEntries = 0;
    for(int i = 0; i < formatted.size(); i++){
        if(i >= MAX_SEND_POPUP_ENTRIES){
            formatted.removeLast();
            i--;
        }
        else{
            displayedEntries = i+1;
        }
    }

    QString questionString = tr("Are you sure you want to send?");
    questionString.append("<br /><br />");
    questionString.append(formatted.join("<br />"));
    questionString.append("<br />");

    QString strCoinJoinName = QString::fromStdString(gCoinJoinName);

    if(m_coin_control->IsUsingCoinJoin()) {
        questionString.append(tr("using") + " <b>" + tr("%1 funds only").arg(strCoinJoinName) + "</b>");
    } else {
        questionString.append(tr("using") + " <b>" + tr("any available funds") + "</b>");
    }

    if (displayedEntries < messageEntries) {
        questionString.append("<br />");
        questionString.append("<span style='" + GUIUtil::getThemedStyleQString(GUIUtil::ThemedStyle::TS_ERROR) + "'>");
        questionString.append(tr("<b>(%1 of %2 entries displayed)</b>").arg(displayedEntries).arg(messageEntries));
        questionString.append("</span>");
    }

    CAmount txFee = currentTransaction.getTransactionFee();
    txFee += hasFuture ? getFutureFeesCoin() : 0;
    if(txFee > 0)
    {
        // append fee string if a fee is required
        questionString.append("<hr /><span style='" + GUIUtil::getThemedStyleQString(GUIUtil::ThemedStyle::TS_ERROR) + "'>");
        questionString.append(BitcoinUnits::formatHtmlWithUnit(model->getOptionsModel()->getDisplayUnit(), txFee));
        questionString.append("</span> ");
        questionString.append(tr("are added as transaction fee"));

        if (m_coin_control->IsUsingCoinJoin()) {
            questionString.append(" " + tr("(%1 transactions have higher fees usually due to no change output being allowed)").arg(strCoinJoinName));
        }
    }

    // Show some additioinal information
    questionString.append("<hr />");
    // append transaction size
    questionString.append(tr("Transaction size: %1").arg(QString::number((double)currentTransaction.getTransactionSize() / 1000)) + " kB");
    questionString.append("<br />");
    CFeeRate feeRate(txFee, currentTransaction.getTransactionSize());
    questionString.append(tr("Fee rate: %1").arg(BitcoinUnits::formatWithUnit(model->getOptionsModel()->getDisplayUnit(), feeRate.GetFeePerK())) + "/kB");

    if (m_coin_control->IsUsingCoinJoin()) {
        // append number of inputs
        questionString.append("<hr />");
        int nInputs = currentTransaction.getWtx()->vin.size();
        questionString.append(tr("This transaction will consume %n input(s)", "", nInputs));

        // warn about potential privacy issues when spending too many inputs at once
        if (nInputs >= 10 && m_coin_control->IsUsingCoinJoin()) {
            questionString.append("<br />");
            questionString.append("<span style='" + GUIUtil::getThemedStyleQString(GUIUtil::ThemedStyle::TS_ERROR) + "'>");
            questionString.append(tr("Warning: Using %1 with %2 or more inputs can harm your privacy and is not recommended").arg(strCoinJoinName).arg(10));
            questionString.append("</span> ");
        }
    }

    // add total amount in all subdivision units
    questionString.append("<hr />");
    CAmount totalAmount = currentTransaction.getTotalTransactionAmount() + txFee;
    QStringList alternativeUnits;
    for (const BitcoinUnits::Unit u : BitcoinUnits::availableUnits())
    {
        if(u != model->getOptionsModel()->getDisplayUnit())
            alternativeUnits.append(BitcoinUnits::formatHtmlWithUnit(u, totalAmount));
    }

    // Show total amount + all alternative units
    questionString.append(tr("Total Amount = <b>%1</b><br />= %2")
        .arg(BitcoinUnits::formatHtmlWithUnit(model->getOptionsModel()->getDisplayUnit(), totalAmount))
        .arg(alternativeUnits.join("<br />= ")));

    // Display message box
    SendConfirmationDialog confirmationDialog(tr("Confirm send coins"),
        questionString, SEND_CONFIRM_DELAY, this);
    confirmationDialog.exec();
    QMessageBox::StandardButton retval = static_cast<QMessageBox::StandardButton>(confirmationDialog.result());

    if(retval != QMessageBox::Yes)
    {
        fNewRecipientAllowed = true;
        return;
    }

    // now send the prepared transaction
    WalletModel::SendCoinsReturn sendStatus = model->sendCoins(currentTransaction, m_coin_control->IsUsingCoinJoin());
    // process sendStatus and on error generate message shown to user
    processSendCoinsReturn(sendStatus);

    if (sendStatus.status == WalletModel::OK)
    {
        accept();
        m_coin_control->UnSelectAll();
        coinControlUpdateLabels();
        Q_EMIT coinsSent(currentTransaction.getWtx()->GetHash());
    }
    fNewRecipientAllowed = true;
}

void SendCoinsDialog::clear()
{
    // Clear coin control settings
    m_coin_control->UnSelectAll();
    ui->checkBoxCoinControlChange->setChecked(false);
    ui->lineEditCoinControlChange->clear();
    coinControlUpdateLabels();

    // Remove entries until only one left
    while(ui->entries->count())
    {
        ui->entries->takeAt(0)->widget()->deleteLater();
    }
    addEntry();

    updateTabsAndLabels();
}

void SendCoinsDialog::reject()
{
    clear();
}

void SendCoinsDialog::accept()
{
    clear();
}

SendCoinsEntry *SendCoinsDialog::addEntry()
{

<<<<<<< HEAD
    SendCoinsEntry* entry = new SendCoinsEntry(this, sporkManager.IsSporkActive(SPORK_22_SPECIAL_TX_FEE) && ui->entries->count() != 0);
=======
    SendCoinsEntry* entry = new SendCoinsEntry(this, sporkManager.IsSporkActive(SPORK_22_SPECIAL_TX_FEE)
                                                            && Params().IsFutureActive(chainActive.Tip())
                                                            && ui->entries->count() == 0);
>>>>>>> 3cdd3108
    entry->setModel(model);
    ui->entries->addWidget(entry);
    connect(entry, &SendCoinsEntry::removeEntry, this, &SendCoinsDialog::removeEntry);
    connect(entry, &SendCoinsEntry::useAvailableBalance, this, &SendCoinsDialog::useAvailableBalance);
    connect(entry, &SendCoinsEntry::payAmountChanged, this, &SendCoinsDialog::coinControlUpdateLabels);
    connect(entry, &SendCoinsEntry::subtractFeeFromAmountChanged, this, &SendCoinsDialog::coinControlUpdateLabels);

    // Focus the field, so that entry can start immediately
    entry->clear();
    entry->setFocus();
    ui->scrollAreaWidgetContents->resize(ui->scrollAreaWidgetContents->sizeHint());
    qApp->processEvents();
    QScrollBar* bar = ui->scrollArea->verticalScrollBar();
    if(bar)
        bar->setSliderPosition(bar->maximum());

    updateTabsAndLabels();
    return entry;
}

void SendCoinsDialog::updateTabsAndLabels()
{
    setupTabChain(nullptr);
    coinControlUpdateLabels();
}

void SendCoinsDialog::removeEntry(SendCoinsEntry* entry)
{
    entry->hide();

    // If the last entry is about to be removed add an empty one
    if (ui->entries->count() == 1)
        addEntry();

    entry->deleteLater();

    updateTabsAndLabels();
}

QWidget *SendCoinsDialog::setupTabChain(QWidget *prev)
{
    for(int i = 0; i < ui->entries->count(); ++i)
    {
        SendCoinsEntry *entry = qobject_cast<SendCoinsEntry*>(ui->entries->itemAt(i)->widget());
        if(entry)
        {
            prev = entry->setupTabChain(prev);
        }
    }
    QWidget::setTabOrder(prev, ui->sendButton);
    QWidget::setTabOrder(ui->sendButton, ui->clearButton);
    QWidget::setTabOrder(ui->clearButton, ui->addButton);
    return ui->addButton;
}

void SendCoinsDialog::setAddress(const QString &address)
{
    SendCoinsEntry *entry = nullptr;
    // Replace the first entry if it is still unused
    if(ui->entries->count() == 1)
    {
        SendCoinsEntry *first = qobject_cast<SendCoinsEntry*>(ui->entries->itemAt(0)->widget());
        if(first->isClear())
        {
            entry = first;
        }
    }
    if(!entry)
    {
        entry = addEntry();
    }

    entry->setAddress(address);
}

void SendCoinsDialog::pasteEntry(const SendCoinsRecipient &rv)
{
    if(!fNewRecipientAllowed)
        return;

    SendCoinsEntry *entry = nullptr;
    // Replace the first entry if it is still unused
    if(ui->entries->count() == 1)
    {
        SendCoinsEntry *first = qobject_cast<SendCoinsEntry*>(ui->entries->itemAt(0)->widget());
        if(first->isClear())
        {
            entry = first;
        }
    }
    if(!entry)
    {
        entry = addEntry();
    }

    entry->setValue(rv);
    updateTabsAndLabels();
}

bool SendCoinsDialog::handlePaymentRequest(const SendCoinsRecipient &rv)
{
    // Just paste the entry, all pre-checks
    // are done in paymentserver.cpp.
    pasteEntry(rv);
    return true;
}

void SendCoinsDialog::setBalance(const interfaces::WalletBalances& balances)
{
    if(model && model->getOptionsModel())
    {
        CAmount bal = 0;
        if (m_coin_control->IsUsingCoinJoin()) {
            bal = balances.anonymized_balance;
        } else {
            bal = balances.balance;
        }

        ui->labelBalance->setText(BitcoinUnits::formatWithUnit(model->getOptionsModel()->getDisplayUnit(), bal));
    }
}

void SendCoinsDialog::updateDisplayUnit()
{
    setBalance(model->wallet().getBalances());
    coinControlUpdateLabels();
    ui->customFee->setDisplayUnit(model->getOptionsModel()->getDisplayUnit());
    updateMinFeeLabel();
    updateSmartFeeLabel();
}

void SendCoinsDialog::processSendCoinsReturn(const WalletModel::SendCoinsReturn &sendCoinsReturn, const QString &msgArg)
{
    QPair<QString, CClientUIInterface::MessageBoxFlags> msgParams;
    // Default to a warning message, override if error message is needed
    msgParams.second = CClientUIInterface::MSG_WARNING;

    // All status values are used only in WalletModel::prepareTransaction()
    switch(sendCoinsReturn.status)
    {
    case WalletModel::InvalidAddress:
        msgParams.first = tr("The recipient address is not valid. Please recheck.");
        break;
    case WalletModel::InvalidAmount:
        msgParams.first = tr("The amount to pay must be larger than 0.");
        break;
    case WalletModel::AmountExceedsBalance:
        msgParams.first = tr("The amount exceeds your balance.");
        break;
    case WalletModel::AmountWithFeeExceedsBalance:
        msgParams.first = tr("The total exceeds your balance when the %1 transaction fee is included.").arg(msgArg);
        break;
    case WalletModel::DuplicateAddress:
        msgParams.first = tr("Duplicate address found: addresses should only be used once each.");
        break;
    case WalletModel::AbsurdFee:
        msgParams.first = tr("A fee higher than %1 is considered an absurdly high fee.").arg(BitcoinUnits::formatWithUnit(model->getOptionsModel()->getDisplayUnit(), model->wallet().getDefaultMaxTxFee()));
        break;
    case WalletModel::PaymentRequestExpired:
        msgParams.first = tr("Payment request expired.");
        msgParams.second = CClientUIInterface::MSG_ERROR;
        break;
    case WalletModel::AmountExceedsmaxmoney:
        msgParams.first = tr("The amount to pay exceeds the limit of 21 million per transaction.");
        break;    
    // included to prevent a compiler warning.
    case WalletModel::OK:
    default:
        return;
    }

    Q_EMIT message(tr("Send Coins"), msgParams.first, msgParams.second);
}

void SendCoinsDialog::minimizeFeeSection(bool fMinimize)
{
    ui->labelFeeMinimized->setVisible(fMinimize);
    ui->buttonChooseFee  ->setVisible(fMinimize);
    ui->buttonMinimizeFee->setVisible(!fMinimize);
    ui->frameFeeSelection->setVisible(!fMinimize);
    ui->horizontalLayoutSmartFee->setContentsMargins(0, (fMinimize ? 0 : 6), 0, 0);
    fFeeMinimized = fMinimize;
}

void SendCoinsDialog::on_buttonChooseFee_clicked()
{
    minimizeFeeSection(false);
}

void SendCoinsDialog::on_buttonMinimizeFee_clicked()
{
    updateFeeMinimizedLabel();
    minimizeFeeSection(true);
}

void SendCoinsDialog::useAvailableBalance(SendCoinsEntry* entry)
{
    // Calculate available amount to send.
    CAmount amount = model->wallet().getAvailableBalance(*m_coin_control);
    for (int i = 0; i < ui->entries->count(); ++i) {
        SendCoinsEntry* e = qobject_cast<SendCoinsEntry*>(ui->entries->itemAt(i)->widget());
        if (e && !e->isHidden() && e != entry) {
            amount -= e->getValue().amount;
        }
    }

    if (amount > 0) {
      entry->checkSubtractFeeFromAmount();
      entry->setAmount(amount);
    } else {
      entry->setAmount(0);
    }
}

void SendCoinsDialog::setMinimumFee()
{
    ui->customFee->setValue(model->wallet().getRequiredFee(1000));
}

void SendCoinsDialog::updateFeeSectionControls()
{
    ui->confTargetSelector      ->setEnabled(ui->radioSmartFee->isChecked());
    ui->labelSmartFee           ->setEnabled(ui->radioSmartFee->isChecked());
    ui->labelSmartFee2          ->setEnabled(ui->radioSmartFee->isChecked());
    ui->labelSmartFee3          ->setEnabled(ui->radioSmartFee->isChecked());
    ui->labelFeeEstimation      ->setEnabled(ui->radioSmartFee->isChecked());
    ui->checkBoxMinimumFee      ->setEnabled(ui->radioCustomFee->isChecked());
    ui->labelMinFeeWarning      ->setEnabled(ui->radioCustomFee->isChecked());
    ui->labelCustomPerKilobyte  ->setEnabled(ui->radioCustomFee->isChecked() && !ui->checkBoxMinimumFee->isChecked());
    ui->customFee               ->setEnabled(ui->radioCustomFee->isChecked() && !ui->checkBoxMinimumFee->isChecked());
}

void SendCoinsDialog::updateFeeMinimizedLabel()
{
    if(!model || !model->getOptionsModel())
        return;

    if (ui->radioSmartFee->isChecked())
        ui->labelFeeMinimized->setText(ui->labelSmartFee->text());
    else {
        ui->labelFeeMinimized->setText(BitcoinUnits::formatWithUnit(model->getOptionsModel()->getDisplayUnit(), ui->customFee->value()) + "/kB");
    }
}

void SendCoinsDialog::updateMinFeeLabel()
{
    if (model && model->getOptionsModel())
        ui->checkBoxMinimumFee->setText(tr("Pay only the required fee of %1").arg(
            BitcoinUnits::formatWithUnit(model->getOptionsModel()->getDisplayUnit(), model->wallet().getRequiredFee(1000)) + "/kB")
        );
}

void SendCoinsDialog::updateCoinControlState(CCoinControl& ctrl)
{
    if (ui->radioCustomFee->isChecked()) {
        ctrl.m_feerate = CFeeRate(ui->customFee->value());
    } else {
        ctrl.m_feerate.reset();
    }
    // Avoid using global defaults when sending money from the GUI
    // Either custom fee will be used or if not selected, the confirmation target from dropdown box
    ctrl.m_confirm_target = getConfTargetForIndex(ui->confTargetSelector->currentIndex());
}

void SendCoinsDialog::updateSmartFeeLabel()
{
    if(!model || !model->getOptionsModel())
        return;
    updateCoinControlState(*m_coin_control);
    m_coin_control->m_feerate.reset(); // Explicitly use only fee estimation rate for smart fee labels
    int returned_target;
    FeeReason reason;
    CFeeRate feeRate = CFeeRate(model->wallet().getMinimumFee(1000, *m_coin_control, &returned_target, &reason));

    ui->labelSmartFee->setText(BitcoinUnits::formatWithUnit(model->getOptionsModel()->getDisplayUnit(), feeRate.GetFeePerK()) + "/kB");

    if (reason == FeeReason::FALLBACK) {
        ui->labelSmartFee2->show(); // (Smart fee not initialized yet. This usually takes a few blocks...)
        ui->labelFeeEstimation->setText("");
        ui->fallbackFeeWarningLabel->setVisible(true);
    }
    else
    {
        ui->labelSmartFee2->hide();
        ui->labelFeeEstimation->setText(tr("Estimated to begin confirmation within %n block(s).", "", returned_target));
        ui->fallbackFeeWarningLabel->setVisible(false);
    }

    updateFeeMinimizedLabel();
}

// Coin Control: copy label "Quantity" to clipboard
void SendCoinsDialog::coinControlClipboardQuantity()
{
    GUIUtil::setClipboard(ui->labelCoinControlQuantity->text());
}

// Coin Control: copy label "Amount" to clipboard
void SendCoinsDialog::coinControlClipboardAmount()
{
    GUIUtil::setClipboard(ui->labelCoinControlAmount->text().left(ui->labelCoinControlAmount->text().indexOf(" ")));
}

// Coin Control: copy label "Fee" to clipboard
void SendCoinsDialog::coinControlClipboardFee()
{
    GUIUtil::setClipboard(ui->labelCoinControlFee->text().left(ui->labelCoinControlFee->text().indexOf(" ")).replace(ASYMP_UTF8, ""));
}

// Coin Control: copy label "After fee" to clipboard
void SendCoinsDialog::coinControlClipboardAfterFee()
{
    GUIUtil::setClipboard(ui->labelCoinControlAfterFee->text().left(ui->labelCoinControlAfterFee->text().indexOf(" ")).replace(ASYMP_UTF8, ""));
}

// Coin Control: copy label "Bytes" to clipboard
void SendCoinsDialog::coinControlClipboardBytes()
{
    GUIUtil::setClipboard(ui->labelCoinControlBytes->text().replace(ASYMP_UTF8, ""));
}

// Coin Control: copy label "Dust" to clipboard
void SendCoinsDialog::coinControlClipboardLowOutput()
{
    GUIUtil::setClipboard(ui->labelCoinControlLowOutput->text());
}

// Coin Control: copy label "Change" to clipboard
void SendCoinsDialog::coinControlClipboardChange()
{
    GUIUtil::setClipboard(ui->labelCoinControlChange->text().left(ui->labelCoinControlChange->text().indexOf(" ")).replace(ASYMP_UTF8, ""));
}

// Coin Control: settings menu - coin control enabled/disabled by user
void SendCoinsDialog::coinControlFeatureChanged(bool checked)
{
    ui->frameCoinControl->setVisible(checked);

    if (!checked && model) { // coin control features disabled
        m_coin_control->SetNull(false);
    }

    coinControlUpdateLabels();
}

// Coin Control: button inputs -> show actual coin control dialog
void SendCoinsDialog::coinControlButtonClicked()
{
    CoinControlDialog dlg(*m_coin_control, model, this);
    dlg.exec();
    coinControlUpdateLabels();
}

// Coin Control: checkbox custom change address
void SendCoinsDialog::coinControlChangeChecked(int state)
{
    if (state == Qt::Unchecked)
    {
        m_coin_control->destChange = CNoDestination();
        ui->labelCoinControlChangeLabel->clear();
    }
    else
        // use this to re-validate an already entered address
        coinControlChangeEdited(ui->lineEditCoinControlChange->text());

    ui->lineEditCoinControlChange->setEnabled((state == Qt::Checked));
}

// Coin Control: custom change address changed
void SendCoinsDialog::coinControlChangeEdited(const QString& text)
{
    if (model && model->getAddressTableModel())
    {
        // Default to no change address until verified
        m_coin_control->destChange = CNoDestination();
        ui->labelCoinControlChangeLabel->setStyleSheet(GUIUtil::getThemedStyleQString(GUIUtil::ThemedStyle::TS_ERROR));

        const CTxDestination dest = DecodeDestination(text.toStdString());

        if (text.isEmpty()) // Nothing entered
        {
            ui->labelCoinControlChangeLabel->setText("");
        }
        else if (!IsValidDestination(dest)) // Invalid address
        {
            ui->labelCoinControlChangeLabel->setText(tr("Warning: Invalid Raptoreum address"));
        }
        else // Valid address
        {
            if (!model->wallet().isSpendable(dest)) {
                ui->labelCoinControlChangeLabel->setText(tr("Warning: Unknown change address"));

                // confirmation dialog
                QMessageBox::StandardButton btnRetVal = QMessageBox::question(this, tr("Confirm custom change address"), tr("The address you selected for change is not part of this wallet. Any or all funds in your wallet may be sent to this address. Are you sure?"),
                    QMessageBox::Yes | QMessageBox::Cancel, QMessageBox::Cancel);

                if(btnRetVal == QMessageBox::Yes)
                    m_coin_control->destChange = dest;
                else
                {
                    ui->lineEditCoinControlChange->setText("");
                    ui->labelCoinControlChangeLabel->setStyleSheet(GUIUtil::getThemedStyleQString(GUIUtil::ThemedStyle::TS_PRIMARY));
                    ui->labelCoinControlChangeLabel->setText("");
                }
            }
            else // Known change address
            {
                ui->labelCoinControlChangeLabel->setStyleSheet(GUIUtil::getThemedStyleQString(GUIUtil::ThemedStyle::TS_PRIMARY));

                // Query label
                QString associatedLabel = model->getAddressTableModel()->labelForAddress(text);
                if (!associatedLabel.isEmpty())
                    ui->labelCoinControlChangeLabel->setText(associatedLabel);
                else
                    ui->labelCoinControlChangeLabel->setText(tr("(no label)"));

                m_coin_control->destChange = dest;
            }
        }
    }
}

// Coin Control: update labels
void SendCoinsDialog::coinControlUpdateLabels()
{
    if (!model || !model->getOptionsModel())
        return;

    updateCoinControlState(*m_coin_control);

    // set pay amounts
    CoinControlDialog::payAmounts.clear();
    CoinControlDialog::fSubtractFeeFromAmount = false;

    for(int i = 0; i < ui->entries->count(); ++i)
    {
        SendCoinsEntry *entry = qobject_cast<SendCoinsEntry*>(ui->entries->itemAt(i)->widget());
        if(entry && !entry->isHidden())
        {
            SendCoinsRecipient rcp = entry->getValue();
            CoinControlDialog::payAmounts.append(rcp.amount);
            if (rcp.fSubtractFeeFromAmount)
                CoinControlDialog::fSubtractFeeFromAmount = true;
        }
    }

    if (m_coin_control->HasSelected())
    {
        // actual coin control calculation
        CoinControlDialog::updateLabels(*m_coin_control, model, this);

        // show coin control stats
        ui->labelCoinControlAutomaticallySelected->hide();
        ui->widgetCoinControl->show();
    }
    else
    {
        // hide coin control stats
        ui->labelCoinControlAutomaticallySelected->show();
        ui->widgetCoinControl->hide();
        ui->labelCoinControlInsuffFunds->hide();
    }
}

SendConfirmationDialog::SendConfirmationDialog(const QString &title, const QString &text, int _secDelay,
    QWidget *parent) :
    QMessageBox(QMessageBox::Question, title, text, QMessageBox::Yes | QMessageBox::Cancel, parent), secDelay(_secDelay)
{
    GUIUtil::updateFonts();
    setDefaultButton(QMessageBox::Cancel);
    yesButton = button(QMessageBox::Yes);
    updateYesButton();
    connect(&countDownTimer, &QTimer::timeout, this, &SendConfirmationDialog::countDown);
}

int SendConfirmationDialog::exec()
{
    updateYesButton();
    countDownTimer.start(1000);
    return QMessageBox::exec();
}

void SendConfirmationDialog::countDown()
{
    secDelay--;
    updateYesButton();

    if(secDelay <= 0)
    {
        countDownTimer.stop();
    }
}

void SendConfirmationDialog::updateYesButton()
{
    if(secDelay > 0)
    {
        yesButton->setEnabled(false);
        yesButton->setText(tr("Yes") + " (" + QString::number(secDelay) + ")");
    }
    else
    {
        yesButton->setEnabled(true);
        yesButton->setText(tr("Yes"));
    }
}<|MERGE_RESOLUTION|>--- conflicted
+++ resolved
@@ -30,11 +30,8 @@
 #include <wallet/fees.h>
 #include <wallet/wallet.h>
 #include <future/fee.h>
-<<<<<<< HEAD
 #include <spork.h>
-=======
 #include <validation.h>
->>>>>>> 3cdd3108
 
 #include <QFontMetrics>
 #include <QScrollBar>
@@ -248,7 +245,7 @@
     for (int i = 0; i < ui->entries->count(); ++i) {
         SendCoinsEntry *entry = qobject_cast<SendCoinsEntry*>(ui->entries->itemAt(i)->widget());
         if(entry) {
-            entry->SetFutureVisible(sporkManager.IsSporkActive(SPORK_22_SPECIAL_TX_FEE) && Params().IsFutureActive(chainActive.Tip()) && i == 0);
+            entry->SetFutureVisible(sporkManager.IsSporkActive(SPORK_22_SPECIAL_TX_FEE) && Params().IsFutureActive(::ChainActive().Tip()) && i == 0);
         }
     }
 }
@@ -519,13 +516,9 @@
 SendCoinsEntry *SendCoinsDialog::addEntry()
 {
 
-<<<<<<< HEAD
-    SendCoinsEntry* entry = new SendCoinsEntry(this, sporkManager.IsSporkActive(SPORK_22_SPECIAL_TX_FEE) && ui->entries->count() != 0);
-=======
     SendCoinsEntry* entry = new SendCoinsEntry(this, sporkManager.IsSporkActive(SPORK_22_SPECIAL_TX_FEE)
-                                                            && Params().IsFutureActive(chainActive.Tip())
+                                                            && Params().IsFutureActive(::ChainActive().Tip())
                                                             && ui->entries->count() == 0);
->>>>>>> 3cdd3108
     entry->setModel(model);
     ui->entries->addWidget(entry);
     connect(entry, &SendCoinsEntry::removeEntry, this, &SendCoinsDialog::removeEntry);
