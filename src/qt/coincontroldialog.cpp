--- conflicted
+++ resolved
@@ -1,10 +1,6 @@
 // Copyright (c) 2011-2015 The Bitcoin Core developers
-<<<<<<< HEAD
-// Copyright (c) 2014-2021 The Dash Core developers
-=======
 // Copyright (c) 2014-2019 The Dash Core developers
 // Copyright (c) 2020-2022 The Raptoreum developers
->>>>>>> d63d9d81
 // Distributed under the MIT software license, see the accompanying
 // file COPYING or http://www.opensource.org/licenses/mit-license.php.
 
@@ -19,23 +15,13 @@
 #include <qt/walletmodel.h>
 
 #include <wallet/coincontrol.h>
-<<<<<<< HEAD
 #include <interfaces/node.h>
 #include <key_io.h>
-=======
-#include <key_io.h>
-#include <init.h>
->>>>>>> d63d9d81
 #include <policy/fees.h>
 #include <policy/policy.h>
 #include <validation.h> // For mempool
 #include <wallet/fees.h>
 #include <wallet/wallet.h>
-<<<<<<< HEAD
-=======
-
-#include <privatesend/privatesend-client.h>
->>>>>>> d63d9d81
 
 #include <QApplication>
 #include <QCheckBox>
@@ -48,7 +34,6 @@
 
 QList<CAmount> CoinControlDialog::payAmounts;
 bool CoinControlDialog::fSubtractFeeFromAmount = false;
-CoinControlDialog::Mode CoinControlDialog::mode{CoinControlDialog::Mode::NORMAL};
 
 bool CCoinControlWidgetItem::operator<(const QTreeWidgetItem &other) const {
     int column = treeWidget()->sortColumn();
@@ -57,18 +42,11 @@
     return QTreeWidgetItem::operator<(other);
 }
 
-<<<<<<< HEAD
 CoinControlDialog::CoinControlDialog(CCoinControl& coin_control, WalletModel* _model, QWidget* parent) :
     QDialog(parent),
     ui(new Ui::CoinControlDialog),
     m_coin_control(coin_control),
     model(_model)
-=======
-CoinControlDialog::CoinControlDialog(QWidget* parent) :
-    QDialog(parent),
-    ui(new Ui::CoinControlDialog),
-    model(0)
->>>>>>> d63d9d81
 {
     ui->setupUi(this);
 
@@ -157,21 +135,10 @@
     // Toggle lock state
     connect(ui->pushButtonToggleLock, SIGNAL(clicked()), this, SLOT(buttonToggleLockClicked()));
 
-<<<<<<< HEAD
     ui->treeWidget->setColumnWidth(COLUMN_CHECKBOX, 94);
     ui->treeWidget->setColumnWidth(COLUMN_AMOUNT, 100);
     ui->treeWidget->setColumnWidth(COLUMN_LABEL, 170);
     ui->treeWidget->setColumnWidth(COLUMN_COINJOIN_ROUNDS, 110);
-=======
-    // change coin control first column label due Qt4 bug.
-    // see https://github.com/bitcoin/bitcoin/issues/5716
-    ui->treeWidget->headerItem()->setText(COLUMN_CHECKBOX, QString());
-
-    ui->treeWidget->setColumnWidth(COLUMN_CHECKBOX, 94);
-    ui->treeWidget->setColumnWidth(COLUMN_AMOUNT, 100);
-    ui->treeWidget->setColumnWidth(COLUMN_LABEL, 170);
-    ui->treeWidget->setColumnWidth(COLUMN_PRIVATESEND_ROUNDS, 110);
->>>>>>> d63d9d81
     ui->treeWidget->setColumnWidth(COLUMN_DATE, 120);
     ui->treeWidget->setColumnWidth(COLUMN_CONFIRMATIONS, 110);
 
@@ -231,13 +198,8 @@
                 ui->treeWidget->topLevelItem(i)->setCheckState(COLUMN_CHECKBOX, state);
     ui->treeWidget->setEnabled(true);
     if (state == Qt::Unchecked)
-<<<<<<< HEAD
         m_coin_control.UnSelectAll(); // just to be sure
     CoinControlDialog::updateLabels(m_coin_control, model, this);
-=======
-        coinControl()->UnSelectAll(); // just to be sure
-    CoinControlDialog::updateLabels(model, this);
->>>>>>> d63d9d81
 }
 
 // Toggle lock state
@@ -250,21 +212,12 @@
         for (int i = 0; i < ui->treeWidget->topLevelItemCount(); i++){
             item = ui->treeWidget->topLevelItem(i);
             COutPoint outpt(uint256S(item->data(COLUMN_ADDRESS, TxHashRole).toString().toStdString()), item->data(COLUMN_ADDRESS, VOutRole).toUInt());
-<<<<<<< HEAD
             // Don't toggle the lock state of partially mixed coins if they are not hidden in CoinJoin mode
             if (m_coin_control.IsUsingCoinJoin() && !fHideAdditional && !model->isFullyMixed(outpt)) {
                 continue;
             }
             if (model->wallet().isLockedCoin(outpt)) {
                 model->wallet().unlockCoin(outpt);
-=======
-            // Don't toggle the lock state of partially mixed coins if they are not hidden in PrivateSend mode
-            if (coinControl()->IsUsingPrivateSend() && !fHideAdditional && !model->isFullyMixed(outpt)) {
-                continue;
-            }
-            if (model->isLockedCoin(uint256S(item->data(COLUMN_ADDRESS, TxHashRole).toString().toStdString()), item->data(COLUMN_ADDRESS, VOutRole).toUInt())){
-                model->unlockCoin(outpt);
->>>>>>> d63d9d81
                 item->setDisabled(false);
                 item->setIcon(COLUMN_CHECKBOX, QIcon());
             }
@@ -295,17 +248,10 @@
         contextMenuItem = item;
 
         // disable some items (like Copy Transaction ID, lock, unlock) for tree roots in context menu
-<<<<<<< HEAD
         if (item->data(COLUMN_ADDRESS, TxHashRole).toString().length() == 64) // transaction hash is 64 characters (this means it is a child node, so it is not a parent node in tree mode)
         {
             copyTransactionHashAction->setEnabled(true);
             if (model->wallet().isLockedCoin(COutPoint(uint256S(item->data(COLUMN_ADDRESS, TxHashRole).toString().toStdString()), item->data(COLUMN_ADDRESS, VOutRole).toUInt())))
-=======
-        if (item->data(COLUMN_ADDRESS, TxHashRole).toString().length() == 64) // transaction hash is 64 characters (this means its a child node, so its not a parent node in tree mode)
-        {
-            copyTransactionHashAction->setEnabled(true);
-            if (model->isLockedCoin(uint256S(item->data(COLUMN_ADDRESS, TxHashRole).toString().toStdString()), item->data(COLUMN_ADDRESS, VOutRole).toUInt()))
->>>>>>> d63d9d81
             {
                 lockAction->setEnabled(false);
                 unlockAction->setEnabled(true);
@@ -365,11 +311,7 @@
         contextMenuItem->setCheckState(COLUMN_CHECKBOX, Qt::Unchecked);
 
     COutPoint outpt(uint256S(contextMenuItem->data(COLUMN_ADDRESS, TxHashRole).toString().toStdString()), contextMenuItem->data(COLUMN_ADDRESS, VOutRole).toUInt());
-<<<<<<< HEAD
     model->wallet().lockCoin(outpt);
-=======
-    model->lockCoin(outpt);
->>>>>>> d63d9d81
     contextMenuItem->setDisabled(true);
     contextMenuItem->setIcon(COLUMN_CHECKBOX, GUIUtil::getIcon("lock_closed", GUIUtil::ThemedColor::RED));
     updateLabelLocked();
@@ -379,11 +321,7 @@
 void CoinControlDialog::unlockCoin()
 {
     COutPoint outpt(uint256S(contextMenuItem->data(COLUMN_ADDRESS, TxHashRole).toString().toStdString()), contextMenuItem->data(COLUMN_ADDRESS, VOutRole).toUInt());
-<<<<<<< HEAD
     model->wallet().unlockCoin(outpt);
-=======
-    model->unlockCoin(outpt);
->>>>>>> d63d9d81
     contextMenuItem->setDisabled(false);
     contextMenuItem->setIcon(COLUMN_CHECKBOX, QIcon());
     updateLabelLocked();
@@ -478,28 +416,16 @@
 // checkbox clicked by user
 void CoinControlDialog::viewItemChanged(QTreeWidgetItem* item, int column)
 {
-<<<<<<< HEAD
     if (column == COLUMN_CHECKBOX && item->data(COLUMN_ADDRESS, TxHashRole).toString().length() == 64) // transaction hash is 64 characters (this means it is a child node, so it is not a parent node in tree mode)
-=======
-    if (column == COLUMN_CHECKBOX && item->data(COLUMN_ADDRESS, TxHashRole).toString().length() == 64) // transaction hash is 64 characters (this means its a child node, so its not a parent node in tree mode)
->>>>>>> d63d9d81
     {
         COutPoint outpt(uint256S(item->data(COLUMN_ADDRESS, TxHashRole).toString().toStdString()), item->data(COLUMN_ADDRESS, VOutRole).toUInt());
 
         if (item->checkState(COLUMN_CHECKBOX) == Qt::Unchecked)
-<<<<<<< HEAD
             m_coin_control.UnSelect(outpt);
         else if (item->isDisabled()) // locked (this happens if "check all" through parent node)
             item->setCheckState(COLUMN_CHECKBOX, Qt::Unchecked);
         else {
             m_coin_control.Select(outpt);
-=======
-            coinControl()->UnSelect(outpt);
-        else if (item->isDisabled()) // locked (this happens if "check all" through parent node)
-            item->setCheckState(COLUMN_CHECKBOX, Qt::Unchecked);
-        else {
-            coinControl()->Select(outpt);
->>>>>>> d63d9d81
         }
 
         // selection changed -> update labels
@@ -525,17 +451,10 @@
 {
     fHideAdditional = !fHideAdditional;
     updateView();
-<<<<<<< HEAD
     CoinControlDialog::updateLabels(m_coin_control, model, this);
 }
 
 void CoinControlDialog::updateLabels(CCoinControl& m_coin_control, WalletModel *model, QDialog* dialog)
-=======
-    CoinControlDialog::updateLabels(model, this);
-}
-
-void CoinControlDialog::updateLabels(WalletModel *model, QDialog* dialog)
->>>>>>> d63d9d81
 {
     if (!model)
         return;
@@ -568,28 +487,18 @@
     bool fUnselectedNonMixed{false};
 
     std::vector<COutPoint> vCoinControl;
-<<<<<<< HEAD
     m_coin_control.ListSelected(vCoinControl);
 
     size_t i = 0;
     for (const auto& out : model->wallet().getCoins(vCoinControl)) {
         if (out.depth_in_main_chain < 0) continue;
-=======
-    std::vector<COutput>   vOutputs;
-    coinControl()->ListSelected(vCoinControl);
-    model->getOutputs(vCoinControl, vOutputs);
->>>>>>> d63d9d81
 
         // unselect already spent, very unlikely scenario, this could happen
         // when selected are spent elsewhere, like rpc or another computer
         const COutPoint& outpt = vCoinControl[i++];
         if (out.is_spent)
         {
-<<<<<<< HEAD
             m_coin_control.UnSelect(outpt);
-=======
-            coinControl()->UnSelect(outpt);
->>>>>>> d63d9d81
             fUnselectedSpent = true;
             continue;
         }
@@ -628,23 +537,14 @@
                 nBytes -= 34;
 
         // Fee
-<<<<<<< HEAD
         nPayFee = model->node().getMinimumFee(nBytes, m_coin_control, nullptr /* returned_target */, nullptr /* reason */);
-=======
-        nPayFee = GetMinimumFee(nBytes, *coinControl(), ::mempool, ::feeEstimator, nullptr /* FeeCalculation */);
->>>>>>> d63d9d81
 
         if (nPayAmount > 0)
         {
             nChange = nAmount - nPayAmount;
 
-<<<<<<< HEAD
             // CoinJoin Fee = overpay
             if(m_coin_control.IsUsingCoinJoin() && nChange > 0)
-=======
-            // PrivateSend Fee = overpay
-            if(coinControl()->IsUsingPrivateSend() && nChange > 0)
->>>>>>> d63d9d81
             {
                 nPayFee = std::max(nChange, nPayFee);
                 nChange = 0;
@@ -746,27 +646,6 @@
             tr("Some coins were unselected because they do not have enough mixing rounds."),
             QMessageBox::Ok, QMessageBox::Ok);
     }
-<<<<<<< HEAD
-=======
-}
-
-void CoinControlDialog::usePrivateSend(bool fUsePrivateSend)
-{
-    CoinControlDialog::mode = fUsePrivateSend ? CoinControlDialog::Mode::PRIVATESEND : CoinControlDialog::Mode::NORMAL;
-}
-
-CCoinControl* CoinControlDialog::coinControl()
-{
-    if (CoinControlDialog::mode == CoinControlDialog::Mode::NORMAL) {
-        static CCoinControl coinControlNormal;
-        coinControlNormal.UsePrivateSend(false);
-        return &coinControlNormal;
-    } else {
-        static CCoinControl coinControlPrivateSend;
-        coinControlPrivateSend.UsePrivateSend(true);
-        return &coinControlPrivateSend;
-    }
->>>>>>> d63d9d81
 }
 
 void CoinControlDialog::updateView()
@@ -774,28 +653,18 @@
     if (!model || !model->getOptionsModel() || !model->getAddressTableModel())
         return;
 
-<<<<<<< HEAD
     bool fNormalMode = !m_coin_control.IsUsingCoinJoin();
     ui->treeWidget->setColumnHidden(COLUMN_COINJOIN_ROUNDS, fNormalMode);
-=======
-    bool fNormalMode = mode == Mode::NORMAL;
-    ui->treeWidget->setColumnHidden(COLUMN_PRIVATESEND_ROUNDS, fNormalMode);
->>>>>>> d63d9d81
     ui->treeWidget->setColumnHidden(COLUMN_LABEL, !fNormalMode);
     ui->radioTreeMode->setVisible(fNormalMode);
     ui->radioListMode->setVisible(fNormalMode);
 
-<<<<<<< HEAD
     if (!model->node().coinJoinOptions().isEnabled()) {
-=======
-    if (!privateSendClient.fEnablePrivateSend) {
->>>>>>> d63d9d81
         fHideAdditional = false;
         ui->hideButton->setVisible(false);
     }
 
     QString strHideButton;
-<<<<<<< HEAD
     if (fNormalMode) {
         if (fHideAdditional) {
             strHideButton = tr("Show all coins");
@@ -805,27 +674,10 @@
     } else {
         if (fHideAdditional) {
             strHideButton = tr("Show all %1 coins").arg("CoinJoin");
-=======
-    switch (mode) {
-    case Mode::NORMAL:
-        if (fHideAdditional) {
-            strHideButton = tr("Show all coins");
-        } else {
-            strHideButton = tr("Hide PrivateSend coins");
-        }
-        break;
-    case Mode::PRIVATESEND:
-        if (fHideAdditional) {
-            strHideButton = tr("Show all PrivateSend coins");
->>>>>>> d63d9d81
         } else {
             strHideButton = tr("Show spendable coins only");
         }
         ui->radioListMode->setChecked(true);
-<<<<<<< HEAD
-=======
-        break;
->>>>>>> d63d9d81
     }
     ui->hideButton->setText(strHideButton);
 
@@ -865,7 +717,6 @@
 
         CAmount nSum = 0;
         int nChildren = 0;
-<<<<<<< HEAD
         for (const auto& outpair : coins.second) {
             const COutPoint& output = std::get<0>(outpair);
             const interfaces::WalletTxOut& out = std::get<1>(outpair);
@@ -882,33 +733,11 @@
             } else {
                 if (fHideAdditional && fCoinJoinAmount) {
                     m_coin_control.UnSelect(output);
-=======
-        for (const COutput& out : coins.second) {
-            COutPoint outpoint = COutPoint(out.tx->tx->GetHash(), out.i);
-            bool fFullyMixed{false};
-            CAmount nAmount = out.tx->tx->vout[out.i].nValue;
-
-            bool fPrivateSendAmount = CPrivateSend::IsDenominatedAmount(nAmount) || CPrivateSend::IsCollateralAmount(nAmount);
-
-            if (coinControl()->IsUsingPrivateSend()) {
-                fFullyMixed = model->isFullyMixed(outpoint);
-                if ((fHideAdditional && !fFullyMixed) || (!fHideAdditional && !fPrivateSendAmount)) {
-                    coinControl()->UnSelect(outpoint);
                     continue;
                 }
-            } else {
-                if (fHideAdditional && fPrivateSendAmount) {
-                    coinControl()->UnSelect(outpoint);
->>>>>>> d63d9d81
-                    continue;
-                }
-            }
-
-<<<<<<< HEAD
+            }
+
             nSum += out.txout.nValue;
-=======
-            nSum += out.tx->tx->vout[out.i].nValue;
->>>>>>> d63d9d81
             nChildren++;
 
             CCoinControlWidgetItem* itemOutput;
@@ -923,11 +752,7 @@
             // address
             CTxDestination outputAddress;
             QString sAddress = "";
-<<<<<<< HEAD
             if (ExtractDestination(out.txout.scriptPubKey, outputAddress)) {
-=======
-            if (ExtractDestination(out.tx->tx->vout[out.i].scriptPubKey, outputAddress)) {
->>>>>>> d63d9d81
                 sAddress = QString::fromStdString(EncodeDestination(outputAddress));
 
                 // if listMode or change => show dash address. In tree mode, address is not shown again for direct wallet address outputs
@@ -957,7 +782,6 @@
             itemOutput->setData(COLUMN_AMOUNT, Qt::UserRole, QVariant((qlonglong)out.txout.nValue)); // padding so that sorting works correctly
 
             // date
-<<<<<<< HEAD
             itemOutput->setText(COLUMN_DATE, GUIUtil::dateTimeStr(out.time));
             itemOutput->setToolTip(COLUMN_DATE, GUIUtil::dateTimeStr(out.time));
             itemOutput->setData(COLUMN_DATE, Qt::UserRole, QVariant((qlonglong)out.time));
@@ -970,27 +794,12 @@
                 itemOutput->setText(COLUMN_COINJOIN_ROUNDS, tr("n/a"));
             }
             itemOutput->setData(COLUMN_COINJOIN_ROUNDS, Qt::UserRole, QVariant((qlonglong)nRounds));
-=======
-            itemOutput->setText(COLUMN_DATE, GUIUtil::dateTimeStr(out.tx->GetTxTime()));
-            itemOutput->setToolTip(COLUMN_DATE, GUIUtil::dateTimeStr(out.tx->GetTxTime()));
-            itemOutput->setData(COLUMN_DATE, Qt::UserRole, QVariant((qlonglong)out.tx->GetTxTime()));
-
-            // PrivateSend rounds
-            int nRounds = model->getRealOutpointPrivateSendRounds(outpoint);
-            if (nRounds >= 0 || LogAcceptCategory(BCLog::PRIVATESEND)) {
-                itemOutput->setText(COLUMN_PRIVATESEND_ROUNDS, QString::number(nRounds));
-            } else {
-                itemOutput->setText(COLUMN_PRIVATESEND_ROUNDS, tr("n/a"));
-            }
-            itemOutput->setData(COLUMN_PRIVATESEND_ROUNDS, Qt::UserRole, QVariant((qlonglong)nRounds));
->>>>>>> d63d9d81
 
             // confirmations
             itemOutput->setText(COLUMN_CONFIRMATIONS, QString::number(out.depth_in_main_chain));
             itemOutput->setData(COLUMN_CONFIRMATIONS, Qt::UserRole, QVariant((qlonglong)out.depth_in_main_chain));
 
             // transaction hash
-<<<<<<< HEAD
             itemOutput->setData(COLUMN_ADDRESS, TxHashRole, QString::fromStdString(output.hash.GetHex()));
 
             // vout index
@@ -999,36 +808,16 @@
             // disable locked coins
             if (model->wallet().isLockedCoin(output)) {
                 m_coin_control.UnSelect(output); // just to be sure
-=======
-            uint256 txhash = out.tx->GetHash();
-            itemOutput->setData(COLUMN_ADDRESS, TxHashRole, QString::fromStdString(txhash.GetHex()));
-
-            // vout index
-            itemOutput->setData(COLUMN_ADDRESS, VOutRole, out.i);
-
-            // disable locked coins
-            if (model->isLockedCoin(txhash, out.i)) {
-                COutPoint outpt(txhash, out.i);
-                coinControl()->UnSelect(outpt); // just to be sure
->>>>>>> d63d9d81
                 itemOutput->setDisabled(true);
                 itemOutput->setIcon(COLUMN_CHECKBOX, GUIUtil::getIcon("lock_closed", GUIUtil::ThemedColor::RED));
             }
 
             // set checkbox
-<<<<<<< HEAD
             if (m_coin_control.IsSelected(output)) {
                 itemOutput->setCheckState(COLUMN_CHECKBOX, Qt::Checked);
             }
 
             if (m_coin_control.IsUsingCoinJoin() && !fHideAdditional && !fFullyMixed) {
-=======
-            if (coinControl()->IsSelected(COutPoint(txhash, out.i))) {
-                itemOutput->setCheckState(COLUMN_CHECKBOX, Qt::Checked);
-            }
-
-            if (coinControl()->IsUsingPrivateSend() && !fHideAdditional && !fFullyMixed) {
->>>>>>> d63d9d81
                 itemOutput->setDisabled(true);
             }
         }
