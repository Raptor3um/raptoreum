--- conflicted
+++ resolved
@@ -1,10 +1,6 @@
 // Copyright (c) 2011-2015 The Bitcoin Core developers
-<<<<<<< HEAD
-// Copyright (c) 2014-2020 The Dash Core developers
-=======
 // Copyright (c) 2014-2019 The Dash Core developers
 // Copyright (c) 2020-2022 The Raptoreum developers
->>>>>>> d63d9d81
 // Distributed under the MIT software license, see the accompanying
 // file COPYING or http://www.opensource.org/licenses/mit-license.php.
 
