// Copyright (c) 2011-2015 The Bitcoin Core developers
// Copyright (c) 2014-2021 The Dash Core developers
// Copyright (c) 2020-2021 The Raptoreum developers
// Distributed under the MIT software license, see the accompanying
// file COPYING or http://www.opensource.org/licenses/mit-license.php.

#if defined (HAVE_CONFIG_H)
#include <config/raptoreum-config.h>
#endif

#include <qt/walletmodel.h>

#include <qt/addresstablemodel.h>
#include <qt/guiconstants.h>
#include <qt/optionsmodel.h>
#include <qt/paymentserver.h>
#include <qt/recentrequeststablemodel.h>
#include <qt/transactiontablemodel.h>

#include <chainparams.h>
#include <interfaces/handler.h>
#include <interfaces/node.h>
#include <key_io.h>
#include <ui_interface.h>
#include <util/system.h> // for GetBoolArg
#include <wallet/coincontrol.h>
#include <wallet/wallet.h>
#include <spork.h>
#include <validation.h>
#include <assets/assets.h>
#include <assets/assetstype.h>

#include <stdint.h>
#include <functional>

#include <QDebug>
#include <QSet>
#include <QTimer>

static int64_t nLastUpdateNotification = 0;
static bool ninitialSync = false;

namespace pl = std::placeholders;

WalletModel::WalletModel(std::unique_ptr<interfaces::Wallet> wallet, interfaces::Node& node, OptionsModel *_optionsModel, QObject *parent) :
    QObject(parent), m_wallet(std::move(wallet)), m_node(node), optionsModel(_optionsModel), addressTableModel(nullptr),
    transactionTableModel(nullptr),
    recentRequestsTableModel(nullptr),
    cachedEncryptionStatus(Unencrypted),
    cachedNumBlocks(-1),
    cachedNumISLocks(0),
    cachedCoinJoinRounds(0)
{
    fHaveWatchOnly = m_wallet->haveWatchOnly();
    fForceCheckBalanceChanged = false;

    addressTableModel = new AddressTableModel(this);
    transactionTableModel = new TransactionTableModel(this);
    recentRequestsTableModel = new RecentRequestsTableModel(this);

    subscribeToCoreSignals();
}

WalletModel::~WalletModel()
{
    unsubscribeFromCoreSignals();
}

void WalletModel::startPollBalance()
{
    // This timer will be fired repeatedly to update the balance
    QTimer* timer = new QTimer(this);
    connect(timer, &QTimer::timeout, this, &WalletModel::pollBalanceChanged);
    timer->start(MODEL_UPDATE_DELAY);
}

void WalletModel::updateStatus()
{
    EncryptionStatus newEncryptionStatus = getEncryptionStatus();

    if(cachedEncryptionStatus != newEncryptionStatus) {
        Q_EMIT encryptionStatusChanged();
    }
}

void WalletModel::pollBalanceChanged()
{

    // Try to get balances and return early if locks can't be acquired. This
    // avoids the GUI from getting stuck on periodical polls if the core is
    // holding the locks for a longer time - for example, during a wallet
    // rescan.
    interfaces::WalletBalances new_balances;
    int numBlocks = -1;
    if (!m_wallet->tryGetBalances(new_balances, numBlocks)) {
        return;
    }
    int64_t now = 0;
    if (ninitialSync)
        now = GetTimeMillis();

    // if we are in-sync, update the UI regardless of last update time
    if (!ninitialSync || now - nLastUpdateNotification > MODEL_UPDATE_DELAY_SYNC) {

        nLastUpdateNotification = now;

        if(fForceCheckBalanceChanged || numBlocks != cachedNumBlocks || node().coinJoinOptions().getRounds() != cachedCoinJoinRounds) {

            fForceCheckBalanceChanged = false;

            // Balance and number of transactions might have changed
            cachedNumBlocks = numBlocks;
            cachedCoinJoinRounds = node().coinJoinOptions().getRounds();

            checkBalanceChanged(new_balances);
            if (transactionTableModel)
                transactionTableModel->updateConfirmations();
        }
    }
}

void WalletModel::checkBalanceChanged(const interfaces::WalletBalances& new_balances)
{
    if(new_balances.balanceChanged(m_cached_balances)) {
        m_cached_balances = new_balances;
        Q_EMIT balanceChanged(new_balances);
    }
}

void WalletModel::updateTransaction()
{
    // Balance and number of transactions might have changed
    fForceCheckBalanceChanged = true;
}

void WalletModel::updateNumISLocks()
{
    cachedNumISLocks++;
}

void WalletModel::updateChainLockHeight(int chainLockHeight)
{
    if (transactionTableModel)
        transactionTableModel->updateChainLockHeight(chainLockHeight);
    // Number and status of confirmations might have changed (WalletModel::pollBalanceChanged handles this as well)
    fForceCheckBalanceChanged = true;
}

int WalletModel::getNumBlocks() const
{
    return cachedNumBlocks;
}

int WalletModel::getNumISLocks() const
{
    return cachedNumISLocks;
}

int WalletModel::getRealOutpointCoinJoinRounds(const COutPoint& outpoint) const
{
    return m_wallet->getRealOutpointCoinJoinRounds(outpoint);
}

bool WalletModel::isFullyMixed(const COutPoint& outpoint) const
{
    return m_wallet->isFullyMixed(outpoint);
}

void WalletModel::updateAddressBook(const QString &address, const QString &label,
        bool isMine, const QString &purpose, int status)
{
    if(addressTableModel)
        addressTableModel->updateEntry(address, label, isMine, purpose, status);
}

void WalletModel::updateWatchOnlyFlag(bool fHaveWatchonly)
{
    fHaveWatchOnly = fHaveWatchonly;
    Q_EMIT notifyWatchonlyChanged(fHaveWatchonly);
}

bool WalletModel::validateAddress(const QString &address)
{
    return IsValidDestinationString(address.toStdString());
}

WalletModel::SendCoinsReturn WalletModel::prepareTransaction(WalletModelTransaction &transaction, const CCoinControl& coinControl)
{
    CAmount total = 0;
    bool fSubtractFeeFromAmount = false;
    QList<SendCoinsRecipient> recipients = transaction.getRecipients();
    std::vector<CRecipient> vecSend;

    if(recipients.empty())
    {
        return OK;
    }

    // This should never really happen, yet another safety check, just in case.
    if (m_wallet->isLocked(false)) {
        return TransactionCreationFailed;
    }

    QSet<QString> setAddress; // Used to detect duplicates
    int nAddresses = 0;
    FuturePartialPayload fpp;
    bool hasFuture = false;
    // Pre-check input data for validity
    for (const SendCoinsRecipient &rcp : recipients)
    {
        if (rcp.fSubtractFeeFromAmount)
            fSubtractFeeFromAmount = true;
        {   // User-entered raptoreum address / amount:
            if(!validateAddress(rcp.address))
            {
                return InvalidAddress;
            }
            if(rcp.amount <= 0)
            {
                return InvalidAmount;
            }
            setAddress.insert(rcp.address);
            ++nAddresses;
            CScript scriptPubKey = GetScriptForDestination(DecodeDestination(rcp.address.toStdString()));
            CRecipient recipient = {scriptPubKey, rcp.amount, rcp.fSubtractFeeFromAmount};
            if(rcp.isFutureOutput) {
                hasFuture = true;
                fpp.futureRecScript = scriptPubKey;
                fpp.maturity = rcp.maturity;
                fpp.locktime = rcp.locktime;
            }

            vecSend.push_back(recipient);

            total += rcp.amount;
        }
    }
    if(setAddress.size() != nAddresses)
    {
        return DuplicateAddress;
    }

    CAmount nBalance = m_wallet->getAvailableBalance(coinControl);

    if(total > nBalance)
    {
        return AmountExceedsBalance;
    }

    CAmount nFeeRequired = 0;
    std::string strFailReason;
    int nChangePosRet = -1;

    auto& newTx = transaction.getWtx();
    newTx = m_wallet->createTransaction(vecSend, coinControl, true /* sign */, nChangePosRet, nFeeRequired, strFailReason, 0, hasFuture ? &fpp : nullptr);
    transaction.setTransactionFee(nFeeRequired);
    if (fSubtractFeeFromAmount && newTx)
        transaction.reassignAmounts();

    if(newTx){
        if(!Params().IsFutureActive(::ChainActive().Tip())){
            CAmount subtotal = total;
            if (nChangePosRet >= 0)
                subtotal += newTx.get()->vout.at(nChangePosRet).nValue;
            if(!fSubtractFeeFromAmount)
                subtotal += nFeeRequired;
            if (subtotal > OLD_MAX_MONEY){
                return AmountExceedsmaxmoney;
            }
        }
    }
    else
    {
        if(!fSubtractFeeFromAmount && (total + nFeeRequired) > nBalance)
        {
            return SendCoinsReturn(AmountWithFeeExceedsBalance);
        }
        Q_EMIT message(tr("Send Coins"), QString::fromStdString(strFailReason),
                     CClientUIInterface::MSG_ERROR);
        return TransactionCreationFailed;
    }

    // reject absurdly high fee. (This can never happen because the
    // wallet caps the fee at m_default_max_tx_fee. This merely serves as a
    // belt-and-suspenders check)
    if (nFeeRequired > m_wallet->getDefaultMaxTxFee())
        return AbsurdFee;

    return SendCoinsReturn(OK);
}

WalletModel::SendCoinsReturn WalletModel::sendCoins(WalletModelTransaction &transaction, bool fIsCoinJoin)
{
    QByteArray transaction_array; /* store serialized transaction */
    {
        std::vector<std::pair<std::string, std::string>> vOrderForm;
        for (const SendCoinsRecipient &rcp : transaction.getRecipients())
        {
            if (!rcp.message.isEmpty()) // Message from normal raptoreum:URI (raptoreum:XyZ...?message=example)
                vOrderForm.emplace_back("Message", rcp.message.toStdString());
        }

        mapValue_t mapValue;
        if (fIsCoinJoin) {
            mapValue["DS"] = "1";
        }

        auto& newTx = transaction.getWtx();
        wallet().commitTransaction(newTx, std::move(mapValue), std::move(vOrderForm));

        CDataStream ssTx(SER_NETWORK, PROTOCOL_VERSION);
        ssTx << *newTx;
        transaction_array.append(ssTx.data(), ssTx.size());
    }

    // Add addresses / update labels that we've sent to the address book,
    // and emit coinsSent signal for each recipient
    for (const SendCoinsRecipient &rcp : transaction.getRecipients())
    {
        {
            std::string strAddress = rcp.address.toStdString();
            CTxDestination dest = DecodeDestination(strAddress);
            std::string strLabel = rcp.label.toStdString();
            {
                // Check if we have a new address or an updated label
                std::string name;
                if (!m_wallet->getAddress(dest, &name))
                {
                    m_wallet->setAddressBook(dest, strLabel, "send");
                }
                else if (name != strLabel)
                {
                    m_wallet->setAddressBook(dest, strLabel, ""); // "" means don't change purpose
                }
            }
        }
        Q_EMIT coinsSent(this, rcp, transaction_array);
    }

    checkBalanceChanged(m_wallet->getBalances()); // update balance immediately, otherwise there could be a short noticeable delay until pollBalanceChanged hits

    return SendCoinsReturn(OK);
}

<<<<<<< HEAD

WalletModel::SendAssetsReturn WalletModel::prepareAssetTransaction(WalletModelTransaction &transaction, const CCoinControl& coinControl)
{
    CAmount total = 0;
    bool fSubtractFeeFromAmount = false;
    QList<SendCoinsRecipient> recipients = transaction.getRecipients();
    std::vector<CRecipient> vecSend;
    std::map<std::string, CAmount> assetamount;

    if(recipients.empty())
    {
        return OK;
    }

    // This should never really happen, yet another safety check, just in case.
    if (m_wallet->isLocked(false)) {
        return TransactionCreationFailed;
    }

    QSet<QString> setAddress; // Used to detect duplicates
    int nAddresses = 0;
    FuturePartialPayload fpp;
    bool hasFuture = false;
    // Pre-check input data for validity
    for (const SendCoinsRecipient &rcp : recipients)
    {
        if (rcp.fSubtractFeeFromAmount)
            fSubtractFeeFromAmount = true;

        if (rcp.paymentRequest.IsInitialized())
        {   // PaymentRequest...
            CAmount subtotal = 0;
            const payments::PaymentDetails& details = rcp.paymentRequest.getDetails();
            for (int i = 0; i < details.outputs_size(); i++)
            {
                const payments::Output& out = details.outputs(i);
                if (out.amount() <= 0) continue;
                subtotal += out.amount();
                const unsigned char* scriptStr = (const unsigned char*)out.script().data();
                CScript scriptPubKey(scriptStr, scriptStr+out.script().size());
                CAmount nAmount = out.amount();
                CRecipient recipient = {scriptPubKey, nAmount, rcp.fSubtractFeeFromAmount};
                vecSend.push_back(recipient);
            }
            if (subtotal <= 0)
            {
                return InvalidAmount;
            }
            total += subtotal;
        }
        else
        {   // User-entered raptoreum address / amount:
            if(!validateAddress(rcp.address))
            {
                return InvalidAddress;
            }
            if(rcp.amount <= 0 && rcp.assetAmount <= 0)
            {
                return InvalidAmount;
            }
            setAddress.insert(rcp.address);
            ++nAddresses;
            CRecipient recipient;
            CScript scriptPubKey = GetScriptForDestination(DecodeDestination(rcp.address.toStdString()));
            if (rcp.assetAmount > 0 && rcp.amount ==0){
                std::string assetId;
                if(!passetsCache->GetAssetId(rcp.assetId.toStdString(), assetId))
                    return InvalidAmount;
                if(rcp.uniqueId != MAX_UNIQUE_ID){
                    //unique asset transaction
                    CAssetTransfer assetTransfer(assetId, rcp.assetAmount, rcp.uniqueId);
                    assetTransfer.BuildAssetTransaction(scriptPubKey);
                    recipient = {scriptPubKey, 0, false};
                } else {
                    //regular asset transaction
                    CAssetTransfer assetTransfer(assetId, rcp.assetAmount);
                    assetTransfer.BuildAssetTransaction(scriptPubKey);
                    recipient = {scriptPubKey, 0, false};
                }                
            } else {
                recipient = {scriptPubKey, rcp.amount, rcp.fSubtractFeeFromAmount};
                total += rcp.amount;
            }
            if(rcp.isFutureOutput) {
                hasFuture = true;
                fpp.futureRecScript = scriptPubKey;
                fpp.maturity = rcp.maturity;
                fpp.locktime = rcp.locktime;
            }
            vecSend.push_back(recipient);
        }
    }
    if(setAddress.size() != nAddresses)
    {
        return DuplicateAddress;
    }

    CAmount nBalance = m_wallet->getAvailableBalance(coinControl);

    if(total > nBalance)
    {
        return AmountExceedsBalance;
    }
    std::map<std::string, CAmount> assetsbalance = m_wallet->getAssetsBalance(&coinControl);

    for (auto asset : assetamount){
        if (asset.second > assetsbalance[asset.first])
            return AmountExceedsBalance;
    }

    CAmount nFeeRequired = 0;
    std::string strFailReason;
    int nChangePosRet = -1;

    auto& newTx = transaction.getWtx();
    newTx = m_wallet->createTransaction(vecSend, coinControl, true /* sign */, nChangePosRet, nFeeRequired, strFailReason, 0, hasFuture ? &fpp : nullptr);
    transaction.setTransactionFee(nFeeRequired);
    if (fSubtractFeeFromAmount && newTx)
        transaction.reassignAmounts();

    if(newTx){
        if(!Params().IsFutureActive(chainActive.Tip())){
            CAmount subtotal = total;
            if (nChangePosRet >= 0)
                subtotal += newTx->get().vout.at(nChangePosRet).nValue;
            if(!fSubtractFeeFromAmount)
                subtotal += nFeeRequired;
            if (subtotal > OLD_MAX_MONEY){
                return AmountExceedsmaxmoney;
            }
        }
    }
    else
    {
        if(!fSubtractFeeFromAmount && (total + nFeeRequired) > nBalance)
        {
            return SendAssetsReturn(AmountWithFeeExceedsBalance);
        }
        Q_EMIT message(tr("Send Coins"), QString::fromStdString(strFailReason),
                     CClientUIInterface::MSG_ERROR);
        return TransactionCreationFailed;
    }

    // reject absurdly high fee. (This can never happen because the
    // wallet caps the fee at maxTxFee. This merely serves as a
    // belt-and-suspenders check)
    if (nFeeRequired > m_node.getMaxTxFee())
        return AbsurdFee;

    return SendAssetsReturn(OK);
}

WalletModel::SendAssetsReturn WalletModel::sendAssets(WalletModelTransaction &transaction, bool fIsCoinJoin)
{
    QByteArray transaction_array; /* store serialized transaction */
    {
        std::vector<std::pair<std::string, std::string>> vOrderForm;
        for (const SendCoinsRecipient &rcp : transaction.getRecipients())
        {
            if (rcp.paymentRequest.IsInitialized())
            {
                // Make sure any payment requests involved are still valid.
                if (PaymentServer::verifyExpired(rcp.paymentRequest.getDetails())) {
                    return PaymentRequestExpired;
                }

                // Store PaymentRequests in wtx.vOrderForm in wallet.
                std::string value;
                rcp.paymentRequest.SerializeToString(&value);
                vOrderForm.emplace_back("PaymentRequest", std::move(value));
            }
            else if (!rcp.message.isEmpty()) // Message from normal raptoreum:URI (raptoreum:XyZ...?message=example)
                vOrderForm.emplace_back("Message", rcp.message.toStdString());
        }

        mapValue_t mapValue;
        if (fIsCoinJoin) {
            mapValue["DS"] = "1";
        }

        auto& newTx = transaction.getWtx();
        std::string rejectReason;
        if (!newTx->commit(std::move(mapValue), std::move(vOrderForm), {} /* fromAccount */, rejectReason))
            return SendAssetsReturn(TransactionCommitFailed, QString::fromStdString(rejectReason));

        CDataStream ssTx(SER_NETWORK, PROTOCOL_VERSION);
        ssTx << newTx->get();
        transaction_array.append(ssTx.data(), ssTx.size());
    }

    // Add addresses / update labels that we've sent to the address book,
    // and emit coinsSent signal for each recipient
    for (const SendCoinsRecipient &rcp : transaction.getRecipients())
    {
        // Don't touch the address book when we have a payment request
        if (!rcp.paymentRequest.IsInitialized())
        {
            std::string strAddress = rcp.address.toStdString();
            CTxDestination dest = DecodeDestination(strAddress);
            std::string strLabel = rcp.label.toStdString();
            {
                // Check if we have a new address or an updated label
                std::string name;
                if (!m_wallet->getAddress(dest, &name))
                {
                    m_wallet->setAddressBook(dest, strLabel, "send");
                }
                else if (name != strLabel)
                {
                    m_wallet->setAddressBook(dest, strLabel, ""); // "" means don't change purpose
                }
            }
        }
        Q_EMIT coinsSent(this, rcp, transaction_array);
    }

    checkBalanceChanged(m_wallet->getBalances()); // update balance immediately, otherwise there could be a short noticeable delay until pollBalanceChanged hits

    return SendAssetsReturn(OK);
}

CAmount WalletModel::getBalance(const CCoinControl& coinControl) const
{
    if (coinControl.HasSelected())
    {
        return wallet().getAvailableBalance(coinControl);
    }

    return wallet().getBalance();
}

=======
>>>>>>> befaf8c6
OptionsModel *WalletModel::getOptionsModel()
{
    return optionsModel;
}

AddressTableModel *WalletModel::getAddressTableModel()
{
    return addressTableModel;
}

TransactionTableModel *WalletModel::getTransactionTableModel()
{
    return transactionTableModel;
}

RecentRequestsTableModel *WalletModel::getRecentRequestsTableModel()
{
    return recentRequestsTableModel;
}

WalletModel::EncryptionStatus WalletModel::getEncryptionStatus() const
{
    if(!m_wallet->isCrypted())
    {
        return Unencrypted;
    }
    else if(m_wallet->isLocked(true))
    {
        return Locked;
    }
    else if (m_wallet->isLocked())
    {
        return UnlockedForMixingOnly;
    }
    else
    {
        return Unlocked;
    }
}

bool WalletModel::setWalletEncrypted(bool encrypted, const SecureString &passphrase)
{
    if(encrypted)
    {
        // Encrypt
        return m_wallet->encryptWallet(passphrase);
    }
    else
    {
        // Decrypt -- TODO; not supported yet
        return false;
    }
}

bool WalletModel::setWalletLocked(bool locked, const SecureString &passPhrase, bool fMixing)
{
    if(locked)
    {
        // Lock
        return m_wallet->lock(fMixing);
    }
    else
    {
        // Unlock
        return m_wallet->unlock(passPhrase, fMixing);
    }
}

bool WalletModel::changePassphrase(const SecureString &oldPass, const SecureString &newPass)
{
    m_wallet->lock(); // Make sure wallet is locked before attempting pass change
    return m_wallet->changeWalletPassphrase(oldPass, newPass);
}

bool WalletModel::autoBackupWallet(QString& strBackupWarningRet, QString& strBackupErrorRet)
{
    std::string strBackupWarning;
    std::string strBackupError;
    bool result = m_wallet->autoBackupWallet("", strBackupWarning, strBackupError);
    strBackupWarningRet = QString::fromStdString(strBackupWarning);
    strBackupErrorRet = QString::fromStdString(strBackupError);
    return result;
}

int64_t WalletModel::getKeysLeftSinceAutoBackup() const
{
    return m_wallet->getKeysLeftSinceAutoBackup();
}

// Handlers for core signals
static void NotifyUnload(WalletModel* walletModel)
{
    qDebug() << "NotifyUnload";
    bool invoked = QMetaObject::invokeMethod(walletModel, "unload", Qt::QueuedConnection);
    assert(invoked);
}

static void NotifyKeyStoreStatusChanged(WalletModel *walletmodel)
{
    qDebug() << "NotifyKeyStoreStatusChanged";
    bool invoked = QMetaObject::invokeMethod(walletmodel, "updateStatus", Qt::QueuedConnection);
    assert(invoked);
}

static void NotifyAddressBookChanged(WalletModel *walletmodel,
        const CTxDestination &address, const std::string &label, bool isMine,
        const std::string &purpose, ChangeType status)
{
    QString strAddress = QString::fromStdString(EncodeDestination(address));
    QString strLabel = QString::fromStdString(label);
    QString strPurpose = QString::fromStdString(purpose);

    qDebug() << "NotifyAddressBookChanged: " + strAddress + " " + strLabel + " isMine=" + QString::number(isMine) + " purpose=" + strPurpose + " status=" + QString::number(status);
    bool invoked = QMetaObject::invokeMethod(walletmodel, "updateAddressBook", Qt::QueuedConnection,
                              Q_ARG(QString, strAddress),
                              Q_ARG(QString, strLabel),
                              Q_ARG(bool, isMine),
                              Q_ARG(QString, strPurpose),
                              Q_ARG(int, status));
    assert(invoked);
}

static void NotifyTransactionChanged(WalletModel *walletmodel, const uint256 &hash, ChangeType status)
{
    Q_UNUSED(hash);
    Q_UNUSED(status);
    bool invoked = QMetaObject::invokeMethod(walletmodel, "updateTransaction", Qt::QueuedConnection);
    assert(invoked);
}

static void NotifyISLockReceived(WalletModel *walletmodel)
{
    bool invoked = QMetaObject::invokeMethod(walletmodel, "updateNumISLocks", Qt::QueuedConnection);
    assert(invoked);
}

static void NotifyChainLockReceived(WalletModel *walletmodel, int chainLockHeight)
{
    bool invoked = QMetaObject::invokeMethod(walletmodel, "updateChainLockHeight", Qt::QueuedConnection,
                              Q_ARG(int, chainLockHeight));
    assert(invoked);
}

static void ShowProgress(WalletModel *walletmodel, const std::string &title, int nProgress)
{
    // emits signal "showProgress"
    bool invoked = QMetaObject::invokeMethod(walletmodel, "showProgress", Qt::QueuedConnection,
                              Q_ARG(QString, QString::fromStdString(title)),
                              Q_ARG(int, nProgress));
    assert(invoked);
}

static void NotifyWatchonlyChanged(WalletModel *walletmodel, bool fHaveWatchonly)
{
    bool invoked = QMetaObject::invokeMethod(walletmodel, "updateWatchOnlyFlag", Qt::QueuedConnection,
                              Q_ARG(bool, fHaveWatchonly));
    assert(invoked);
}

static void NotifyCanGetAddressesChanged(WalletModel* walletmodel)
{
    bool invoked = QMetaObject::invokeMethod(walletmodel, "canGetAddressesChanged");
    assert(invoked);
}

void WalletModel::subscribeToCoreSignals()
{
    // Connect signals to wallet
    m_handler_unload = m_wallet->handleUnload(std::bind(&NotifyUnload, this));
    m_handler_status_changed = m_wallet->handleStatusChanged(std::bind(&NotifyKeyStoreStatusChanged, this));
    m_handler_address_book_changed = m_wallet->handleAddressBookChanged(std::bind(NotifyAddressBookChanged, this, pl::_1, pl::_2, pl::_3, pl::_4, pl::_5));
    m_handler_transaction_changed = m_wallet->handleTransactionChanged(std::bind(NotifyTransactionChanged, this, pl::_1, pl::_2));
    m_handler_islock_received = m_wallet->handleInstantLockReceived(std::bind(NotifyISLockReceived, this));
    m_handler_chainlock_received = m_wallet->handleChainLockReceived(std::bind(NotifyChainLockReceived, this, pl::_1));
    m_handler_show_progress = m_wallet->handleShowProgress(std::bind(ShowProgress, this, pl::_1, pl::_2));
    m_handler_watch_only_changed = m_wallet->handleWatchOnlyChanged(std::bind(NotifyWatchonlyChanged, this, pl::_1));
    m_handler_can_get_addrs_changed = m_wallet->handleCanGetAddressesChanged(std::bind(NotifyCanGetAddressesChanged, this));
}

void WalletModel::unsubscribeFromCoreSignals()
{
    // Disconnect signals from wallet
    m_handler_unload->disconnect();
    m_handler_status_changed->disconnect();
    m_handler_address_book_changed->disconnect();
    m_handler_transaction_changed->disconnect();
    m_handler_islock_received->disconnect();
    m_handler_chainlock_received->disconnect();
    m_handler_show_progress->disconnect();
    m_handler_watch_only_changed->disconnect();
    m_handler_can_get_addrs_changed->disconnect();
}

// WalletModel::UnlockContext implementation
WalletModel::UnlockContext WalletModel::requestUnlock(bool fForMixingOnly)
{
    EncryptionStatus encStatusOld = getEncryptionStatus();

    // Wallet was completely locked
    bool was_locked = (encStatusOld == Locked);
    // Wallet was unlocked for mixing
    bool was_mixing = (encStatusOld == UnlockedForMixingOnly);
    // Wallet was unlocked for mixing and now user requested to fully unlock it
    bool fMixingToFullRequested = !fForMixingOnly && was_mixing;

    if(was_locked || fMixingToFullRequested) {
        // Request UI to unlock wallet
        Q_EMIT requireUnlock(fForMixingOnly);
    }

    EncryptionStatus encStatusNew = getEncryptionStatus();

    // Wallet was locked, user requested to unlock it for mixing and failed to do so
    bool fMixingUnlockFailed = fForMixingOnly && !(encStatusNew == UnlockedForMixingOnly);
    // Wallet was unlocked for mixing, user requested to fully unlock it and failed
    bool fMixingToFullFailed = fMixingToFullRequested && !(encStatusNew == Unlocked);
    // If wallet is still locked, unlock failed or was cancelled, mark context as invalid
    bool fInvalid = (encStatusNew == Locked) || fMixingUnlockFailed || fMixingToFullFailed;
    // Wallet was not locked in any way or user tried to unlock it for mixing only and succeeded, keep it unlocked
    bool fKeepUnlocked = !was_locked || (fForMixingOnly && !fMixingUnlockFailed);

    return UnlockContext(this, !fInvalid, !fKeepUnlocked, was_mixing);
}

WalletModel::UnlockContext::UnlockContext(WalletModel *_wallet, bool _valid, bool _was_locked, bool _was_mixing):
        wallet(_wallet),
        valid(_valid),
        was_locked(_was_locked),
        was_mixing(_was_mixing)
{
}

WalletModel::UnlockContext::~UnlockContext()
{
    if(valid && (was_locked || was_mixing))
    {
        wallet->setWalletLocked(true, "", was_mixing);
    }
}

void WalletModel::UnlockContext::CopyFrom(UnlockContext&& rhs)
{
    // Transfer context; old object no longer relocks wallet
    *this = rhs;
    rhs.was_locked = false;
    rhs.was_mixing = false;
}

void WalletModel::loadReceiveRequests(std::vector<std::string>& vReceiveRequests)
{
    vReceiveRequests = m_wallet->getDestValues("rr"); // receive request
}

bool WalletModel::saveReceiveRequest(const std::string &sAddress, const int64_t nId, const std::string &sRequest)
{
    CTxDestination dest = DecodeDestination(sAddress);

    std::stringstream ss;
    ss << nId;
    std::string key = "rr" + ss.str(); // "rr" prefix = "receive request" in destdata

    if (sRequest.empty())
        return m_wallet->eraseDestData(dest, key);
    else
        return m_wallet->addDestData(dest, key, sRequest);
}

bool WalletModel::isWalletEnabled()
{
   return !gArgs.GetBoolArg("-disablewallet", DEFAULT_DISABLE_WALLET);
}

bool WalletModel::privateKeysDisabled() const
{
  return m_wallet->IsWalletFlagSet(WALLET_FLAG_DISABLE_PRIVATE_KEYS);
}

bool WalletModel::canGetAddresses() const
{
    return m_wallet->canGetAddresses();
}

QString WalletModel::getWalletName() const
{
    return QString::fromStdString(m_wallet->getWalletName());
}

QString WalletModel::getDisplayName() const
{
    const QString name = getWalletName();
    return name.isEmpty() ? "["+tr("default wallet")+"]" : name;
}

bool WalletModel::isMultiwallet()
{
    return m_node.walletClient().getWallets().size() > 1;
}<|MERGE_RESOLUTION|>--- conflicted
+++ resolved
@@ -342,7 +342,6 @@
     return SendCoinsReturn(OK);
 }
 
-<<<<<<< HEAD
 
 WalletModel::SendAssetsReturn WalletModel::prepareAssetTransaction(WalletModelTransaction &transaction, const CCoinControl& coinControl)
 {
@@ -421,7 +420,7 @@
                     CAssetTransfer assetTransfer(assetId, rcp.assetAmount);
                     assetTransfer.BuildAssetTransaction(scriptPubKey);
                     recipient = {scriptPubKey, 0, false};
-                }                
+                }
             } else {
                 recipient = {scriptPubKey, rcp.amount, rcp.fSubtractFeeFromAmount};
                 total += rcp.amount;
@@ -564,18 +563,6 @@
     return SendAssetsReturn(OK);
 }
 
-CAmount WalletModel::getBalance(const CCoinControl& coinControl) const
-{
-    if (coinControl.HasSelected())
-    {
-        return wallet().getAvailableBalance(coinControl);
-    }
-
-    return wallet().getBalance();
-}
-
-=======
->>>>>>> befaf8c6
 OptionsModel *WalletModel::getOptionsModel()
 {
     return optionsModel;
