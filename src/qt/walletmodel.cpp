// Copyright (c) 2011-2015 The Bitcoin Core developers
// Copyright (c) 2014-2021 The Dash Core developers
// Copyright (c) 2020-2021 The Raptoreum developers
// Distributed under the MIT software license, see the accompanying
// file COPYING or http://www.opensource.org/licenses/mit-license.php.

#if defined (HAVE_CONFIG_H)
#include <config/raptoreum-config.h>
#endif

#include <qt/walletmodel.h>

#include <qt/addresstablemodel.h>
#include <qt/guiconstants.h>
#include <qt/optionsmodel.h>
#include <qt/paymentserver.h>
#include <qt/recentrequeststablemodel.h>
#include <qt/transactiontablemodel.h>

#include <chainparams.h>
#include <interfaces/handler.h>
#include <interfaces/node.h>
#include <key_io.h>
#include <ui_interface.h>
#include <util/system.h> // for GetBoolArg
#include <wallet/coincontrol.h>
#include <wallet/wallet.h>
#include <spork.h>
#include <validation.h>

#include <stdint.h>
#include <functional>

#include <QDebug>
#include <QSet>
#include <QTimer>

namespace pl = std::placeholders;

WalletModel::WalletModel(std::unique_ptr<interfaces::Wallet> wallet, interfaces::Node& node, OptionsModel *_optionsModel, QObject *parent) :
    QObject(parent), m_wallet(std::move(wallet)), m_node(node), optionsModel(_optionsModel), addressTableModel(nullptr),
    transactionTableModel(nullptr),
    recentRequestsTableModel(nullptr),
    cachedEncryptionStatus(Unencrypted),
    cachedNumBlocks(-1),
    cachedNumISLocks(0),
    cachedCoinJoinRounds(0)
{
    fHaveWatchOnly = m_wallet->haveWatchOnly();
    fForceCheckBalanceChanged = false;

    addressTableModel = new AddressTableModel(this);
    transactionTableModel = new TransactionTableModel(this);
    recentRequestsTableModel = new RecentRequestsTableModel(this);

    subscribeToCoreSignals();
}

WalletModel::~WalletModel()
{
    unsubscribeFromCoreSignals();
}

void WalletModel::startPollBalance()
{
    // This timer will be fired repeatedly to update the balance
    QTimer* timer = new QTimer(this);
    connect(timer, &QTimer::timeout, this, &WalletModel::pollBalanceChanged);
    timer->start(MODEL_UPDATE_DELAY);
}

void WalletModel::updateStatus()
{
    EncryptionStatus newEncryptionStatus = getEncryptionStatus();

    if(cachedEncryptionStatus != newEncryptionStatus) {
        Q_EMIT encryptionStatusChanged();
    }
}

void WalletModel::pollBalanceChanged()
{
    // Try to get balances and return early if locks can't be acquired. This
    // avoids the GUI from getting stuck on periodical polls if the core is
    // holding the locks for a longer time - for example, during a wallet
    // rescan.
<<<<<<< HEAD
    interfaces::WalletBalances new_balances;
    int numBlocks = -1;
    if (!m_wallet->tryGetBalances(new_balances, numBlocks)) {
        return;
    }

    if(fForceCheckBalanceChanged || numBlocks != cachedNumBlocks || node().coinJoinOptions().getRounds() != cachedCoinJoinRounds)
    {
        fForceCheckBalanceChanged = false;

        // Balance and number of transactions might have changed
        cachedNumBlocks = numBlocks;
        cachedCoinJoinRounds = node().coinJoinOptions().getRounds();
=======
    int64_t now = 0;
    if (ninitialSync)
        now = GetTimeMillis();

    // if we are in-sync, update the UI regardless of last update time
    if (!ninitialSync || now - nLastUpdateNotification > MODEL_UPDATE_DELAY_SYNC) {

        nLastUpdateNotification = now;   
        
        if(fForceCheckBalanceChanged || ::chainActive.Height() != cachedNumBlocks || node().coinJoinOptions().getRounds() != cachedCoinJoinRounds)
        {
            interfaces::WalletBalances new_balances;
            if (!m_wallet->tryGetBalances(new_balances)) {
                return;
            }
            
            fForceCheckBalanceChanged = false;

            // Balance and number of transactions might have changed
            cachedNumBlocks = ::chainActive.Height();
            cachedCoinJoinRounds = node().coinJoinOptions().getRounds();
>>>>>>> 87a504a2

        checkBalanceChanged(new_balances);
        if(transactionTableModel)
            transactionTableModel->updateConfirmations();
    }
}

void WalletModel::checkBalanceChanged(const interfaces::WalletBalances& new_balances)
{
    if(new_balances.balanceChanged(m_cached_balances)) {
        m_cached_balances = new_balances;
        Q_EMIT balanceChanged(new_balances);
    }
}

void WalletModel::updateTransaction()
{
    // Balance and number of transactions might have changed
    fForceCheckBalanceChanged = true;
}

void WalletModel::updateNumISLocks()
{
    cachedNumISLocks++;
}

void WalletModel::updateChainLockHeight(int chainLockHeight)
{
    if (transactionTableModel)
        transactionTableModel->updateChainLockHeight(chainLockHeight);
    // Number and status of confirmations might have changed (WalletModel::pollBalanceChanged handles this as well)
    fForceCheckBalanceChanged = true;
}

int WalletModel::getNumBlocks() const
{
    return cachedNumBlocks;
}

int WalletModel::getNumISLocks() const
{
    return cachedNumISLocks;
}

int WalletModel::getRealOutpointCoinJoinRounds(const COutPoint& outpoint) const
{
    return m_wallet->getRealOutpointCoinJoinRounds(outpoint);
}

bool WalletModel::isFullyMixed(const COutPoint& outpoint) const
{
    return m_wallet->isFullyMixed(outpoint);
}

void WalletModel::updateAddressBook(const QString &address, const QString &label,
        bool isMine, const QString &purpose, int status)
{
    if(addressTableModel)
        addressTableModel->updateEntry(address, label, isMine, purpose, status);
}

void WalletModel::updateWatchOnlyFlag(bool fHaveWatchonly)
{
    fHaveWatchOnly = fHaveWatchonly;
    Q_EMIT notifyWatchonlyChanged(fHaveWatchonly);
}

bool WalletModel::validateAddress(const QString &address)
{
    return IsValidDestinationString(address.toStdString());
}

WalletModel::SendCoinsReturn WalletModel::prepareTransaction(WalletModelTransaction &transaction, const CCoinControl& coinControl)
{
    CAmount total = 0;
    bool fSubtractFeeFromAmount = false;
    QList<SendCoinsRecipient> recipients = transaction.getRecipients();
    std::vector<CRecipient> vecSend;

    if(recipients.empty())
    {
        return OK;
    }

    // This should never really happen, yet another safety check, just in case.
    if (m_wallet->isLocked(false)) {
        return TransactionCreationFailed;
    }

    QSet<QString> setAddress; // Used to detect duplicates
    int nAddresses = 0;
    FuturePartialPayload fpp;
    bool hasFuture = false;
    // Pre-check input data for validity
    for (const SendCoinsRecipient &rcp : recipients)
    {
        if (rcp.fSubtractFeeFromAmount)
            fSubtractFeeFromAmount = true;
        {   // User-entered raptoreum address / amount:
            if(!validateAddress(rcp.address))
            {
                return InvalidAddress;
            }
            if(rcp.amount <= 0)
            {
                return InvalidAmount;
            }
            setAddress.insert(rcp.address);
            ++nAddresses;

            CScript scriptPubKey = GetScriptForDestination(DecodeDestination(rcp.address.toStdString()));
            CRecipient recipient = {scriptPubKey, rcp.amount, rcp.fSubtractFeeFromAmount};
            if(rcp.isFutureOutput) {
                hasFuture = true;
                fpp.futureRecScript = scriptPubKey;
                fpp.maturity = rcp.maturity;
                fpp.locktime = rcp.locktime;
            }

            vecSend.push_back(recipient);

            total += rcp.amount;
        }
    }
    if(setAddress.size() != nAddresses)
    {
        return DuplicateAddress;
    }

    CAmount nBalance = m_wallet->getAvailableBalance(coinControl);

    if(total > nBalance)
    {
        return AmountExceedsBalance;
    }

    CAmount nFeeRequired = 0;
    std::string strFailReason;
    int nChangePosRet = -1;

    auto& newTx = transaction.getWtx();
    newTx = m_wallet->createTransaction(vecSend, coinControl, true /* sign */, nChangePosRet, nFeeRequired, strFailReason, 0, hasFuture ? &fpp : nullptr);
    transaction.setTransactionFee(nFeeRequired);
    if (fSubtractFeeFromAmount && newTx)
        transaction.reassignAmounts();

    if(newTx){
        if(!Params().IsFutureActive(::ChainActive().Tip())){
            CAmount subtotal = total;
            if (nChangePosRet >= 0)
                subtotal += newTx.get()->vout.at(nChangePosRet).nValue;
            if(!fSubtractFeeFromAmount)
                subtotal += nFeeRequired;
            if (subtotal > OLD_MAX_MONEY){
                return AmountExceedsmaxmoney;
            }
        }
    }
    else
    {
        if(!fSubtractFeeFromAmount && (total + nFeeRequired) > nBalance)
        {
            return SendCoinsReturn(AmountWithFeeExceedsBalance);
        }
        Q_EMIT message(tr("Send Coins"), QString::fromStdString(strFailReason),
                     CClientUIInterface::MSG_ERROR);
        return TransactionCreationFailed;
    }

    // reject absurdly high fee. (This can never happen because the
    // wallet caps the fee at m_default_max_tx_fee. This merely serves as a
    // belt-and-suspenders check)
    if (nFeeRequired > m_wallet->getDefaultMaxTxFee())
        return AbsurdFee;

    return SendCoinsReturn(OK);
}

WalletModel::SendCoinsReturn WalletModel::sendCoins(WalletModelTransaction &transaction, bool fIsCoinJoin)
{
    QByteArray transaction_array; /* store serialized transaction */
    {
        std::vector<std::pair<std::string, std::string>> vOrderForm;
        for (const SendCoinsRecipient &rcp : transaction.getRecipients())
        {
            if (!rcp.message.isEmpty()) // Message from normal raptoreum:URI (raptoreum:XyZ...?message=example)
                vOrderForm.emplace_back("Message", rcp.message.toStdString());
        }

        mapValue_t mapValue;
        if (fIsCoinJoin) {
            mapValue["DS"] = "1";
        }

        auto& newTx = transaction.getWtx();
        wallet().commitTransaction(newTx, std::move(mapValue), std::move(vOrderForm));

        CDataStream ssTx(SER_NETWORK, PROTOCOL_VERSION);
        ssTx << *newTx;
        transaction_array.append(ssTx.data(), ssTx.size());
    }

    // Add addresses / update labels that we've sent to the address book,
    // and emit coinsSent signal for each recipient
    for (const SendCoinsRecipient &rcp : transaction.getRecipients())
    {
        {
            std::string strAddress = rcp.address.toStdString();
            CTxDestination dest = DecodeDestination(strAddress);
            std::string strLabel = rcp.label.toStdString();
            {
                // Check if we have a new address or an updated label
                std::string name;
                if (!m_wallet->getAddress(dest, &name))
                {
                    m_wallet->setAddressBook(dest, strLabel, "send");
                }
                else if (name != strLabel)
                {
                    m_wallet->setAddressBook(dest, strLabel, ""); // "" means don't change purpose
                }
            }
        }
        Q_EMIT coinsSent(this, rcp, transaction_array);
    }

    checkBalanceChanged(m_wallet->getBalances()); // update balance immediately, otherwise there could be a short noticeable delay until pollBalanceChanged hits

    return SendCoinsReturn(OK);
}

OptionsModel *WalletModel::getOptionsModel()
{
    return optionsModel;
}

AddressTableModel *WalletModel::getAddressTableModel()
{
    return addressTableModel;
}

TransactionTableModel *WalletModel::getTransactionTableModel()
{
    return transactionTableModel;
}

RecentRequestsTableModel *WalletModel::getRecentRequestsTableModel()
{
    return recentRequestsTableModel;
}

WalletModel::EncryptionStatus WalletModel::getEncryptionStatus() const
{
    if(!m_wallet->isCrypted())
    {
        return Unencrypted;
    }
    else if(m_wallet->isLocked(true))
    {
        return Locked;
    }
    else if (m_wallet->isLocked())
    {
        return UnlockedForMixingOnly;
    }
    else
    {
        return Unlocked;
    }
}

bool WalletModel::setWalletEncrypted(bool encrypted, const SecureString &passphrase)
{
    if(encrypted)
    {
        // Encrypt
        return m_wallet->encryptWallet(passphrase);
    }
    else
    {
        // Decrypt -- TODO; not supported yet
        return false;
    }
}

bool WalletModel::setWalletLocked(bool locked, const SecureString &passPhrase, bool fMixing)
{
    if(locked)
    {
        // Lock
        return m_wallet->lock(fMixing);
    }
    else
    {
        // Unlock
        return m_wallet->unlock(passPhrase, fMixing);
    }
}

bool WalletModel::changePassphrase(const SecureString &oldPass, const SecureString &newPass)
{
    m_wallet->lock(); // Make sure wallet is locked before attempting pass change
    return m_wallet->changeWalletPassphrase(oldPass, newPass);
}

bool WalletModel::autoBackupWallet(QString& strBackupWarningRet, QString& strBackupErrorRet)
{
    std::string strBackupWarning;
    std::string strBackupError;
    bool result = m_wallet->autoBackupWallet("", strBackupWarning, strBackupError);
    strBackupWarningRet = QString::fromStdString(strBackupWarning);
    strBackupErrorRet = QString::fromStdString(strBackupError);
    return result;
}

int64_t WalletModel::getKeysLeftSinceAutoBackup() const
{
    return m_wallet->getKeysLeftSinceAutoBackup();
}

// Handlers for core signals
static void NotifyUnload(WalletModel* walletModel)
{
    qDebug() << "NotifyUnload";
    bool invoked = QMetaObject::invokeMethod(walletModel, "unload", Qt::QueuedConnection);
    assert(invoked);
}

static void NotifyKeyStoreStatusChanged(WalletModel *walletmodel)
{
    qDebug() << "NotifyKeyStoreStatusChanged";
    bool invoked = QMetaObject::invokeMethod(walletmodel, "updateStatus", Qt::QueuedConnection);
    assert(invoked);
}

static void NotifyAddressBookChanged(WalletModel *walletmodel,
        const CTxDestination &address, const std::string &label, bool isMine,
        const std::string &purpose, ChangeType status)
{
    QString strAddress = QString::fromStdString(EncodeDestination(address));
    QString strLabel = QString::fromStdString(label);
    QString strPurpose = QString::fromStdString(purpose);

    qDebug() << "NotifyAddressBookChanged: " + strAddress + " " + strLabel + " isMine=" + QString::number(isMine) + " purpose=" + strPurpose + " status=" + QString::number(status);
    bool invoked = QMetaObject::invokeMethod(walletmodel, "updateAddressBook", Qt::QueuedConnection,
                              Q_ARG(QString, strAddress),
                              Q_ARG(QString, strLabel),
                              Q_ARG(bool, isMine),
                              Q_ARG(QString, strPurpose),
                              Q_ARG(int, status));
    assert(invoked);
}

static void NotifyTransactionChanged(WalletModel *walletmodel, const uint256 &hash, ChangeType status)
{
    Q_UNUSED(hash);
    Q_UNUSED(status);
    bool invoked = QMetaObject::invokeMethod(walletmodel, "updateTransaction", Qt::QueuedConnection);
    assert(invoked);
}

static void NotifyISLockReceived(WalletModel *walletmodel)
{
    bool invoked = QMetaObject::invokeMethod(walletmodel, "updateNumISLocks", Qt::QueuedConnection);
    assert(invoked);
}

static void NotifyChainLockReceived(WalletModel *walletmodel, int chainLockHeight)
{
    bool invoked = QMetaObject::invokeMethod(walletmodel, "updateChainLockHeight", Qt::QueuedConnection,
                              Q_ARG(int, chainLockHeight));
    assert(invoked);
}

static void ShowProgress(WalletModel *walletmodel, const std::string &title, int nProgress)
{
    // emits signal "showProgress"
    bool invoked = QMetaObject::invokeMethod(walletmodel, "showProgress", Qt::QueuedConnection,
                              Q_ARG(QString, QString::fromStdString(title)),
                              Q_ARG(int, nProgress));
    assert(invoked);
}

static void NotifyWatchonlyChanged(WalletModel *walletmodel, bool fHaveWatchonly)
{
    bool invoked = QMetaObject::invokeMethod(walletmodel, "updateWatchOnlyFlag", Qt::QueuedConnection,
                              Q_ARG(bool, fHaveWatchonly));
    assert(invoked);
}

static void NotifyCanGetAddressesChanged(WalletModel* walletmodel)
{
    bool invoked = QMetaObject::invokeMethod(walletmodel, "canGetAddressesChanged");
    assert(invoked);
}

void WalletModel::subscribeToCoreSignals()
{
    // Connect signals to wallet
    m_handler_unload = m_wallet->handleUnload(std::bind(&NotifyUnload, this));
    m_handler_status_changed = m_wallet->handleStatusChanged(std::bind(&NotifyKeyStoreStatusChanged, this));
    m_handler_address_book_changed = m_wallet->handleAddressBookChanged(std::bind(NotifyAddressBookChanged, this, pl::_1, pl::_2, pl::_3, pl::_4, pl::_5));
    m_handler_transaction_changed = m_wallet->handleTransactionChanged(std::bind(NotifyTransactionChanged, this, pl::_1, pl::_2));
    m_handler_islock_received = m_wallet->handleInstantLockReceived(std::bind(NotifyISLockReceived, this));
    m_handler_chainlock_received = m_wallet->handleChainLockReceived(std::bind(NotifyChainLockReceived, this, pl::_1));
    m_handler_show_progress = m_wallet->handleShowProgress(std::bind(ShowProgress, this, pl::_1, pl::_2));
    m_handler_watch_only_changed = m_wallet->handleWatchOnlyChanged(std::bind(NotifyWatchonlyChanged, this, pl::_1));
    m_handler_can_get_addrs_changed = m_wallet->handleCanGetAddressesChanged(std::bind(NotifyCanGetAddressesChanged, this));
}

void WalletModel::unsubscribeFromCoreSignals()
{
    // Disconnect signals from wallet
    m_handler_unload->disconnect();
    m_handler_status_changed->disconnect();
    m_handler_address_book_changed->disconnect();
    m_handler_transaction_changed->disconnect();
    m_handler_islock_received->disconnect();
    m_handler_chainlock_received->disconnect();
    m_handler_show_progress->disconnect();
    m_handler_watch_only_changed->disconnect();
    m_handler_can_get_addrs_changed->disconnect();
}

// WalletModel::UnlockContext implementation
WalletModel::UnlockContext WalletModel::requestUnlock(bool fForMixingOnly)
{
    EncryptionStatus encStatusOld = getEncryptionStatus();

    // Wallet was completely locked
    bool was_locked = (encStatusOld == Locked);
    // Wallet was unlocked for mixing
    bool was_mixing = (encStatusOld == UnlockedForMixingOnly);
    // Wallet was unlocked for mixing and now user requested to fully unlock it
    bool fMixingToFullRequested = !fForMixingOnly && was_mixing;

    if(was_locked || fMixingToFullRequested) {
        // Request UI to unlock wallet
        Q_EMIT requireUnlock(fForMixingOnly);
    }

    EncryptionStatus encStatusNew = getEncryptionStatus();

    // Wallet was locked, user requested to unlock it for mixing and failed to do so
    bool fMixingUnlockFailed = fForMixingOnly && !(encStatusNew == UnlockedForMixingOnly);
    // Wallet was unlocked for mixing, user requested to fully unlock it and failed
    bool fMixingToFullFailed = fMixingToFullRequested && !(encStatusNew == Unlocked);
    // If wallet is still locked, unlock failed or was cancelled, mark context as invalid
    bool fInvalid = (encStatusNew == Locked) || fMixingUnlockFailed || fMixingToFullFailed;
    // Wallet was not locked in any way or user tried to unlock it for mixing only and succeeded, keep it unlocked
    bool fKeepUnlocked = !was_locked || (fForMixingOnly && !fMixingUnlockFailed);

    return UnlockContext(this, !fInvalid, !fKeepUnlocked, was_mixing);
}

WalletModel::UnlockContext::UnlockContext(WalletModel *_wallet, bool _valid, bool _was_locked, bool _was_mixing):
        wallet(_wallet),
        valid(_valid),
        was_locked(_was_locked),
        was_mixing(_was_mixing)
{
}

WalletModel::UnlockContext::~UnlockContext()
{
    if(valid && (was_locked || was_mixing))
    {
        wallet->setWalletLocked(true, "", was_mixing);
    }
}

void WalletModel::UnlockContext::CopyFrom(UnlockContext&& rhs)
{
    // Transfer context; old object no longer relocks wallet
    *this = rhs;
    rhs.was_locked = false;
    rhs.was_mixing = false;
}

void WalletModel::loadReceiveRequests(std::vector<std::string>& vReceiveRequests)
{
    vReceiveRequests = m_wallet->getDestValues("rr"); // receive request
}

bool WalletModel::saveReceiveRequest(const std::string &sAddress, const int64_t nId, const std::string &sRequest)
{
    CTxDestination dest = DecodeDestination(sAddress);

    std::stringstream ss;
    ss << nId;
    std::string key = "rr" + ss.str(); // "rr" prefix = "receive request" in destdata

    if (sRequest.empty())
        return m_wallet->eraseDestData(dest, key);
    else
        return m_wallet->addDestData(dest, key, sRequest);
}

bool WalletModel::isWalletEnabled()
{
   return !gArgs.GetBoolArg("-disablewallet", DEFAULT_DISABLE_WALLET);
}

bool WalletModel::privateKeysDisabled() const
{
  return m_wallet->IsWalletFlagSet(WALLET_FLAG_DISABLE_PRIVATE_KEYS);
}

bool WalletModel::canGetAddresses() const
{
    return m_wallet->canGetAddresses();
}

QString WalletModel::getWalletName() const
{
    return QString::fromStdString(m_wallet->getWalletName());
}

QString WalletModel::getDisplayName() const
{
    const QString name = getWalletName();
    return name.isEmpty() ? "["+tr("default wallet")+"]" : name;
}

bool WalletModel::isMultiwallet()
{
    return m_node.walletClient().getWallets().size() > 1;
}<|MERGE_RESOLUTION|>--- conflicted
+++ resolved
@@ -35,6 +35,9 @@
 #include <QSet>
 #include <QTimer>
 
+static int64_t nLastUpdateNotification = 0;
+static bool ninitialSync = false;
+
 namespace pl = std::placeholders;
 
 WalletModel::WalletModel(std::unique_ptr<interfaces::Wallet> wallet, interfaces::Node& node, OptionsModel *_optionsModel, QObject *parent) :
@@ -80,25 +83,16 @@
 
 void WalletModel::pollBalanceChanged()
 {
+
     // Try to get balances and return early if locks can't be acquired. This
     // avoids the GUI from getting stuck on periodical polls if the core is
     // holding the locks for a longer time - for example, during a wallet
     // rescan.
-<<<<<<< HEAD
     interfaces::WalletBalances new_balances;
     int numBlocks = -1;
     if (!m_wallet->tryGetBalances(new_balances, numBlocks)) {
         return;
     }
-
-    if(fForceCheckBalanceChanged || numBlocks != cachedNumBlocks || node().coinJoinOptions().getRounds() != cachedCoinJoinRounds)
-    {
-        fForceCheckBalanceChanged = false;
-
-        // Balance and number of transactions might have changed
-        cachedNumBlocks = numBlocks;
-        cachedCoinJoinRounds = node().coinJoinOptions().getRounds();
-=======
     int64_t now = 0;
     if (ninitialSync)
         now = GetTimeMillis();
@@ -106,25 +100,20 @@
     // if we are in-sync, update the UI regardless of last update time
     if (!ninitialSync || now - nLastUpdateNotification > MODEL_UPDATE_DELAY_SYNC) {
 
-        nLastUpdateNotification = now;   
-        
-        if(fForceCheckBalanceChanged || ::chainActive.Height() != cachedNumBlocks || node().coinJoinOptions().getRounds() != cachedCoinJoinRounds)
-        {
-            interfaces::WalletBalances new_balances;
-            if (!m_wallet->tryGetBalances(new_balances)) {
-                return;
-            }
-            
+        nLastUpdateNotification = now;
+
+        if(fForceCheckBalanceChanged || numBlocks != cachedNumBlocks || node().coinJoinOptions().getRounds() != cachedCoinJoinRounds) {
+
             fForceCheckBalanceChanged = false;
 
             // Balance and number of transactions might have changed
-            cachedNumBlocks = ::chainActive.Height();
+            cachedNumBlocks = numBlocks;
             cachedCoinJoinRounds = node().coinJoinOptions().getRounds();
->>>>>>> 87a504a2
-
-        checkBalanceChanged(new_balances);
-        if(transactionTableModel)
-            transactionTableModel->updateConfirmations();
+
+            checkBalanceChanged(new_balances);
+            if (transactionTableModel)
+                transactionTableModel->updateConfirmations();
+        }
     }
 }
 
