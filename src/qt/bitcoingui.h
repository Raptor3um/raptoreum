--- conflicted
+++ resolved
@@ -161,15 +161,10 @@
 public Q_SLOTS:
     /** Set number of connections shown in the UI */
     void setNumConnections(int count);
-<<<<<<< HEAD
-    /** Set number of blocks shown in the UI */
-    void setNumBlocks(int count);
     /** Get restart command-line parameters and request restart */
     void handleRestart(QStringList args);
-=======
     /** Set number of blocks and last block date shown in the UI */
     void setNumBlocks(int count, const QDateTime& blockDate, double nVerificationProgress);
->>>>>>> 86755bc8
 
     /** Notify the user of an event from the core network or transaction handling code.
        @param[in] title     the message box / notification title
