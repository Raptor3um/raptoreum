--- conflicted
+++ resolved
@@ -84,37 +84,17 @@
             status.status = TransactionStatus::Confirmed;
         } else {
             status.countsForBalance = false;
-<<<<<<< HEAD
            //display transaction is mature in x blocks or transaction is mature in days hh:mm:ss
             if (maturityBlock >= ::ChainActive().Height()) {
-=======
-            //display transaction is mature in x blocks or transaction is mature in days hh:mm:ss
-            int64_t blockTimeleft = (maturityBlock - chainActive.Height()) * 2 * 60;
-            int64_t Timeleft = maturityTime - GetAdjustedTime();
-            if((blockTimeleft < Timeleft && ftx.maturity >= 0) || ftx.lockTime < 0)
-            {
->>>>>>> 8221a17b
                 status.status = TransactionStatus::OpenUntilBlock;
                 status.open_for = maturityBlock - chainActive.Height();
             }
-<<<<<<< HEAD
             if (maturityTime >= GetAdjustedTime()) {
-=======
-            else
-            {
->>>>>>> 8221a17b
                 status.status = TransactionStatus::OpenUntilDate;
                 status.open_for = maturityTime; 
             }
         }
-<<<<<<< HEAD
-
     } else {
-=======
-    }
-    else
-    {
->>>>>>> 8221a17b
         //not in main chain - new transaction
         status.status = TransactionStatus::NotAccepted;
     }
