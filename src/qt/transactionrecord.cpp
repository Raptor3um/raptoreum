// Copyright (c) 2011-2015 The Bitcoin Core developers
// Copyright (c) 2014-2021 The Dash Core developers
// Copyright (c) 2020-2021 The Raptoreum developers
// Distributed under the MIT software license, see the accompanying
// file COPYING or http://www.opensource.org/licenses/mit-license.php.

#include <qt/transactionrecord.h>

#include <chain.h>
#include <coinjoin/coinjoin.h>
#include <consensus/consensus.h>
#include <interfaces/wallet.h>
#include <interfaces/node.h>
#include <timedata.h>
#include <validation.h>
#include <wallet/wallet.h>
#include <evo/providertx.h>
#include <evo/specialtx.h>

#include <wallet/ismine.h>

#include <util/moneystr.h>

#include <stdint.h>

#include <QDateTime>

/* Return positive answer if transaction should be shown in list.
 */
bool TransactionRecord::showTransaction()
{
    // There are currently no cases where we hide transactions, but
    // we may want to use this in the future for things like RBF.
    return true;
}

/* Return block height for transaction */
int TransactionRecord::getTransactionBlockHeight(const CWalletTx &wtx)
{
    // Find the block the tx is in
    CBlockIndex* pindex = nullptr;
    BlockMap::iterator mi = ::BlockIndex().find(wtx.m_confirm.hashBlock);
    if (mi != ::BlockIndex().end())
        pindex = (*mi).second;

    int txBlock = pindex ? pindex->nHeight : ::ChainActive().Height();

    return txBlock;
}

/* Return Maturity Block of Future TX */
int TransactionRecord::getFutureTxMaturityBlock(const CWalletTx &wtx, CFutureTx &ftx)
{
    int maturityBlock = (getTransactionBlockHeight(wtx) + ftx.maturity); //tx block height + maturity
    return maturityBlock;
}

/* Return Maturity Time of Future TX */
int TransactionRecord::getFutureTxMaturityTime(const CWalletTx &wtx, CFutureTx &ftx)
{
    int64_t maturityTime = (wtx.nTimeReceived + ftx.lockTime); //tx time + locked seconds
    return maturityTime;
}

/* Return positive answer if future transaction has matured.
 */
bool TransactionRecord::isFutureTxMatured(const CWalletTx &wtx, CFutureTx &ftx) {
    if (::ChainActive().Height() >= getFutureTxMaturityBlock(wtx, ftx) || GetAdjustedTime() >= getFutureTxMaturityTime(wtx, ftx)) {
        return true;
    } else {
        return false;
    }
}

<<<<<<< HEAD
void TransactionRecord::getFutureTxStatus(const interfaces::WalletTx& wtx, const interfaces::WalletTxStatus& wtxStatus, CFutureTx &ftx) {
    if (GetTxPayload(wtx.tx->vExtraPayload, ftx)) {
=======
void TransactionRecord::getFutureTxStatus(const std::shared_ptr<const interfaces::WalletTx> wtx, const interfaces::WalletTxStatus& wtxStatus, CFutureTx &ftx)
{
    if (GetTxPayload(wtx->tx->vExtraPayload, ftx))
    {
>>>>>>> 3cdd3108
        int maturityBlock = wtxStatus.block_height + ftx.maturity;
        int64_t maturityTime = wtxStatus.time_received + ftx.lockTime;
        int currentHeight = ::ChainActive().Height();
        //transaction depth in chain against maturity OR relative seconds of transaction against lockTime
        if(status.depth == 0)
        {
            status.status = TransactionStatus::Unconfirmed;
        }
        else
        if ((currentHeight >= maturityBlock && ftx.maturity >= 0) || (GetAdjustedTime() >= maturityTime && ftx.lockTime >= 0)) {
            status.status = TransactionStatus::Confirmed;
        } else {
            status.countsForBalance = false;
           //display transaction is mature in x blocks or transaction is mature in days hh:mm:ss
            if (maturityBlock >= ::ChainActive().Height()) {
                status.status = TransactionStatus::OpenUntilBlock;
                status.open_for = maturityBlock - ::ChainActive().Height();
            }
            if (maturityTime >= GetAdjustedTime()) {
                status.status = TransactionStatus::OpenUntilDate;
                status.open_for = maturityTime;
            }
        }
    } else {
        //not in main chain - new transaction
        status.status = TransactionStatus::NotAccepted;
    }
}

/*
 * Decompose CWallet transaction to model transaction records.
 */
<<<<<<< HEAD
QList<TransactionRecord> TransactionRecord::decomposeTransaction(interfaces::Wallet& wallet, const interfaces::WalletTx& wtx) {
=======
QList<TransactionRecord> TransactionRecord::decomposeTransaction(interfaces::Wallet& wallet, const std::shared_ptr<const interfaces::WalletTx> wtx)
{
>>>>>>> 3cdd3108
    QList<TransactionRecord> parts;
    isminefilter creditMineTypes = 0;
    isminefilter debitMineTypes = 0;

    int64_t nTime = wtx->time; // TODO: Should this be GetConfirmationTime?
    CAmount nCredit = wtx->credit;
    CAmount nDebit = wtx->debit;
    CAmount nNet = nCredit - nDebit;
    CAmount nTxFee = nDebit - wtx->tx->GetValueOut();
    uint256 hash = wtx->tx->GetHash();
    bool isFuture = wtx->tx->nType == TRANSACTION_FUTURE;

<<<<<<< HEAD
    for (const isminetype mine : wtx.txout_is_mine)
=======
    for (isminetype mine : wtx->txout_is_mine)
>>>>>>> 3cdd3108
    {
        creditMineTypes |= mine;
    }

<<<<<<< HEAD
    for (const isminetype mine : wtx.txin_is_mine)
=======
    for (isminetype mine : wtx->txin_is_mine)
>>>>>>> 3cdd3108
    {
        debitMineTypes |= mine;
    }

    std::map<std::string, std::string> mapValue = wtx->value_map;

    // Combinations of transactions:
    // NB: This treats all watched addresses like a single, other wallet

    // A/B: Generated:
    // A: coinbase -> self    Generated
    // B: coinbase -> watched Generated (watched)

    // C/D: SendToSelf, PrivateSend*
    // C: self    -> self     Send to self
    // D: watched -> watched  Send to self (watched)

    // E/F: SendToAddress, SendToOther, watched: ReceiveWithAddress, RecvFromOther + FutureSend, FutureReceive
    // These create one or two records (one normal, possibly one watched):
    // E: self     -> other   Send from wallet to external
    // F: self     -> watched Send from wallet to watched external (and watched receive)

    // G/H: SendToAddress, SendToOther, watched: ReceiveWithAddress, RecvFromOther + FutureSend, FutureReceive
    // These create one or two records (one normal, possibly one watched):
    // G: other    -> self    Send from watched to wallet no change
    // H: watched  -> self    Send from watched to wallet with change

    // I/J: Watched, nothing in wallet: out of watched: FutureSend, SendToOther, into watched: FutureReceived, RecvFromOther
    // This handles transactions betwen watched addresses and unmonitored addresses
    // I: watched  -> other   Send from watched address to other
    // J: other    -> watched Send from other address to watched

    // LogPrintf("TransactionRecord::%s TxId: %s debitMineTypes: %02X, creditMineTypes: %02X, debit: %s, credit: %s, ValueOut: %s, TxFee: %s, nType: %d\n",
    //         __func__, hash.ToString(), debitMineTypes, creditMineTypes, FormatMoney(nDebit), FormatMoney(nCredit), FormatMoney(wtx->tx->GetValueOut()), FormatMoney(nTxFee), wtx->tx->nType);

    for (unsigned int vOutIdx = 0; vOutIdx < wtx->tx->vout.size(); ++vOutIdx)
    {
        const CTxOut& txout = wtx->tx->vout[vOutIdx];

        isminetype mine = wtx->txout_is_mine[vOutIdx];

        TransactionRecord sub(hash, nTime);
        CTxDestination address;
        bool validDestination = ExtractDestination(txout.scriptPubKey, address);
        sub.idx = vOutIdx;
        sub.credit = txout.nValue;
        sub.strAddress = validDestination ? EncodeDestination(address) : mapValue["from"];
        sub.txDest = address;
        sub.updateLabel(wallet);

        // Check if all inputs are from wallet and if output are to wallet
        bool fAllFromMeDenom = true;
        int nFromMe = 0;
        bool inputInvolvesWatchAddress = false;
        bool outputInvolvesWatchAddress = false;
        isminetype fAllFromMe = ISMINE_SPENDABLE;
<<<<<<< HEAD
        for (const isminetype mine : wtx.txin_is_mine)
=======
        for (isminetype mine : wtx->txin_is_mine)
>>>>>>> 3cdd3108
        {
            if (mine & ISMINE_WATCH_ONLY) inputInvolvesWatchAddress = true;
            if (fAllFromMe > mine) fAllFromMe = mine;
        }

        isminetype fAllToMe = ISMINE_SPENDABLE;
<<<<<<< HEAD
        for (const isminetype mine : wtx.txout_is_mine)
=======
        for (isminetype mine : wtx->txout_is_mine)
>>>>>>> 3cdd3108
        {
            if (mine & ISMINE_WATCH_ONLY) outputInvolvesWatchAddress = true;
            if (fAllToMe > mine) fAllToMe = mine;
        }

        // LogPrintf("TransactionRecord::%s TxId: %s vOutIdx: %d, CoinBase: %d, AllFromMe: %d, AllToMe: %d, inputWatch: %d, outputWatch: %d\n",
        //         __func__, hash.ToString(), vOutIdx, wtx->is_coinbase, fAllFromMe, fAllToMe, inputInvolvesWatchAddress, outputInvolvesWatchAddress);

        // A/B Generated:
        // A: coinbase -> self    Generated
        // B: coinbase -> watched Generated (watched)
        if (wtx->is_coinbase && mine)
        {
            sub.type = TransactionRecord::Generated;
            sub.involvesWatchAddress = mine & ISMINE_WATCH_ONLY;
            parts.append(sub);
            continue;
        }

        // C/D: SendToSelf, PrivateSend*
        // C: self    -> self     Send to self
        // D: watched -> watched  Send to self (watched)
        if (fAllFromMe && fAllToMe && (debitMineTypes == creditMineTypes))
        {
            CAmount nChange = wtx->change;
            sub.debit = -(nDebit - nChange);
            sub.credit = nCredit - nChange;
            sub.involvesWatchAddress = inputInvolvesWatchAddress;

            if (wtx->is_denominate)
            {
                sub.type = TransactionRecord::CoinJoinCreateDenominations;
                sub.debit = -nDebit;
                sub.credit = nCredit;
                parts.append(sub);
                break; // Only report first of the batch
            }

            if (mapValue["DS"] == "1")
            {
                sub.type = TransactionRecord::CoinJoinSend;
                CAmount nChange = wtx->change;
                parts.append(sub);
                break; // Only report first of the batch
            }


            sub.type = TransactionRecord::SendToSelf;

            sub.idx = parts.size();
            if (wtx->tx->vin.size() == 1 && wtx->tx->vout.size() == 1
                && CCoinJoin::IsCollateralAmount(nDebit)
                && CCoinJoin::IsCollateralAmount(nCredit)
                && CCoinJoin::IsCollateralAmount(-nNet))
            {
                sub.type = TransactionRecord::CoinJoinCollateralPayment;
            }
            else
            {
                for (const auto& txout : wtx->tx->vout)
                {
                    if (txout.nValue == CCoinJoin::GetMaxCollateralAmount()) {
                        sub.type = TransactionRecord::CoinJoinMakeCollaterals;
                        continue; // Keep looking, could be a part of PrivateSendCreateDenominations
                    } else if (CCoinJoin::IsDenominatedAmount(txout.nValue)) {
                        sub.type = TransactionRecord::CoinJoinCreateDenominations;
                        break; // Done, it's definitely a tx creating mixing denoms, no need to look any further
                    }
                }
            }
            parts.append(sub);
            break; // Only report vout[0], consider the other outputs change
        }

        // E/F: SendToAddress, SendToOther, watched: ReceiveWithAddress, RecvFromOther + FutureSend, FutureReceive
        // These create one or two records (one normal, possibly one watched):
        // E: self     -> other   Send from wallet to external
        // F: self     -> watched Send from wallet to watched external (and watched receive)
        if (debitMineTypes & ISMINE_SPENDABLE && !(mine & ISMINE_SPENDABLE))
        {
            // Generate one or two records - sent from wallet, received by watched:
            sub.type = isFuture ? TransactionRecord::FutureSend : (validDestination ? TransactionRecord::SendToAddress : TransactionRecord::SendToOther);

            // Sent from wallet:
            sub.involvesWatchAddress = false;
            sub.debit = -(txout.nValue + nTxFee);
            nTxFee = 0; // Add fee to first output
            sub.credit = 0;
            parts.append(sub);

            // If received by Watch, add a receive transaction on the watched side:
            if (mine & ISMINE_WATCH_ONLY)
            {
                sub.involvesWatchAddress = true;
                sub.type = isFuture ? TransactionRecord::FutureReceive : (validDestination ? TransactionRecord::RecvWithAddress : TransactionRecord::RecvFromOther);
                sub.debit = 0;
                sub.credit = txout.nValue;
                parts.append(sub);
            }
            continue;
        }

        // G/H: SendToAddress, SendToOther, watched: ReceiveWithAddress, RecvFromOther + FutureSend, FutureReceive
        // These create one or two records (one normal, possibly one watched):
        // G: other    -> self    Send from watched to wallet no change
        // H: watched  -> self    Send from watched to wallet with change
        if (!(debitMineTypes & ISMINE_SPENDABLE) && mine & ISMINE_SPENDABLE)
        {
            // Generate one or two records - receive with wallet, sent by watched:
            sub.involvesWatchAddress = false;
            sub.type = isFuture ? TransactionRecord::FutureReceive : (validDestination ? TransactionRecord::RecvWithAddress : TransactionRecord::RecvFromOther);

            // Received with wallet:
            sub.credit = txout.nValue;
            parts.append(sub);

            // If sent by Watch, add a sent transaction on the watched side:
            if (debitMineTypes & ISMINE_WATCH_ONLY)
            {
                sub.involvesWatchAddress = true;
                sub.type = isFuture ? TransactionRecord::FutureSend : (validDestination ? TransactionRecord::SendToAddress : TransactionRecord::SendToOther);
                sub.debit = -(txout.nValue + nTxFee);
                nTxFee = 0; // Add fee to first output
                sub.credit = 0;
                parts.append(sub);
            }
            continue;
        }

        // I/J: SendToAddress, SendToOther, watched: RecvWithAddress, RecvFromOther + FutureSend, FutureReceive
        // This handles watched addresses going to unmonitored addresses
        // I: watched  -> other   Send from watched address to other
        // J: other    -> watched Send from other address to watched
        if (!(debitMineTypes & ISMINE_SPENDABLE) && !(mine & ISMINE_SPENDABLE))
        {
            sub.involvesWatchAddress = true;

            // Sent by watched address:
            if (inputInvolvesWatchAddress)
            {
                sub.type = isFuture ? TransactionRecord::FutureSend : TransactionRecord::SendToOther;
                sub.debit = -(txout.nValue + nTxFee);
                nTxFee = 0; // Add fee to first output
                sub.credit = 0;
                parts.append(sub);
            }

            // If received by Watch, add a receive transaction on the watched side:
            if (outputInvolvesWatchAddress && mine)
            {
                sub.involvesWatchAddress = true;
                sub.type = isFuture ? TransactionRecord::FutureReceive : TransactionRecord::RecvWithAddress;
                sub.debit = 0;
                sub.credit = txout.nValue;
                parts.append(sub);
            }
            continue;
        }

        // LogPrintf("TransactionRecord::%s TxId: %s, vOutIdx: %d, Unhandled\n", __func__, hash.ToString(), vOutIdx);
    }
    return parts;
}

<<<<<<< HEAD
void TransactionRecord::updateStatus(const interfaces::WalletTx& wtx, const interfaces::WalletTxStatus& wtxStatus, int numBlocks, int64_t adjustedTime, int chainLockHeight, int64_t block_time)
=======
void TransactionRecord::updateStatus(const std::shared_ptr<const interfaces::WalletTx> wtx, const interfaces::WalletTxStatus& wtxStatus, int numBlocks, int64_t adjustedTime, int chainLockHeight)
>>>>>>> 3cdd3108
{
    // Determine transaction status

    // Sort order, unrecorded transactions sort to the top
    status.sortKey = strprintf("%010d-%01d-%010u-%03d",
        wtxStatus.block_height,
        wtxStatus.is_coinbase ? 1 : 0,
        wtxStatus.time_received,
        idx);
    status.countsForBalance = wtxStatus.is_trusted && !(wtxStatus.blocks_to_maturity > 0);
    status.depth = wtxStatus.depth_in_main_chain;
    status.cur_num_blocks = numBlocks;
    status.cachedChainLockHeight = chainLockHeight;
    status.lockedByChainLocks = wtxStatus.is_chainlocked;
    status.lockedByInstantSend = wtxStatus.is_islocked;

    const bool up_to_date = ((int64_t)QDateTime::currentMSecsSinceEpoch() / 1000 - block_time < MAX_BLOCK_TIME_GAP);
    if (up_to_date && !wtxStatus.is_final) {
        if (wtxStatus.lock_time < LOCKTIME_THRESHOLD) {
            status.status = TransactionStatus::OpenUntilBlock;
            status.open_for = wtxStatus.lock_time - numBlocks;
        } else {
            status.status = TransactionStatus::OpenUntilDate;
            status.open_for = wtxStatus.lock_time;
        }
    }
    // For generated transactions, determine maturity
    else if(type == TransactionRecord::Generated) {
        if (wtxStatus.blocks_to_maturity > 0) {
            status.status = TransactionStatus::Immature;

            if (wtxStatus.is_in_main_chain) {
                status.matures_in = wtxStatus.blocks_to_maturity;
            } else {
                status.status = TransactionStatus::NotAccepted;
            }
        } else {
            status.status = TransactionStatus::Confirmed;
        }
    }
    // For Future transactions, determine maturity
    else if (type == TransactionRecord::FutureReceive) {
        CFutureTx ftx;
        getFutureTxStatus(wtx, wtxStatus, ftx);
    } else {
        if (status.depth < 0) {
            status.status = TransactionStatus::Conflicted;
        } else if (status.depth == 0) {
            status.status = TransactionStatus::Unconfirmed;
            if (wtxStatus.is_abandoned)
                status.status = TransactionStatus::Abandoned;
        } else if (status.depth < RecommendedNumConfirmations && !status.lockedByChainLocks) {
            status.status = TransactionStatus::Confirming;
        } else {
            status.status = TransactionStatus::Confirmed;
        }
    }
    status.needsUpdate = false;
}

bool TransactionRecord::statusUpdateNeeded(int numBlocks, int chainLockHeight) const
{
    bool numBlocksChanged = status.cur_num_blocks != numBlocks;

    // Block height changes do not matter for final states:
    bool completed =
        status.status == TransactionStatus::Confirmed ||
        status.status == TransactionStatus::Abandoned ||
        status.status == TransactionStatus::NotAccepted;

    return
        status.needsUpdate ||
        (numBlocksChanged && !completed) ||
        (!status.lockedByChainLocks && status.cachedChainLockHeight != chainLockHeight);
}

void TransactionRecord::updateLabel(interfaces::Wallet& wallet)
{
    if (IsValidDestination(txDest)) {
        std::string name;
        if (wallet.getAddress(txDest, &name)) {
            label = QString::fromStdString(name);
        } else {
            label = "";
        }
    }
}

QString TransactionRecord::getTxHash() const
{
    return QString::fromStdString(hash.ToString());
}

int TransactionRecord::getOutputIndex() const
{
    return idx;
}<|MERGE_RESOLUTION|>--- conflicted
+++ resolved
@@ -72,15 +72,8 @@
     }
 }
 
-<<<<<<< HEAD
 void TransactionRecord::getFutureTxStatus(const interfaces::WalletTx& wtx, const interfaces::WalletTxStatus& wtxStatus, CFutureTx &ftx) {
     if (GetTxPayload(wtx.tx->vExtraPayload, ftx)) {
-=======
-void TransactionRecord::getFutureTxStatus(const std::shared_ptr<const interfaces::WalletTx> wtx, const interfaces::WalletTxStatus& wtxStatus, CFutureTx &ftx)
-{
-    if (GetTxPayload(wtx->tx->vExtraPayload, ftx))
-    {
->>>>>>> 3cdd3108
         int maturityBlock = wtxStatus.block_height + ftx.maturity;
         int64_t maturityTime = wtxStatus.time_received + ftx.lockTime;
         int currentHeight = ::ChainActive().Height();
@@ -113,43 +106,30 @@
 /*
  * Decompose CWallet transaction to model transaction records.
  */
-<<<<<<< HEAD
 QList<TransactionRecord> TransactionRecord::decomposeTransaction(interfaces::Wallet& wallet, const interfaces::WalletTx& wtx) {
-=======
-QList<TransactionRecord> TransactionRecord::decomposeTransaction(interfaces::Wallet& wallet, const std::shared_ptr<const interfaces::WalletTx> wtx)
-{
->>>>>>> 3cdd3108
     QList<TransactionRecord> parts;
     isminefilter creditMineTypes = 0;
     isminefilter debitMineTypes = 0;
 
-    int64_t nTime = wtx->time; // TODO: Should this be GetConfirmationTime?
-    CAmount nCredit = wtx->credit;
-    CAmount nDebit = wtx->debit;
+    int64_t nTime = wtx.time; // TODO: Should this be GetConfirmationTime?
+    CAmount nCredit = wtx.credit;
+    CAmount nDebit = wtx.debit;
     CAmount nNet = nCredit - nDebit;
-    CAmount nTxFee = nDebit - wtx->tx->GetValueOut();
-    uint256 hash = wtx->tx->GetHash();
-    bool isFuture = wtx->tx->nType == TRANSACTION_FUTURE;
-
-<<<<<<< HEAD
+    CAmount nTxFee = nDebit - wtx.tx->GetValueOut();
+    uint256 hash = wtx.tx->GetHash();
+    bool isFuture = wtx.tx->nType == TRANSACTION_FUTURE;
+
     for (const isminetype mine : wtx.txout_is_mine)
-=======
-    for (isminetype mine : wtx->txout_is_mine)
->>>>>>> 3cdd3108
     {
         creditMineTypes |= mine;
     }
 
-<<<<<<< HEAD
     for (const isminetype mine : wtx.txin_is_mine)
-=======
-    for (isminetype mine : wtx->txin_is_mine)
->>>>>>> 3cdd3108
     {
         debitMineTypes |= mine;
     }
 
-    std::map<std::string, std::string> mapValue = wtx->value_map;
+    std::map<std::string, std::string> mapValue = wtx.value_map;
 
     // Combinations of transactions:
     // NB: This treats all watched addresses like a single, other wallet
@@ -178,13 +158,13 @@
     // J: other    -> watched Send from other address to watched
 
     // LogPrintf("TransactionRecord::%s TxId: %s debitMineTypes: %02X, creditMineTypes: %02X, debit: %s, credit: %s, ValueOut: %s, TxFee: %s, nType: %d\n",
-    //         __func__, hash.ToString(), debitMineTypes, creditMineTypes, FormatMoney(nDebit), FormatMoney(nCredit), FormatMoney(wtx->tx->GetValueOut()), FormatMoney(nTxFee), wtx->tx->nType);
-
-    for (unsigned int vOutIdx = 0; vOutIdx < wtx->tx->vout.size(); ++vOutIdx)
+    //         __func__, hash.ToString(), debitMineTypes, creditMineTypes, FormatMoney(nDebit), FormatMoney(nCredit), FormatMoney(wtx.tx->GetValueOut()), FormatMoney(nTxFee), wtx.tx->nType);
+
+    for (unsigned int vOutIdx = 0; vOutIdx < wtx.tx->vout.size(); ++vOutIdx)
     {
-        const CTxOut& txout = wtx->tx->vout[vOutIdx];
-
-        isminetype mine = wtx->txout_is_mine[vOutIdx];
+        const CTxOut& txout = wtx.tx->vout[vOutIdx];
+
+        isminetype mine = wtx.txout_is_mine[vOutIdx];
 
         TransactionRecord sub(hash, nTime);
         CTxDestination address;
@@ -201,34 +181,26 @@
         bool inputInvolvesWatchAddress = false;
         bool outputInvolvesWatchAddress = false;
         isminetype fAllFromMe = ISMINE_SPENDABLE;
-<<<<<<< HEAD
         for (const isminetype mine : wtx.txin_is_mine)
-=======
-        for (isminetype mine : wtx->txin_is_mine)
->>>>>>> 3cdd3108
         {
             if (mine & ISMINE_WATCH_ONLY) inputInvolvesWatchAddress = true;
             if (fAllFromMe > mine) fAllFromMe = mine;
         }
 
         isminetype fAllToMe = ISMINE_SPENDABLE;
-<<<<<<< HEAD
         for (const isminetype mine : wtx.txout_is_mine)
-=======
-        for (isminetype mine : wtx->txout_is_mine)
->>>>>>> 3cdd3108
         {
             if (mine & ISMINE_WATCH_ONLY) outputInvolvesWatchAddress = true;
             if (fAllToMe > mine) fAllToMe = mine;
         }
 
         // LogPrintf("TransactionRecord::%s TxId: %s vOutIdx: %d, CoinBase: %d, AllFromMe: %d, AllToMe: %d, inputWatch: %d, outputWatch: %d\n",
-        //         __func__, hash.ToString(), vOutIdx, wtx->is_coinbase, fAllFromMe, fAllToMe, inputInvolvesWatchAddress, outputInvolvesWatchAddress);
+        //         __func__, hash.ToString(), vOutIdx, wtx.is_coinbase, fAllFromMe, fAllToMe, inputInvolvesWatchAddress, outputInvolvesWatchAddress);
 
         // A/B Generated:
         // A: coinbase -> self    Generated
         // B: coinbase -> watched Generated (watched)
-        if (wtx->is_coinbase && mine)
+        if (wtx.is_coinbase && mine)
         {
             sub.type = TransactionRecord::Generated;
             sub.involvesWatchAddress = mine & ISMINE_WATCH_ONLY;
@@ -241,12 +213,12 @@
         // D: watched -> watched  Send to self (watched)
         if (fAllFromMe && fAllToMe && (debitMineTypes == creditMineTypes))
         {
-            CAmount nChange = wtx->change;
+            CAmount nChange = wtx.change;
             sub.debit = -(nDebit - nChange);
             sub.credit = nCredit - nChange;
             sub.involvesWatchAddress = inputInvolvesWatchAddress;
 
-            if (wtx->is_denominate)
+            if (wtx.is_denominate)
             {
                 sub.type = TransactionRecord::CoinJoinCreateDenominations;
                 sub.debit = -nDebit;
@@ -258,7 +230,7 @@
             if (mapValue["DS"] == "1")
             {
                 sub.type = TransactionRecord::CoinJoinSend;
-                CAmount nChange = wtx->change;
+                CAmount nChange = wtx.change;
                 parts.append(sub);
                 break; // Only report first of the batch
             }
@@ -267,7 +239,7 @@
             sub.type = TransactionRecord::SendToSelf;
 
             sub.idx = parts.size();
-            if (wtx->tx->vin.size() == 1 && wtx->tx->vout.size() == 1
+            if (wtx.tx->vin.size() == 1 && wtx.tx->vout.size() == 1
                 && CCoinJoin::IsCollateralAmount(nDebit)
                 && CCoinJoin::IsCollateralAmount(nCredit)
                 && CCoinJoin::IsCollateralAmount(-nNet))
@@ -276,7 +248,7 @@
             }
             else
             {
-                for (const auto& txout : wtx->tx->vout)
+                for (const auto& txout : wtx.tx->vout)
                 {
                     if (txout.nValue == CCoinJoin::GetMaxCollateralAmount()) {
                         sub.type = TransactionRecord::CoinJoinMakeCollaterals;
@@ -381,11 +353,7 @@
     return parts;
 }
 
-<<<<<<< HEAD
 void TransactionRecord::updateStatus(const interfaces::WalletTx& wtx, const interfaces::WalletTxStatus& wtxStatus, int numBlocks, int64_t adjustedTime, int chainLockHeight, int64_t block_time)
-=======
-void TransactionRecord::updateStatus(const std::shared_ptr<const interfaces::WalletTx> wtx, const interfaces::WalletTxStatus& wtxStatus, int numBlocks, int64_t adjustedTime, int chainLockHeight)
->>>>>>> 3cdd3108
 {
     // Determine transaction status
 
