--- conflicted
+++ resolved
@@ -383,15 +383,9 @@
     aboutQtAction = new QAction(tr("About &Qt"), this);
     aboutQtAction->setStatusTip(tr("Show information about Qt"));
     aboutQtAction->setMenuRole(QAction::AboutQtRole);
-<<<<<<< HEAD
     optionsAction = new QAction(tr("&Options..."), this);
     optionsAction->setStatusTip(tr("Modify configuration options for %1").arg(PACKAGE_NAME));
-    optionsAction->setMenuRole(QAction::PreferencesRole);
-=======
-    optionsAction = new QAction(QIcon(":/icons/configure"), tr("&Options..."), this);
-    optionsAction->setStatusTip(tr("Modify configuration options for %1").arg(tr(PACKAGE_NAME)));
     optionsAction->setMenuRole(QAction::NoRole);
->>>>>>> 19b6a446
     optionsAction->setEnabled(false);
     toggleHideAction = new QAction(tr("&Show / Hide"), this);
     toggleHideAction->setStatusTip(tr("Show or hide the main Window"));
