// Copyright (c) 2011-2015 The Bitcoin Core developers
// Copyright (c) 2014-2019 The Dash Core developers
// Copyright (c) 2020-2021 The Raptoreum developers
// Distributed under the MIT software license, see the accompanying
// file COPYING or http://www.opensource.org/licenses/mit-license.php.

#if defined(HAVE_CONFIG_H)
#include "config/raptoreum-config.h"
#endif

#include "bitcoingui.h"

#include "bitcoinunits.h"
#include "clientmodel.h"
#include "guiconstants.h"
#include "guiutil.h"
#include "modaloverlay.h"
#include "networkstyle.h"
#include "notificator.h"
#include "openuridialog.h"
#include "optionsdialog.h"
#include "optionsmodel.h"
#include "platformstyle.h"
#include "rpcconsole.h"
#include "utilitydialog.h"

#ifdef ENABLE_WALLET
#include "privatesend/privatesend-client.h"
#include "walletframe.h"
#include "walletmodel.h"
#endif // ENABLE_WALLET

#ifdef Q_OS_MAC
#include "macdockiconhandler.h"
#endif

#include "chainparams.h"
#include "init.h"
#include "ui_interface.h"
#include "util.h"
#include "smartnode/smartnode-sync.h"
#include "smartnodelist.h"

#include <iostream>

#include <QAction>
#include <QApplication>
#include <QDateTime>
#include <QDesktopWidget>
#include <QDragEnterEvent>
#include <QListWidget>
#include <QMenuBar>
#include <QMessageBox>
#include <QMimeData>
#include <QProgressDialog>
#include <QSettings>
#include <QShortcut>
#include <QStackedWidget>
#include <QStatusBar>
#include <QStyle>
#include <QTimer>
#include <QToolBar>
#include <QVBoxLayout>

#if QT_VERSION < 0x050000
#include <QTextDocument>
#include <QUrl>
#else
#include <QUrlQuery>
#endif

const std::string BitcoinGUI::DEFAULT_UIPLATFORM =
#if defined(Q_OS_MAC)
        "macosx"
#elif defined(Q_OS_WIN)
        "windows"
#else
        "other"
#endif
        ;

/** Display name for default wallet name. Uses tilde to avoid name
 * collisions in the future with additional wallets */
const QString BitcoinGUI::DEFAULT_WALLET = "~Default";

BitcoinGUI::BitcoinGUI(const PlatformStyle *_platformStyle, const NetworkStyle *networkStyle, QWidget *parent) :
    QMainWindow(parent),
    enableWallet(false),
    clientModel(0),
    walletFrame(0),
    unitDisplayControl(0),
    labelWalletEncryptionIcon(0),
    labelWalletHDStatusIcon(0),
    labelConnectionsIcon(0),
    labelBlocksIcon(0),
    progressBarLabel(0),
    progressBar(0),
    progressDialog(0),
    appMenuBar(0),
    overviewAction(0),
    historyAction(0),
    smartnodeAction(0),
    quitAction(0),
    sendCoinsAction(0),
    sendCoinsMenuAction(0),
    sendFuturesAction(0),
    usedSendingAddressesAction(0),
    usedReceivingAddressesAction(0),
    signMessageAction(0),
    verifyMessageAction(0),
    aboutAction(0),
    receiveCoinsAction(0),
    receiveCoinsMenuAction(0),
    optionsAction(0),
    toggleHideAction(0),
    encryptWalletAction(0),
    backupWalletAction(0),
    changePassphraseAction(0),
    aboutQtAction(0),
    openRPCConsoleAction(0),
    openAction(0),
    showHelpMessageAction(0),
    showPrivateSendHelpAction(0),
    trayIcon(0),
    trayIconMenu(0),
    dockIconMenu(0),
    notificator(0),
    rpcConsole(0),
    helpMessageDialog(0),
    modalOverlay(0),
    prevBlocks(0),
    spinnerFrame(0),
    platformStyle(_platformStyle)
{
    /* Open CSS when configured */
    this->setStyleSheet(GUIUtil::loadStyleSheet());

    QSettings settings;
    if (!restoreGeometry(settings.value("MainWindowGeometry").toByteArray())) {
        // Restore failed (perhaps missing setting), center the window
        move(QApplication::desktop()->availableGeometry().center() - frameGeometry().center());
    }

    QString windowTitle = tr(PACKAGE_NAME) + " - ";
#ifdef ENABLE_WALLET
    enableWallet = WalletModel::isWalletEnabled();
#endif // ENABLE_WALLET
    if(enableWallet)
    {
        windowTitle += tr("Wallet");
    } else {
        windowTitle += tr("Node");
    }
    QString userWindowTitle = QString::fromStdString(gArgs.GetArg("-windowtitle", ""));
    if(!userWindowTitle.isEmpty()) windowTitle += " - " + userWindowTitle;
    windowTitle += " " + networkStyle->getTitleAddText();
#ifndef Q_OS_MAC
    QApplication::setWindowIcon(networkStyle->getTrayAndWindowIcon());
    setWindowIcon(networkStyle->getTrayAndWindowIcon());
#else
    MacDockIconHandler::instance()->setIcon(networkStyle->getAppIcon());
#endif
    setWindowTitle(windowTitle);

#if defined(Q_OS_MAC) && QT_VERSION < 0x050000
    // This property is not implemented in Qt 5. Setting it has no effect.
    // A replacement API (QtMacUnifiedToolBar) is available in QtMacExtras.
    setUnifiedTitleAndToolBarOnMac(true);
#endif

    rpcConsole = new RPCConsole(_platformStyle, 0);
    helpMessageDialog = new HelpMessageDialog(this, HelpMessageDialog::cmdline);
#ifdef ENABLE_WALLET
    if(enableWallet)
    {
        /** Create wallet frame*/
        walletFrame = new WalletFrame(_platformStyle, this);
    } else
#endif // ENABLE_WALLET
    {
        /* When compiled without wallet or -disablewallet is provided,
         * the central widget is the rpc console.
         */
        setCentralWidget(rpcConsole);
    }

    // Accept D&D of URIs
    setAcceptDrops(true);

    // Create actions for the toolbar, menu bar and tray/dock icon
    // Needs walletFrame to be initialized
    createActions();

    // Create application menu bar
    createMenuBar();

    // Create the toolbars
    createToolBars();

    // Create system tray icon and notification
    createTrayIcon(networkStyle);

    // Create status bar
    statusBar();

    // Disable size grip because it looks ugly and nobody needs it
    statusBar()->setSizeGripEnabled(false);

    // Status bar notification icons
    QFrame *frameBlocks = new QFrame();
    frameBlocks->setContentsMargins(0,0,0,0);
    frameBlocks->setSizePolicy(QSizePolicy::Fixed, QSizePolicy::Preferred);
    QHBoxLayout *frameBlocksLayout = new QHBoxLayout(frameBlocks);
    frameBlocksLayout->setContentsMargins(3,0,3,0);
    frameBlocksLayout->setSpacing(3);
    unitDisplayControl = new UnitDisplayStatusBarControl(platformStyle);
    labelWalletEncryptionIcon = new QLabel();
    labelWalletHDStatusIcon = new QLabel();
    labelConnectionsIcon = new GUIUtil::ClickableLabel();

    labelBlocksIcon = new GUIUtil::ClickableLabel();
    if(enableWallet)
    {
        frameBlocksLayout->addStretch();
        frameBlocksLayout->addWidget(unitDisplayControl);
        frameBlocksLayout->addStretch();
        frameBlocksLayout->addWidget(labelWalletEncryptionIcon);
        frameBlocksLayout->addWidget(labelWalletHDStatusIcon);
    }
    frameBlocksLayout->addStretch();
    frameBlocksLayout->addWidget(labelConnectionsIcon);
    frameBlocksLayout->addStretch();
    frameBlocksLayout->addWidget(labelBlocksIcon);
    frameBlocksLayout->addStretch();

    // Progress bar and label for blocks download
    progressBarLabel = new QLabel();
    progressBarLabel->setVisible(true);
    progressBar = new GUIUtil::ProgressBar();
    progressBar->setAlignment(Qt::AlignCenter);
    progressBar->setVisible(true);

    // Override style sheet for progress bar for styles that have a segmented progress bar,
    // as they make the text unreadable (workaround for issue #1071)
    // See https://qt-project.org/doc/qt-4.8/gallery.html
    QString curStyle = QApplication::style()->metaObject()->className();
    if(curStyle == "QWindowsStyle" || curStyle == "QWindowsXPStyle")
    {
        progressBar->setStyleSheet("QProgressBar { background-color: #F8F8F8; border: 1px solid grey; border-radius: 7px; padding: 1px; text-align: center; } QProgressBar::chunk { background: QLinearGradient(x1: 0, y1: 0, x2: 1, y2: 0, stop: 0 #00CCFF, stop: 1 #33CCFF); border-radius: 7px; margin: 0px; }");
    }

#ifndef Q_OS_MAC
    // Apply some styling to scrollbars
    QString theme = settings.value("theme", "").toString();
    if (theme != "trad") { // No scrollbar styling for the traditional theme
        QFile qFile(QString(":/css/scrollbars"));
        QString styleSheet;
        if (qFile.open(QFile::ReadOnly)) {
            styleSheet = QLatin1String(qFile.readAll());
        }
        this->setStyleSheet(this->styleSheet().append(styleSheet));
    }
#endif

    statusBar()->addWidget(progressBarLabel);
    statusBar()->addWidget(progressBar);
    statusBar()->addPermanentWidget(frameBlocks);

    // Install event filter to be able to catch status tip events (QEvent::StatusTip)
    this->installEventFilter(this);

    // Initially wallet actions should be disabled
    setWalletActionsEnabled(false);

    // Subscribe to notifications from core
    subscribeToCoreSignals();

    // Jump to peers tab by clicking on connections icon
    connect(labelConnectionsIcon, SIGNAL(clicked(QPoint)), this, SLOT(showPeers()));

    modalOverlay = new ModalOverlay(this->centralWidget());
#ifdef ENABLE_WALLET
    if(enableWallet) {
        connect(walletFrame, SIGNAL(requestedSyncWarningInfo()), this, SLOT(showModalOverlay()));
        connect(labelBlocksIcon, SIGNAL(clicked(QPoint)), this, SLOT(showModalOverlay()));
        connect(progressBar, SIGNAL(clicked(QPoint)), this, SLOT(showModalOverlay()));
    }
#endif

#ifdef Q_OS_MAC
    m_app_nap_inhibitor = new CAppNapInhibitor;
#endif

    incomingTransactionsTimer = new QTimer(this);
    incomingTransactionsTimer->setSingleShot(true);
    connect(incomingTransactionsTimer, SIGNAL(timeout()), SLOT(showIncomingTransactions()));
}

BitcoinGUI::~BitcoinGUI()
{
    // Unsubscribe from notifications from core
    unsubscribeFromCoreSignals();

    QSettings settings;
    settings.setValue("MainWindowGeometry", saveGeometry());
    if(trayIcon) // Hide tray icon, as deleting will let it linger until quit (on Ubuntu)
        trayIcon->hide();
#ifdef Q_OS_MAC
    delete m_app_nap_inhibitor;
    delete appMenuBar;
    MacDockIconHandler::cleanup();
#endif

    delete rpcConsole;
}

void BitcoinGUI::createActions()
{
    QActionGroup *tabGroup = new QActionGroup(this);

    overviewAction = new QAction(tr("&Overview"), this);
    overviewAction->setStatusTip(tr("Show general overview of wallet"));
    overviewAction->setToolTip(overviewAction->statusTip());
    overviewAction->setCheckable(true);
#ifdef Q_OS_MAC
    overviewAction->setShortcut(QKeySequence(Qt::CTRL + Qt::Key_1));
#else
    overviewAction->setShortcut(QKeySequence(Qt::ALT + Qt::Key_1));
#endif
    tabGroup->addAction(overviewAction);

    sendCoinsAction = new QAction(tr("&Send"), this);
    sendCoinsAction->setStatusTip(tr("Send coins to a Raptoreum address"));
    sendCoinsAction->setToolTip(sendCoinsAction->statusTip());
    sendCoinsAction->setCheckable(true);
#ifdef Q_OS_MAC
    sendCoinsAction->setShortcut(QKeySequence(Qt::CTRL + Qt::Key_2));
#else
    sendCoinsAction->setShortcut(QKeySequence(Qt::ALT + Qt::Key_2));
#endif
    tabGroup->addAction(sendCoinsAction);

    sendCoinsMenuAction = new QAction(QIcon(":/icons/send"), sendCoinsAction->text(), this);
    sendCoinsMenuAction->setStatusTip(sendCoinsAction->statusTip());
    sendCoinsMenuAction->setToolTip(sendCoinsMenuAction->statusTip());

    receiveCoinsAction = new QAction(tr("&Receive"), this);
    receiveCoinsAction->setStatusTip(tr("Request payments (generates QR codes and raptoreum: URIs)"));
    receiveCoinsAction->setToolTip(receiveCoinsAction->statusTip());
    receiveCoinsAction->setCheckable(true);
#ifdef Q_OS_MAC
    receiveCoinsAction->setShortcut(QKeySequence(Qt::CTRL + Qt::Key_3));
#else
    receiveCoinsAction->setShortcut(QKeySequence(Qt::ALT + Qt::Key_3));
#endif
    tabGroup->addAction(receiveCoinsAction);

    receiveCoinsMenuAction = new QAction(QIcon(":/icons/receiving_addresses"), receiveCoinsAction->text(), this);
    receiveCoinsMenuAction->setStatusTip(receiveCoinsAction->statusTip());
    receiveCoinsMenuAction->setToolTip(receiveCoinsMenuAction->statusTip());

    historyAction = new QAction(tr("&Transactions"), this);
    historyAction->setStatusTip(tr("Browse transaction history"));
    historyAction->setToolTip(historyAction->statusTip());
    historyAction->setCheckable(true);
#ifdef Q_OS_MAC
    historyAction->setShortcut(QKeySequence(Qt::CTRL + Qt::Key_4));
#else
    historyAction->setShortcut(QKeySequence(Qt::ALT + Qt::Key_4));
#endif
    tabGroup->addAction(historyAction);

    sendFuturesAction = new QAction(tr("&Futures"), this);
<<<<<<< HEAD
    sendFuturesAction->setStatusTip(tr("Send future coins to a Raptoreum address"));
=======
    sendFuturesAction->setStatusTip(tr("Send futures to a Raptoreum address"));
>>>>>>> 08392432
    sendFuturesAction->setToolTip(sendFuturesAction->statusTip());
    sendFuturesAction->setCheckable(true);
#ifdef Q_OS_MAC
    sendFuturesAction->setShortcut(QKeySequence(Qt::CTRL + Qt::Key_5));
#else
    sendFuturesAction->setShortcut(QKeySequence(Qt::ALT + Qt::Key_5));
#endif
    tabGroup->addAction(sendFuturesAction);

#ifdef ENABLE_WALLET
    QSettings settings;
    if (!fLiteMode && settings.value("fShowSmartnodesTab").toBool()) {
        smartnodeAction = new QAction(tr("&Smartnodes"), this);
        smartnodeAction->setStatusTip(tr("Browse smartnodes"));
        smartnodeAction->setToolTip(smartnodeAction->statusTip());
        smartnodeAction->setCheckable(true);
#ifdef Q_OS_MAC
        smartnodeAction->setShortcut(QKeySequence(Qt::CTRL + Qt::Key_6));
#else
        smartnodeAction->setShortcut(QKeySequence(Qt::ALT + Qt::Key_6));
#endif
        tabGroup->addAction(smartnodeAction);
        connect(smartnodeAction, SIGNAL(triggered()), this, SLOT(showNormalIfMinimized()));
        connect(smartnodeAction, SIGNAL(triggered()), this, SLOT(gotoSmartnodePage()));
    }

    // These showNormalIfMinimized are needed because Send Coins and Receive Coins
    // can be triggered from the tray menu, and need to show the GUI to be useful.
    connect(overviewAction, SIGNAL(triggered()), this, SLOT(showNormalIfMinimized()));
    connect(overviewAction, SIGNAL(triggered()), this, SLOT(gotoOverviewPage()));
    connect(sendCoinsAction, SIGNAL(triggered()), this, SLOT(showNormalIfMinimized()));
    connect(sendCoinsAction, SIGNAL(triggered()), this, SLOT(gotoSendCoinsPage()));
    connect(sendCoinsMenuAction, SIGNAL(triggered()), this, SLOT(showNormalIfMinimized()));
    connect(sendCoinsMenuAction, SIGNAL(triggered()), this, SLOT(gotoSendCoinsPage()));
    connect(sendFuturesAction, SIGNAL(triggered()), this, SLOT(showNormalIfMinimized()));
    connect(sendFuturesAction, SIGNAL(triggered()), this, SLOT(gotoSendFuturesPage()));
    connect(receiveCoinsAction, SIGNAL(triggered()), this, SLOT(showNormalIfMinimized()));
    connect(receiveCoinsAction, SIGNAL(triggered()), this, SLOT(gotoReceiveCoinsPage()));
    connect(receiveCoinsMenuAction, SIGNAL(triggered()), this, SLOT(showNormalIfMinimized()));
    connect(receiveCoinsMenuAction, SIGNAL(triggered()), this, SLOT(gotoReceiveCoinsPage()));
    connect(historyAction, SIGNAL(triggered()), this, SLOT(showNormalIfMinimized()));
    connect(historyAction, SIGNAL(triggered()), this, SLOT(gotoHistoryPage()));
    connect(sendFuturesAction, SIGNAL(triggered()), this, SLOT(showNormalIfMinimized()));
    connect(sendFuturesAction, SIGNAL(triggered()), this, SLOT(gotoSendFuturesPage()));
#endif // ENABLE_WALLET

    quitAction = new QAction(QIcon(":/icons/quit"), tr("E&xit"), this);
    quitAction->setStatusTip(tr("Quit application"));
    quitAction->setShortcut(QKeySequence(Qt::CTRL + Qt::Key_Q));
    quitAction->setMenuRole(QAction::QuitRole);
    aboutAction = new QAction(QIcon(":/icons/about"), tr("&About %1").arg(tr(PACKAGE_NAME)), this);
    aboutAction->setStatusTip(tr("Show information about Raptoreum Core"));
    aboutAction->setMenuRole(QAction::AboutRole);
    aboutAction->setEnabled(false);
    aboutQtAction = new QAction(QIcon(":/icons/about_qt"), tr("About &Qt"), this);
    aboutQtAction->setStatusTip(tr("Show information about Qt"));
    aboutQtAction->setMenuRole(QAction::AboutQtRole);
    optionsAction = new QAction(QIcon(":/icons/options"), tr("&Options..."), this);
    optionsAction->setStatusTip(tr("Modify configuration options for %1").arg(tr(PACKAGE_NAME)));
    optionsAction->setMenuRole(QAction::PreferencesRole);
    optionsAction->setEnabled(false);
    toggleHideAction = new QAction(QIcon(":/icons/about"), tr("&Show / Hide"), this);
    toggleHideAction->setStatusTip(tr("Show or hide the main Window"));

    encryptWalletAction = new QAction(QIcon(":/icons/lock_closed"), tr("&Encrypt Wallet..."), this);
    encryptWalletAction->setStatusTip(tr("Encrypt the private keys that belong to your wallet"));
    encryptWalletAction->setCheckable(true);
    backupWalletAction = new QAction(QIcon(":/icons/filesave"), tr("&Backup Wallet..."), this);
    backupWalletAction->setStatusTip(tr("Backup wallet to another location"));
    changePassphraseAction = new QAction(QIcon(":/icons/key"), tr("&Change Passphrase..."), this);
    changePassphraseAction->setStatusTip(tr("Change the passphrase used for wallet encryption"));
    unlockWalletAction = new QAction(tr("&Unlock Wallet..."), this);
    unlockWalletAction->setToolTip(tr("Unlock wallet"));
    lockWalletAction = new QAction(tr("&Lock Wallet"), this);
    signMessageAction = new QAction(QIcon(":/icons/edit"), tr("Sign &message..."), this);
    signMessageAction->setStatusTip(tr("Sign messages with your Raptoreum addresses to prove you own them"));
    verifyMessageAction = new QAction(QIcon(":/icons/transaction_0"), tr("&Verify message..."), this);
    verifyMessageAction->setStatusTip(tr("Verify messages to ensure they were signed with specified Raptoreum addresses"));

    openInfoAction = new QAction(QApplication::style()->standardIcon(QStyle::SP_MessageBoxInformation), tr("&Information"), this);
    openInfoAction->setStatusTip(tr("Show diagnostic information"));
    openRPCConsoleAction = new QAction(QIcon(":/icons/debugwindow"), tr("&Debug console"), this);
    openRPCConsoleAction->setStatusTip(tr("Open debugging console"));
    openGraphAction = new QAction(QIcon(":/icons/connect_4"), tr("&Network Monitor"), this);
    openGraphAction->setStatusTip(tr("Show network monitor"));
    openPeersAction = new QAction(QIcon(":/icons/connect_4"), tr("&Peers list"), this);
    openPeersAction->setStatusTip(tr("Show peers info"));
    openRepairAction = new QAction(QIcon(":/icons/options"), tr("Wallet &Repair"), this);
    openRepairAction->setStatusTip(tr("Show wallet repair options"));
    openConfEditorAction = new QAction(QIcon(":/icons/edit"), tr("Open Wallet &Configuration File"), this);
    openConfEditorAction->setStatusTip(tr("Open configuration file"));
    showBackupsAction = new QAction(QIcon(":/icons/browse"), tr("Show Automatic &Backups"), this);
    showBackupsAction->setStatusTip(tr("Show automatically created wallet backups"));
    // initially disable the debug window menu items
    openInfoAction->setEnabled(false);
    openRPCConsoleAction->setEnabled(false);
    openGraphAction->setEnabled(false);
    openPeersAction->setEnabled(false);
    openRepairAction->setEnabled(false);

    usedSendingAddressesAction = new QAction(QIcon(":/icons/address-book"), tr("&Sending addresses..."), this);
    usedSendingAddressesAction->setStatusTip(tr("Show the list of used sending addresses and labels"));
    usedReceivingAddressesAction = new QAction(QIcon(":/icons/address-book"), tr("&Receiving addresses..."), this);
    usedReceivingAddressesAction->setStatusTip(tr("Show the list of used receiving addresses and labels"));

    openAction = new QAction(QApplication::style()->standardIcon(QStyle::SP_DirOpenIcon), tr("Open &URI..."), this);
    openAction->setStatusTip(tr("Open a raptoreum: URI or payment request"));

    showHelpMessageAction = new QAction(QApplication::style()->standardIcon(QStyle::SP_MessageBoxInformation), tr("&Command-line options"), this);
    showHelpMessageAction->setMenuRole(QAction::NoRole);
    showHelpMessageAction->setStatusTip(tr("Show the %1 help message to get a list with possible Raptoreum command-line options").arg(tr(PACKAGE_NAME)));

    showPrivateSendHelpAction = new QAction(QApplication::style()->standardIcon(QStyle::SP_MessageBoxInformation), tr("&PrivateSend information"), this);
    showPrivateSendHelpAction->setMenuRole(QAction::NoRole);
    showPrivateSendHelpAction->setStatusTip(tr("Show the PrivateSend basic information"));

    connect(quitAction, SIGNAL(triggered()), qApp, SLOT(quit()));
    connect(aboutAction, SIGNAL(triggered()), this, SLOT(aboutClicked()));
    connect(aboutQtAction, SIGNAL(triggered()), qApp, SLOT(aboutQt()));
    connect(optionsAction, SIGNAL(triggered()), this, SLOT(optionsClicked()));
    connect(toggleHideAction, SIGNAL(triggered()), this, SLOT(toggleHidden()));
    connect(showHelpMessageAction, SIGNAL(triggered()), this, SLOT(showHelpMessageClicked()));
    connect(showPrivateSendHelpAction, SIGNAL(triggered()), this, SLOT(showPrivateSendHelpClicked()));

    // Jump directly to tabs in RPC-console
    connect(openInfoAction, SIGNAL(triggered()), this, SLOT(showInfo()));
    connect(openRPCConsoleAction, SIGNAL(triggered()), this, SLOT(showConsole()));
    connect(openGraphAction, SIGNAL(triggered()), this, SLOT(showGraph()));
    connect(openPeersAction, SIGNAL(triggered()), this, SLOT(showPeers()));
    connect(openRepairAction, SIGNAL(triggered()), this, SLOT(showRepair()));

    // Open configs and backup folder from menu
    connect(openConfEditorAction, SIGNAL(triggered()), this, SLOT(showConfEditor()));
    connect(showBackupsAction, SIGNAL(triggered()), this, SLOT(showBackups()));

    // Get restart command-line parameters and handle restart
    connect(rpcConsole, SIGNAL(handleRestart(QStringList)), this, SLOT(handleRestart(QStringList)));
    
    // prevents an open debug window from becoming stuck/unusable on client shutdown
    connect(quitAction, SIGNAL(triggered()), rpcConsole, SLOT(hide()));

#ifdef ENABLE_WALLET
    if(walletFrame)
    {
        connect(encryptWalletAction, SIGNAL(triggered(bool)), walletFrame, SLOT(encryptWallet(bool)));
        connect(backupWalletAction, SIGNAL(triggered()), walletFrame, SLOT(backupWallet()));
        connect(changePassphraseAction, SIGNAL(triggered()), walletFrame, SLOT(changePassphrase()));
        connect(unlockWalletAction, SIGNAL(triggered()), walletFrame, SLOT(unlockWallet()));
        connect(lockWalletAction, SIGNAL(triggered()), walletFrame, SLOT(lockWallet()));
        connect(signMessageAction, SIGNAL(triggered()), this, SLOT(gotoSignMessageTab()));
        connect(verifyMessageAction, SIGNAL(triggered()), this, SLOT(gotoVerifyMessageTab()));
        connect(usedSendingAddressesAction, SIGNAL(triggered()), walletFrame, SLOT(usedSendingAddresses()));
        connect(usedReceivingAddressesAction, SIGNAL(triggered()), walletFrame, SLOT(usedReceivingAddresses()));
        connect(openAction, SIGNAL(triggered()), this, SLOT(openClicked()));
    }
#endif // ENABLE_WALLET

    new QShortcut(QKeySequence(Qt::CTRL + Qt::SHIFT + Qt::Key_I), this, SLOT(showInfo()));
    new QShortcut(QKeySequence(Qt::CTRL + Qt::SHIFT + Qt::Key_C), this, SLOT(showConsole()));
    new QShortcut(QKeySequence(Qt::CTRL + Qt::SHIFT + Qt::Key_G), this, SLOT(showGraph()));
    new QShortcut(QKeySequence(Qt::CTRL + Qt::SHIFT + Qt::Key_P), this, SLOT(showPeers()));
    new QShortcut(QKeySequence(Qt::CTRL + Qt::SHIFT + Qt::Key_R), this, SLOT(showRepair()));
}

void BitcoinGUI::createMenuBar()
{
#ifdef Q_OS_MAC
    // Create a decoupled menu bar on Mac which stays even if the window is closed
    appMenuBar = new QMenuBar();
#else
    // Get the main window's menu bar on other platforms
    appMenuBar = menuBar();
#endif

    // Configure the menus
    QMenu *file = appMenuBar->addMenu(tr("&File"));
    if(walletFrame)
    {
        file->addAction(openAction);
        file->addAction(backupWalletAction);
        file->addAction(signMessageAction);
        file->addAction(verifyMessageAction);
        file->addSeparator();
        file->addAction(usedSendingAddressesAction);
        file->addAction(usedReceivingAddressesAction);
        file->addSeparator();
    }
    file->addAction(quitAction);

    QMenu *settings = appMenuBar->addMenu(tr("&Settings"));
    if(walletFrame)
    {
        settings->addAction(encryptWalletAction);
        settings->addAction(changePassphraseAction);
        settings->addAction(unlockWalletAction);
        settings->addAction(lockWalletAction);
        settings->addSeparator();
    }
    settings->addAction(optionsAction);

    if(walletFrame)
    {
        QMenu *tools = appMenuBar->addMenu(tr("&Tools"));
        tools->addAction(openInfoAction);
        tools->addAction(openRPCConsoleAction);
        tools->addAction(openGraphAction);
        tools->addAction(openPeersAction);
        tools->addAction(openRepairAction);
        tools->addSeparator();
        tools->addAction(openConfEditorAction);
        tools->addAction(showBackupsAction);
    }

    QMenu *help = appMenuBar->addMenu(tr("&Help"));
    help->addAction(showHelpMessageAction);
    help->addAction(showPrivateSendHelpAction);
    help->addSeparator();
    help->addAction(aboutAction);
    help->addAction(aboutQtAction);
}

void BitcoinGUI::createToolBars()
{
#ifdef ENABLE_WALLET
    if(walletFrame)
    {
        QToolBar *toolbar = new QToolBar(tr("Tabs toolbar"));
        toolbar->setToolButtonStyle(Qt::ToolButtonTextBesideIcon);
        toolbar->addAction(overviewAction);
        toolbar->addAction(sendCoinsAction);
        toolbar->addAction(receiveCoinsAction);
        toolbar->addAction(historyAction);
        toolbar->addAction(sendFuturesAction);
        QSettings settings;
        if (!fLiteMode && settings.value("fShowSmartnodesTab").toBool() && smartnodeAction)
        {
            toolbar->addAction(smartnodeAction);
        }
        toolbar->setMovable(false); // remove unused icon in upper left corner
        overviewAction->setChecked(true);

        // Add Raptoreum logo on the right side
        QWidget* spacer = new QWidget();
        spacer->setSizePolicy(QSizePolicy::Expanding, QSizePolicy::Expanding);
        toolbar->addWidget(spacer);

        QLabel *logoLabel = new QLabel();
        QPixmap logoPixmap(":/images/raptoreum_logo_toolbar");
        logoLabel->setPixmap(logoPixmap);
        toolbar->addWidget(logoLabel);

        /** Create additional container for toolbar and walletFrame and make it the central widget.
            This is a workaround mostly for toolbar styling on Mac OS but should work fine for every other OSes too.
        */
        QVBoxLayout *layout = new QVBoxLayout;
        layout->addWidget(toolbar);
        layout->addWidget(walletFrame);
        layout->setSpacing(0);
        layout->setContentsMargins(QMargins());
        QWidget *containerWidget = new QWidget();
        containerWidget->setLayout(layout);
        setCentralWidget(containerWidget);
    }
#endif // ENABLE_WALLET
}

void BitcoinGUI::setClientModel(ClientModel *_clientModel)
{
    this->clientModel = _clientModel;
    if(_clientModel)
    {
        // Create system tray menu (or setup the dock menu) that late to prevent users from calling actions,
        // while the client has not yet fully loaded
        if (trayIcon) {
            // do so only if trayIcon is already set
            trayIconMenu = new QMenu(this);
            trayIcon->setContextMenu(trayIconMenu);
            createIconMenu(trayIconMenu);

#ifndef Q_OS_MAC
            // Show main window on tray icon click
            // Note: ignore this on Mac - this is not the way tray should work there
            connect(trayIcon, SIGNAL(activated(QSystemTrayIcon::ActivationReason)),
                    this, SLOT(trayIconActivated(QSystemTrayIcon::ActivationReason)));
#else
            // Note: On Mac, the dock icon is also used to provide menu functionality
            // similar to one for tray icon
            MacDockIconHandler *dockIconHandler = MacDockIconHandler::instance();
            dockIconHandler->setMainWindow((QMainWindow *)this);
            dockIconMenu = dockIconHandler->dockMenu();
 
            createIconMenu(dockIconMenu);
#endif
        }

        // Keep up to date with client
        updateNetworkState();
        setNumConnections(_clientModel->getNumConnections());
        connect(_clientModel, SIGNAL(numConnectionsChanged(int)), this, SLOT(setNumConnections(int)));
        connect(_clientModel, SIGNAL(networkActiveChanged(bool)), this, SLOT(setNetworkActive(bool)));

        modalOverlay->setKnownBestHeight(_clientModel->getHeaderTipHeight(), QDateTime::fromTime_t(_clientModel->getHeaderTipTime()));
        setNumBlocks(_clientModel->getNumBlocks(), _clientModel->getLastBlockDate(), _clientModel->getVerificationProgress(nullptr), false);
        connect(_clientModel, SIGNAL(numBlocksChanged(int,QDateTime,double,bool)), this, SLOT(setNumBlocks(int,QDateTime,double,bool)));

        connect(_clientModel, SIGNAL(additionalDataSyncProgressChanged(double)), this, SLOT(setAdditionalDataSyncProgress(double)));

        // Receive and report messages from client model
        connect(_clientModel, SIGNAL(message(QString,QString,unsigned int)), this, SLOT(message(QString,QString,unsigned int)));

        // Show progress dialog
        connect(_clientModel, SIGNAL(showProgress(QString,int)), this, SLOT(showProgress(QString,int)));

        rpcConsole->setClientModel(_clientModel);
#ifdef ENABLE_WALLET
        if(walletFrame)
        {
            walletFrame->setClientModel(_clientModel);
        }
#endif // ENABLE_WALLET
        unitDisplayControl->setOptionsModel(_clientModel->getOptionsModel());
        
        OptionsModel* optionsModel = _clientModel->getOptionsModel();
        if(optionsModel)
        {
            // be aware of the tray icon disable state change reported by the OptionsModel object.
            connect(optionsModel,SIGNAL(hideTrayIconChanged(bool)),this,SLOT(setTrayIconVisible(bool)));
        
            // initialize the disable state of the tray icon with the current value in the model.
            setTrayIconVisible(optionsModel->getHideTrayIcon());
        }
    } else {
        // Disable possibility to show main window via action
        toggleHideAction->setEnabled(false);
        if(trayIconMenu)
        {
            // Disable context menu on tray icon
            trayIconMenu->clear();
        }
        // Propagate cleared model to child objects
        rpcConsole->setClientModel(nullptr);
#ifdef ENABLE_WALLET
        if (walletFrame)
        {
            walletFrame->setClientModel(nullptr);
        }
#endif // ENABLE_WALLET
        unitDisplayControl->setOptionsModel(nullptr);

#ifdef Q_OS_MAC
        if(dockIconMenu)
        {
            // Disable context menu on dock icon
            dockIconMenu->clear();
        }
#endif
    }
}

#ifdef ENABLE_WALLET
bool BitcoinGUI::addWallet(const QString& name, WalletModel *walletModel)
{
    if(!walletFrame)
        return false;
    setWalletActionsEnabled(true);
    return walletFrame->addWallet(name, walletModel);
}

bool BitcoinGUI::setCurrentWallet(const QString& name)
{
    if(!walletFrame)
        return false;
    return walletFrame->setCurrentWallet(name);
}

void BitcoinGUI::removeAllWallets()
{
    if(!walletFrame)
        return;
    setWalletActionsEnabled(false);
    walletFrame->removeAllWallets();
}
#endif // ENABLE_WALLET

void BitcoinGUI::setWalletActionsEnabled(bool enabled)
{
    overviewAction->setEnabled(enabled);
    sendCoinsAction->setEnabled(enabled);
    sendFuturesAction->setEnabled(enabled);
    sendCoinsMenuAction->setEnabled(enabled);
    receiveCoinsAction->setEnabled(enabled);
    receiveCoinsMenuAction->setEnabled(enabled);
    historyAction->setEnabled(enabled);
    sendFuturesAction->setEnabled(enabled);
    QSettings settings;
    if (!fLiteMode && settings.value("fShowSmartnodesTab").toBool() && smartnodeAction) {
        smartnodeAction->setEnabled(enabled);
    }
    encryptWalletAction->setEnabled(enabled);
    backupWalletAction->setEnabled(enabled);
    changePassphraseAction->setEnabled(enabled);
    signMessageAction->setEnabled(enabled);
    verifyMessageAction->setEnabled(enabled);
    usedSendingAddressesAction->setEnabled(enabled);
    usedReceivingAddressesAction->setEnabled(enabled);
    openAction->setEnabled(enabled);
}

void BitcoinGUI::createTrayIcon(const NetworkStyle *networkStyle)
{
    trayIcon = new QSystemTrayIcon(this);
    QString toolTip = tr("%1 client").arg(tr(PACKAGE_NAME)) + " " + networkStyle->getTitleAddText();
    trayIcon->setToolTip(toolTip);
    trayIcon->setIcon(networkStyle->getTrayAndWindowIcon());
    trayIcon->hide();
    notificator = new Notificator(QApplication::applicationName(), trayIcon, this);
}

void BitcoinGUI::createIconMenu(QMenu *pmenu)
{
    // Configuration of the tray icon (or dock icon) icon menu
    pmenu->addAction(toggleHideAction);
    pmenu->addSeparator();
    pmenu->addAction(sendCoinsMenuAction);
    pmenu->addAction(receiveCoinsMenuAction);
    pmenu->addSeparator();
    pmenu->addAction(signMessageAction);
    pmenu->addAction(verifyMessageAction);
    pmenu->addSeparator();
    pmenu->addAction(optionsAction);
    pmenu->addAction(openInfoAction);
    pmenu->addAction(openRPCConsoleAction);
    pmenu->addAction(openGraphAction);
    pmenu->addAction(openPeersAction);
    pmenu->addAction(openRepairAction);
    pmenu->addSeparator();
    pmenu->addAction(openConfEditorAction);
    pmenu->addAction(showBackupsAction);
#ifndef Q_OS_MAC // This is built-in on Mac
    pmenu->addSeparator();
    pmenu->addAction(quitAction);
#endif
}

#ifndef Q_OS_MAC
void BitcoinGUI::trayIconActivated(QSystemTrayIcon::ActivationReason reason)
{
    if(reason == QSystemTrayIcon::Trigger)
    {
        // Click on system tray icon triggers show/hide of the main window
        toggleHidden();
    }
}
#endif

void BitcoinGUI::optionsClicked()
{
    if(!clientModel || !clientModel->getOptionsModel())
        return;

    OptionsDialog dlg(this, enableWallet);
    dlg.setModel(clientModel->getOptionsModel());
    dlg.exec();
}

void BitcoinGUI::aboutClicked()
{
    if(!clientModel)
        return;

    HelpMessageDialog dlg(this, HelpMessageDialog::about);
    dlg.exec();
}

void BitcoinGUI::showDebugWindow()
{
    rpcConsole->showNormal();
    rpcConsole->show();
    rpcConsole->raise();
    rpcConsole->activateWindow();
}

void BitcoinGUI::showInfo()
{
    rpcConsole->setTabFocus(RPCConsole::TAB_INFO);
    showDebugWindow();
}

void BitcoinGUI::showConsole()
{
    rpcConsole->setTabFocus(RPCConsole::TAB_CONSOLE);
    showDebugWindow();
}

void BitcoinGUI::showGraph()
{
    rpcConsole->setTabFocus(RPCConsole::TAB_GRAPH);
    showDebugWindow();
}

void BitcoinGUI::showPeers()
{
    rpcConsole->setTabFocus(RPCConsole::TAB_PEERS);
    showDebugWindow();
}

void BitcoinGUI::showRepair()
{
    rpcConsole->setTabFocus(RPCConsole::TAB_REPAIR);
    showDebugWindow();
}

void BitcoinGUI::showConfEditor()
{
    GUIUtil::openConfigfile();
}

void BitcoinGUI::showBackups()
{
    GUIUtil::showBackups();
}

void BitcoinGUI::showHelpMessageClicked()
{
    helpMessageDialog->show();
}

void BitcoinGUI::showPrivateSendHelpClicked()
{
    if(!clientModel)
        return;

    HelpMessageDialog dlg(this, HelpMessageDialog::pshelp);
    dlg.exec();
}

#ifdef ENABLE_WALLET
void BitcoinGUI::openClicked()
{
    OpenURIDialog dlg(this);
    if(dlg.exec())
    {
        Q_EMIT receivedURI(dlg.getURI());
    }
}

void BitcoinGUI::gotoOverviewPage()
{
    overviewAction->setChecked(true);
    if (walletFrame) walletFrame->gotoOverviewPage();
}

void BitcoinGUI::gotoHistoryPage()
{
    historyAction->setChecked(true);
    if (walletFrame) walletFrame->gotoHistoryPage();
}

void BitcoinGUI::gotoSmartnodePage()
{
    QSettings settings;
    if (!fLiteMode && settings.value("fShowSmartnodesTab").toBool() && smartnodeAction) {
        smartnodeAction->setChecked(true);
        if (walletFrame) walletFrame->gotoSmartnodePage();
    }
}

void BitcoinGUI::gotoReceiveCoinsPage()
{
    receiveCoinsAction->setChecked(true);
    if (walletFrame) walletFrame->gotoReceiveCoinsPage();
}

void BitcoinGUI::gotoSendCoinsPage(QString addr)
{
    sendCoinsAction->setChecked(true);
    if (walletFrame) walletFrame->gotoSendCoinsPage(addr);
}

void BitcoinGUI::gotoSendFuturesPage(QString addr)
{
    sendFuturesAction->setChecked(true);
    if (walletFrame) walletFrame->gotoSendFuturesPage(addr);
}

void BitcoinGUI::gotoSignMessageTab(QString addr)
{
    if (walletFrame) walletFrame->gotoSignMessageTab(addr);
}

void BitcoinGUI::gotoVerifyMessageTab(QString addr)
{
    if (walletFrame) walletFrame->gotoVerifyMessageTab(addr);
}
#endif // ENABLE_WALLET

void BitcoinGUI::updateNetworkState()
{
    int count = clientModel->getNumConnections();
    QString icon;
    switch(count)
    {
    case 0: icon = ":/icons/connect_0"; break;
    case 1: case 2: case 3: icon = ":/icons/connect_1"; break;
    case 4: case 5: case 6: icon = ":/icons/connect_2"; break;
    case 7: case 8: case 9: icon = ":/icons/connect_3"; break;
    default: icon = ":/icons/connect_4"; break;
    }

    if (clientModel->getNetworkActive()) {
        labelConnectionsIcon->setToolTip(tr("%n active connection(s) to Raptoreum network", "", count));
    } else {
        labelConnectionsIcon->setToolTip(tr("Network activity disabled"));
        icon = ":/icons/network_disabled";
    }

    labelConnectionsIcon->setPixmap(platformStyle->SingleColorIcon(icon).pixmap(STATUSBAR_ICONSIZE,STATUSBAR_ICONSIZE));
}

void BitcoinGUI::setNumConnections(int count)
{
    updateNetworkState();
}

void BitcoinGUI::setNetworkActive(bool networkActive)
{
    updateNetworkState();
}

void BitcoinGUI::updateHeadersSyncProgressLabel()
{
    int64_t headersTipTime = clientModel->getHeaderTipTime();
    int headersTipHeight = clientModel->getHeaderTipHeight();
    int estHeadersLeft = (GetTime() - headersTipTime) / Params().GetConsensus().nPowTargetSpacing;
    if (estHeadersLeft > HEADER_HEIGHT_DELTA_SYNC)
        progressBarLabel->setText(tr("Syncing Headers (%1%)...").arg(QString::number(100.0 / (headersTipHeight+estHeadersLeft)*headersTipHeight, 'f', 1)));
}

void BitcoinGUI::setNumBlocks(int count, const QDateTime& blockDate, double nVerificationProgress, bool header)
{
#ifdef Q_OS_MAC
    // Disabling macOS App Nap on initial sync, disk, reindex operations and mixing.
    bool disableAppNap = !smartnodeSync.IsSynced();
#ifdef ENABLE_WALLET
    disableAppNap |= privateSendClient.fPrivateSendRunning;
#endif // ENABLE_WALLET
    if (disableAppNap) {
        m_app_nap_inhibitor->disableAppNap();
    } else {
        m_app_nap_inhibitor->enableAppNap();
    }
#endif // Q_OS_MAC

    if (modalOverlay)
    {
        if (header)
            modalOverlay->setKnownBestHeight(count, blockDate);
        else
            modalOverlay->tipUpdate(count, blockDate, nVerificationProgress);
    }
    if (!clientModel)
        return;

    // Prevent orphan statusbar messages (e.g. hover Quit in main menu, wait until chain-sync starts -> garbled text)
    statusBar()->clearMessage();

    // Acquire current block source
    enum BlockSource blockSource = clientModel->getBlockSource();
    switch (blockSource) {
        case BLOCK_SOURCE_NETWORK:
            if (header) {
                updateHeadersSyncProgressLabel();
                return;
            }
            progressBarLabel->setText(tr("Synchronizing with network..."));
            updateHeadersSyncProgressLabel();
            break;
        case BLOCK_SOURCE_DISK:
            if (header) {
                progressBarLabel->setText(tr("Indexing blocks on disk..."));
            } else {
                progressBarLabel->setText(tr("Processing blocks on disk..."));
            }
            break;
        case BLOCK_SOURCE_REINDEX:
            progressBarLabel->setText(tr("Reindexing blocks on disk..."));
            break;
        case BLOCK_SOURCE_NONE:
            if (header) {
                return;
            }
            progressBarLabel->setText(tr("Connecting to peers..."));
            break;
    }

    QString tooltip;

    QDateTime currentDate = QDateTime::currentDateTime();
    qint64 secs = blockDate.secsTo(currentDate);

    tooltip = tr("Processed %n block(s) of transaction history.", "", count);

    // Set icon state: spinning if catching up, tick otherwise
#ifdef ENABLE_WALLET
    if (walletFrame)
    {
        if(secs < 25*60) // 90*60 in bitcoin
        {
            modalOverlay->showHide(true, true);
            // TODO instead of hiding it forever, we should add meaningful information about MN sync to the overlay
            modalOverlay->hideForever();
        }
        else
        {
            modalOverlay->showHide();
        }
    }
#endif // ENABLE_WALLET

    if(!smartnodeSync.IsBlockchainSynced())
    {
        QString timeBehindText = GUIUtil::formatNiceTimeOffset(secs);

        progressBarLabel->setVisible(true);
        progressBar->setFormat(tr("%1 behind").arg(timeBehindText));
        progressBar->setMaximum(1000000000);
        progressBar->setValue(nVerificationProgress * 1000000000.0 + 0.5);
        progressBar->setVisible(true);

        tooltip = tr("Catching up...") + QString("<br>") + tooltip;
        if(count != prevBlocks)
        {
            labelBlocksIcon->setPixmap(platformStyle->SingleColorIcon(QString(
                ":/movies/spinner-%1").arg(spinnerFrame, 3, 10, QChar('0')))
                .pixmap(STATUSBAR_ICONSIZE, STATUSBAR_ICONSIZE));
            spinnerFrame = (spinnerFrame + 1) % SPINNER_FRAMES;
        }
        prevBlocks = count;

#ifdef ENABLE_WALLET
        if(walletFrame)
        {
            walletFrame->showOutOfSyncWarning(true);
        }
#endif // ENABLE_WALLET

        tooltip += QString("<br>");
        tooltip += tr("Last received block was generated %1 ago.").arg(timeBehindText);
        tooltip += QString("<br>");
        tooltip += tr("Transactions after this will not yet be visible.");
    } else if (fLiteMode) {
        setAdditionalDataSyncProgress(1);
    }

    // Don't word-wrap this (fixed-width) tooltip
    tooltip = QString("<nobr>") + tooltip + QString("</nobr>");

    labelBlocksIcon->setToolTip(tooltip);
    progressBarLabel->setToolTip(tooltip);
    progressBar->setToolTip(tooltip);
}

void BitcoinGUI::setAdditionalDataSyncProgress(double nSyncProgress)
{
    if(!clientModel)
        return;

    // No additional data sync should be happening while blockchain is not synced, nothing to update
    if(!smartnodeSync.IsBlockchainSynced())
        return;

    // Prevent orphan statusbar messages (e.g. hover Quit in main menu, wait until chain-sync starts -> garbelled text)
    statusBar()->clearMessage();

    QString tooltip;

    // Set icon state: spinning if catching up, tick otherwise
    QString strSyncStatus;
    tooltip = tr("Up to date") + QString(".<br>") + tooltip;

#ifdef ENABLE_WALLET
    if(walletFrame)
        walletFrame->showOutOfSyncWarning(false);
#endif // ENABLE_WALLET

    if(smartnodeSync.IsSynced()) {
        progressBarLabel->setVisible(false);
        progressBar->setVisible(false);
        labelBlocksIcon->setPixmap(QIcon(":/icons/synced").pixmap(STATUSBAR_ICONSIZE, STATUSBAR_ICONSIZE));
    } else {

        labelBlocksIcon->setPixmap(platformStyle->SingleColorIcon(QString(
            ":/movies/spinner-%1").arg(spinnerFrame, 3, 10, QChar('0')))
            .pixmap(STATUSBAR_ICONSIZE, STATUSBAR_ICONSIZE));
        spinnerFrame = (spinnerFrame + 1) % SPINNER_FRAMES;

        progressBar->setFormat(tr("Synchronizing additional data: %p%"));
        progressBar->setMaximum(1000000000);
        progressBar->setValue(nSyncProgress * 1000000000.0 + 0.5);
    }

    strSyncStatus = QString(smartnodeSync.GetSyncStatus().c_str());
    progressBarLabel->setText(strSyncStatus);
    tooltip = strSyncStatus + QString("<br>") + tooltip;

    // Don't word-wrap this (fixed-width) tooltip
    tooltip = QString("<nobr>") + tooltip + QString("</nobr>");

    labelBlocksIcon->setToolTip(tooltip);
    progressBarLabel->setToolTip(tooltip);
    progressBar->setToolTip(tooltip);
}

void BitcoinGUI::message(const QString &title, const QString &message, unsigned int style, bool *ret)
{
    QString strTitle = tr("Raptoreum Core"); // default title
    // Default to information icon
    int nMBoxIcon = QMessageBox::Information;
    int nNotifyIcon = Notificator::Information;

    QString msgType;

    // Prefer supplied title over style based title
    if (!title.isEmpty()) {
        msgType = title;
    }
    else {
        switch (style) {
        case CClientUIInterface::MSG_ERROR:
            msgType = tr("Error");
            break;
        case CClientUIInterface::MSG_WARNING:
            msgType = tr("Warning");
            break;
        case CClientUIInterface::MSG_INFORMATION:
            msgType = tr("Information");
            break;
        default:
            break;
        }
    }
    // Append title to "Raptoreum Core - "
    if (!msgType.isEmpty())
        strTitle += " - " + msgType;

    // Check for error/warning icon
    if (style & CClientUIInterface::ICON_ERROR) {
        nMBoxIcon = QMessageBox::Critical;
        nNotifyIcon = Notificator::Critical;
    }
    else if (style & CClientUIInterface::ICON_WARNING) {
        nMBoxIcon = QMessageBox::Warning;
        nNotifyIcon = Notificator::Warning;
    }

    // Display message
    if (style & CClientUIInterface::MODAL) {
        // Check for buttons, use OK as default, if none was supplied
        QMessageBox::StandardButton buttons;
        if (!(buttons = (QMessageBox::StandardButton)(style & CClientUIInterface::BTN_MASK)))
            buttons = QMessageBox::Ok;

        showNormalIfMinimized();
        QMessageBox mBox((QMessageBox::Icon)nMBoxIcon, strTitle, message, buttons, this);
        int r = mBox.exec();
        if (ret != nullptr)
            *ret = r == QMessageBox::Ok;
    }
    else
        notificator->notify((Notificator::Class)nNotifyIcon, strTitle, message);
}

void BitcoinGUI::changeEvent(QEvent *e)
{
    QMainWindow::changeEvent(e);
#ifndef Q_OS_MAC // Ignored on Mac
    if(e->type() == QEvent::WindowStateChange)
    {
        if(clientModel && clientModel->getOptionsModel() && clientModel->getOptionsModel()->getMinimizeToTray())
        {
            QWindowStateChangeEvent *wsevt = static_cast<QWindowStateChangeEvent*>(e);
            if(!(wsevt->oldState() & Qt::WindowMinimized) && isMinimized())
            {
                QTimer::singleShot(0, this, SLOT(hide()));
                e->ignore();
            }
        }
    }
#endif
}

void BitcoinGUI::closeEvent(QCloseEvent *event)
{
#ifndef Q_OS_MAC // Ignored on Mac
    if(clientModel && clientModel->getOptionsModel())
    {
        if(!clientModel->getOptionsModel()->getMinimizeOnClose())
        {
            // close rpcConsole in case it was open to make some space for the shutdown window
            rpcConsole->close();

            QApplication::quit();
        }
        else
        {
            QMainWindow::showMinimized();
            event->ignore();
        }
    }
#else
    QMainWindow::closeEvent(event);
#endif
}

void BitcoinGUI::showEvent(QShowEvent *event)
{
    // enable the debug window when the main window shows up
    openInfoAction->setEnabled(true);
    openRPCConsoleAction->setEnabled(true);
    openGraphAction->setEnabled(true);
    openPeersAction->setEnabled(true);
    openRepairAction->setEnabled(true);
    aboutAction->setEnabled(true);
    optionsAction->setEnabled(true);
}

#ifdef ENABLE_WALLET
void BitcoinGUI::incomingTransaction(const QString& date, int unit, const CAmount& amount, const QString& type, const QString& address, const QString& label)
{
    IncomingTransactionMessage itx = {
            date, unit, amount, type, address, label
    };
    incomingTransactions.emplace_back(itx);

    if (incomingTransactions.size() == 1) {
        // first TX since we last showed pending messages, let's wait 100ms and then show each individual message
        incomingTransactionsTimer->start(100);
    } else if (incomingTransactions.size() == 10) {
        // we seem to have received 10 TXs in 100ms and we can expect even more, so let's pause for 1 sec and
        // show a "Multiple TXs sent/received!" message instead of individual messages
        incomingTransactionsTimer->start(1000);
    }
}
void BitcoinGUI::showIncomingTransactions()
{
    auto txs = std::move(this->incomingTransactions);

    if (txs.empty()) {
        return;
    }

    if (txs.size() >= 100) {
        // Show one balloon for all transactions instead of showing one for each individual one
        // (which would kill some systems)

        CAmount sentAmount = 0;
        CAmount receivedAmount = 0;
        int sentCount = 0;
        int receivedCount = 0;
        for (auto& itx : txs) {
            if (itx.amount < 0) {
                sentAmount += itx.amount;
                sentCount++;
            } else {
                receivedAmount += itx.amount;
                receivedCount++;
            }
        }

        QString title;
        if (sentCount > 0 && receivedCount > 0) {
            title = tr("Received and sent multiple transactions");
        } else if (sentCount > 0) {
            title = tr("Sent multiple transactions");
        } else if (receivedCount > 0) {
            title = tr("Received multiple transactions");
        } else {
            return;
        }

        // Use display unit of last entry
        int unit = txs.back().unit;

        QString msg;
        if (sentCount > 0) {
            msg += tr("Sent Amount: %1\n").arg(BitcoinUnits::formatWithUnit(unit, sentAmount, true));
        }
        if (receivedCount > 0) {
            msg += tr("Received Amount: %1\n").arg(BitcoinUnits::formatWithUnit(unit, receivedAmount, true));
        }

        message(title, msg, CClientUIInterface::MSG_INFORMATION);
    } else {
        for (auto& itx : txs) {
            // On new transaction, make an info balloon
            QString msg = tr("Date: %1\n").arg(itx.date) +
                          tr("Amount: %1\n").arg(BitcoinUnits::formatWithUnit(itx.unit, itx.amount, true)) +
                          tr("Type: %1\n").arg(itx.type);
            if (!itx.label.isEmpty())
                msg += tr("Label: %1\n").arg(itx.label);
            else if (!itx.address.isEmpty())
                msg += tr("Address: %1\n").arg(itx.address);
            message((itx.amount)<0 ? tr("Sent transaction") : tr("Incoming transaction"),
                    msg, CClientUIInterface::MSG_INFORMATION);
        }
    }
}
#endif // ENABLE_WALLET

void BitcoinGUI::dragEnterEvent(QDragEnterEvent *event)
{
    // Accept only URIs
    if(event->mimeData()->hasUrls())
        event->acceptProposedAction();
}

void BitcoinGUI::dropEvent(QDropEvent *event)
{
    if(event->mimeData()->hasUrls())
    {
        for (const QUrl &uri : event->mimeData()->urls())
        {
            Q_EMIT receivedURI(uri.toString());
        }
    }
    event->acceptProposedAction();
}

bool BitcoinGUI::eventFilter(QObject *object, QEvent *event)
{
    // Catch status tip events
    if (event->type() == QEvent::StatusTip)
    {
        // Prevent adding text from setStatusTip(), if we currently use the status bar for displaying other stuff
        if (progressBarLabel->isVisible() || progressBar->isVisible())
            return true;
    }
    return QMainWindow::eventFilter(object, event);
}

#ifdef ENABLE_WALLET
bool BitcoinGUI::handlePaymentRequest(const SendCoinsRecipient& recipient)
{
    // URI has to be valid
    if (walletFrame && walletFrame->handlePaymentRequest(recipient))
    {
        showNormalIfMinimized();
        gotoSendCoinsPage();
        return true;
    }
    return false;
}

void BitcoinGUI::setHDStatus(int hdEnabled)
{
    labelWalletHDStatusIcon->setPixmap(platformStyle->SingleColorIcon(hdEnabled ? ":/icons/hd_enabled" : ":/icons/hd_disabled").pixmap(STATUSBAR_ICONSIZE,STATUSBAR_ICONSIZE));
    labelWalletHDStatusIcon->setToolTip(hdEnabled ? tr("HD key generation is <b>enabled</b>") : tr("HD key generation is <b>disabled</b>"));

    // eventually disable the QLabel to set its opacity to 50%
    labelWalletHDStatusIcon->setEnabled(hdEnabled);
}

void BitcoinGUI::setEncryptionStatus(int status)
{
    switch(status)
    {
    case WalletModel::Unencrypted:
        labelWalletEncryptionIcon->hide();
        encryptWalletAction->setChecked(false);
        changePassphraseAction->setEnabled(false);
        unlockWalletAction->setVisible(false);
        lockWalletAction->setVisible(false);
        encryptWalletAction->setEnabled(true);
        break;
    case WalletModel::Unlocked:
        labelWalletEncryptionIcon->show();
        labelWalletEncryptionIcon->setPixmap(QIcon(":/icons/lock_open").pixmap(STATUSBAR_ICONSIZE,STATUSBAR_ICONSIZE));
        labelWalletEncryptionIcon->setToolTip(tr("Wallet is <b>encrypted</b> and currently <b>unlocked</b>"));
        encryptWalletAction->setChecked(true);
        changePassphraseAction->setEnabled(true);
        unlockWalletAction->setVisible(false);
        lockWalletAction->setVisible(true);
        encryptWalletAction->setEnabled(false); // TODO: decrypt currently not supported
        break;
    case WalletModel::UnlockedForMixingOnly:
        labelWalletEncryptionIcon->show();
        labelWalletEncryptionIcon->setPixmap(QIcon(":/icons/lock_open").pixmap(STATUSBAR_ICONSIZE,STATUSBAR_ICONSIZE));
        labelWalletEncryptionIcon->setToolTip(tr("Wallet is <b>encrypted</b> and currently <b>unlocked</b> for mixing only"));
        encryptWalletAction->setChecked(true);
        changePassphraseAction->setEnabled(true);
        unlockWalletAction->setVisible(true);
        lockWalletAction->setVisible(true);
        encryptWalletAction->setEnabled(false); // TODO: decrypt currently not supported
        break;
    case WalletModel::Locked:
        labelWalletEncryptionIcon->show();
        labelWalletEncryptionIcon->setPixmap(QIcon(":/icons/lock_closed").pixmap(STATUSBAR_ICONSIZE,STATUSBAR_ICONSIZE));
        labelWalletEncryptionIcon->setToolTip(tr("Wallet is <b>encrypted</b> and currently <b>locked</b>"));
        encryptWalletAction->setChecked(true);
        changePassphraseAction->setEnabled(true);
        unlockWalletAction->setVisible(true);
        lockWalletAction->setVisible(false);
        encryptWalletAction->setEnabled(false); // TODO: decrypt currently not supported
        break;
    }
}
#endif // ENABLE_WALLET

void BitcoinGUI::showNormalIfMinimized(bool fToggleHidden)
{
    if(!clientModel)
        return;

    // activateWindow() (sometimes) helps with keyboard focus on Windows
    if (isHidden())
    {
        show();
        activateWindow();
    }
    else if (isMinimized())
    {
        showNormal();
        activateWindow();
    }
    else if (GUIUtil::isObscured(this))
    {
        raise();
        activateWindow();
    }
    else if(fToggleHidden)
        hide();
}

void BitcoinGUI::toggleHidden()
{
    showNormalIfMinimized(true);
}

void BitcoinGUI::detectShutdown()
{
    if (ShutdownRequested())
    {
        if(rpcConsole)
            rpcConsole->hide();
        qApp->quit();
    }
}

void BitcoinGUI::showProgress(const QString &title, int nProgress)
{
    if (nProgress == 0)
    {
        progressDialog = new QProgressDialog(title, "", 0, 100);
        progressDialog->setStyleSheet(GUIUtil::loadStyleSheet());
        progressDialog->setWindowModality(Qt::ApplicationModal);
        progressDialog->setMinimumDuration(0);
        progressDialog->setCancelButton(0);
        progressDialog->setAutoClose(false);
        progressDialog->setValue(0);
    }
    else if (nProgress == 100)
    {
        if (progressDialog)
        {
            progressDialog->close();
            progressDialog->deleteLater();
        }
    }
    else if (progressDialog)
        progressDialog->setValue(nProgress);
}

void BitcoinGUI::setTrayIconVisible(bool fHideTrayIcon)
{
    if (trayIcon)
    {
        trayIcon->setVisible(!fHideTrayIcon);
    }
}

void BitcoinGUI::showModalOverlay()
{
    if (modalOverlay && (progressBar->isVisible() || modalOverlay->isLayerVisible()))
        modalOverlay->toggleVisibility();
}

static bool ThreadSafeMessageBox(BitcoinGUI *gui, const std::string& message, const std::string& caption, unsigned int style)
{
    bool modal = (style & CClientUIInterface::MODAL);
    // The SECURE flag has no effect in the Qt GUI.
    // bool secure = (style & CClientUIInterface::SECURE);
    style &= ~CClientUIInterface::SECURE;
    bool ret = false;
    // In case of modal message, use blocking connection to wait for user to click a button
    QMetaObject::invokeMethod(gui, "message",
                               modal ? GUIUtil::blockingGUIThreadConnection() : Qt::QueuedConnection,
                               Q_ARG(QString, QString::fromStdString(caption)),
                               Q_ARG(QString, QString::fromStdString(message)),
                               Q_ARG(unsigned int, style),
                               Q_ARG(bool*, &ret));
    return ret;
}

void BitcoinGUI::subscribeToCoreSignals()
{
    // Connect signals to client
    uiInterface.ThreadSafeMessageBox.connect(boost::bind(ThreadSafeMessageBox, this, _1, _2, _3));
    uiInterface.ThreadSafeQuestion.connect(boost::bind(ThreadSafeMessageBox, this, _1, _3, _4));
}

void BitcoinGUI::unsubscribeFromCoreSignals()
{
    // Disconnect signals from client
    uiInterface.ThreadSafeMessageBox.disconnect(boost::bind(ThreadSafeMessageBox, this, _1, _2, _3));
    uiInterface.ThreadSafeQuestion.disconnect(boost::bind(ThreadSafeMessageBox, this, _1, _3, _4));
}

void BitcoinGUI::toggleNetworkActive()
{
    if (clientModel) {
        clientModel->setNetworkActive(!clientModel->getNetworkActive());
    }
}

/** Get restart command-line parameters and request restart */
void BitcoinGUI::handleRestart(QStringList args)
{
    if (!ShutdownRequested())
        Q_EMIT requestedRestart(args);
}

UnitDisplayStatusBarControl::UnitDisplayStatusBarControl(const PlatformStyle *platformStyle) :
    optionsModel(0),
    menu(0)
{
    createContextMenu();
    setToolTip(tr("Unit to show amounts in. Click to select another unit."));
    QList<BitcoinUnits::Unit> units = BitcoinUnits::availableUnits();
    int max_width = 0;
    const QFontMetrics fm(font());
    for (const BitcoinUnits::Unit unit : units)
    {
        max_width = qMax(max_width, fm.width(BitcoinUnits::name(unit)));
    }
    setMinimumSize(max_width, 0);
    setAlignment(Qt::AlignRight | Qt::AlignVCenter);
}

/** So that it responds to button clicks */
void UnitDisplayStatusBarControl::mousePressEvent(QMouseEvent *event)
{
    onDisplayUnitsClicked(event->pos());
}

/** Creates context menu, its actions, and wires up all the relevant signals for mouse events. */
void UnitDisplayStatusBarControl::createContextMenu()
{
    menu = new QMenu(this);
    for (BitcoinUnits::Unit u : BitcoinUnits::availableUnits())
    {
        QAction *menuAction = new QAction(QString(BitcoinUnits::name(u)), this);
        menuAction->setData(QVariant(u));
        menu->addAction(menuAction);
    }
    connect(menu,SIGNAL(triggered(QAction*)),this,SLOT(onMenuSelection(QAction*)));
}

/** Lets the control know about the Options Model (and its signals) */
void UnitDisplayStatusBarControl::setOptionsModel(OptionsModel *_optionsModel)
{
    if (_optionsModel)
    {
        this->optionsModel = _optionsModel;

        // be aware of a display unit change reported by the OptionsModel object.
        connect(_optionsModel,SIGNAL(displayUnitChanged(int)),this,SLOT(updateDisplayUnit(int)));

        // initialize the display units label with the current value in the model.
        updateDisplayUnit(_optionsModel->getDisplayUnit());
    }
}

/** When Display Units are changed on OptionsModel it will refresh the display text of the control on the status bar */
void UnitDisplayStatusBarControl::updateDisplayUnit(int newUnits)
{
    setText(BitcoinUnits::name(newUnits));
}

/** Shows context menu with Display Unit options by the mouse coordinates */
void UnitDisplayStatusBarControl::onDisplayUnitsClicked(const QPoint& point)
{
    QPoint globalPos = mapToGlobal(point);
    menu->exec(globalPos);
}

/** Tells underlying optionsModel to update its current display unit. */
void UnitDisplayStatusBarControl::onMenuSelection(QAction* action)
{
    if (action)
    {
        optionsModel->setDisplayUnit(action->data());
    }
}<|MERGE_RESOLUTION|>--- conflicted
+++ resolved
@@ -1,6 +1,6 @@
 // Copyright (c) 2011-2015 The Bitcoin Core developers
 // Copyright (c) 2014-2019 The Dash Core developers
-// Copyright (c) 2020-2021 The Raptoreum developers
+// Copyright (c) 2020 The Raptoreum developers
 // Distributed under the MIT software license, see the accompanying
 // file COPYING or http://www.opensource.org/licenses/mit-license.php.
 
@@ -371,11 +371,7 @@
     tabGroup->addAction(historyAction);
 
     sendFuturesAction = new QAction(tr("&Futures"), this);
-<<<<<<< HEAD
-    sendFuturesAction->setStatusTip(tr("Send future coins to a Raptoreum address"));
-=======
     sendFuturesAction->setStatusTip(tr("Send futures to a Raptoreum address"));
->>>>>>> 08392432
     sendFuturesAction->setToolTip(sendFuturesAction->statusTip());
     sendFuturesAction->setCheckable(true);
 #ifdef Q_OS_MAC
@@ -418,8 +414,6 @@
     connect(receiveCoinsMenuAction, SIGNAL(triggered()), this, SLOT(gotoReceiveCoinsPage()));
     connect(historyAction, SIGNAL(triggered()), this, SLOT(showNormalIfMinimized()));
     connect(historyAction, SIGNAL(triggered()), this, SLOT(gotoHistoryPage()));
-    connect(sendFuturesAction, SIGNAL(triggered()), this, SLOT(showNormalIfMinimized()));
-    connect(sendFuturesAction, SIGNAL(triggered()), this, SLOT(gotoSendFuturesPage()));
 #endif // ENABLE_WALLET
 
     quitAction = new QAction(QIcon(":/icons/quit"), tr("E&xit"), this);
@@ -769,7 +763,6 @@
     receiveCoinsAction->setEnabled(enabled);
     receiveCoinsMenuAction->setEnabled(enabled);
     historyAction->setEnabled(enabled);
-    sendFuturesAction->setEnabled(enabled);
     QSettings settings;
     if (!fLiteMode && settings.value("fShowSmartnodesTab").toBool() && smartnodeAction) {
         smartnodeAction->setEnabled(enabled);
