// Copyright (c) 2011-2015 The Bitcoin Core developers
// Copyright (c) 2014-2021 The Dash Core developers
// Copyright (c) 2020-2022 The Raptoreum developers
// Distributed under the MIT software license, see the accompanying
// file COPYING or http://www.opensource.org/licenses/mit-license.php.

#include <qt/bitcoingui.h>

#include <qt/bitcoinunits.h>
#include <qt/clientmodel.h>
#include <qt/createwalletdialog.h>
#include <qt/guiconstants.h>
#include <qt/guiutil.h>
#include <qt/modaloverlay.h>
#include <qt/networkstyle.h>
#include <qt/notificator.h>
#include <qt/openuridialog.h>
#include <qt/optionsdialog.h>
#include <qt/optionsmodel.h>
#include <qt/rpcconsole.h>
#include <qt/utilitydialog.h>

#ifdef ENABLE_WALLET
#include <qt/walletcontroller.h>
#include <qt/walletframe.h>
#include <qt/walletmodel.h>
#include <qt/walletview.h>
#endif // ENABLE_WALLET

#ifdef Q_OS_MAC
#include <qt/macdockiconhandler.h>
#endif

#include <chain.h>
#include <chainparams.h>
#include <interfaces/handler.h>
#include <interfaces/node.h>
#include <ui_interface.h>
#include <util/system.h>
#include <qt/smartnodelist.h>

#include <functional>
#include <memory>

#include <QAction>
#include <QApplication>
#include <QButtonGroup>
#include <QComboBox>
#include <QDateTime>
#include <QDragEnterEvent>
#include <QListWidget>
#include <QMenu>
#include <QMenuBar>
#include <QMessageBox>
#include <QMimeData>
#include <QProgressDialog>
#include <QScreen>
#include <QSettings>
#include <QShortcut>
#include <QStackedWidget>
#include <QStatusBar>
#include <QStyle>
#include <QSystemTrayIcon>
#include <QTimer>
#include <QToolBar>
#include <QToolButton>
#include <QUrlQuery>
#include <QVBoxLayout>
#include <QWindow>

namespace pl = std::placeholders;

const std::string BitcoinGUI::DEFAULT_UIPLATFORM =
#if defined(Q_OS_MAC)
        "macosx"
#elif defined(Q_OS_WIN)
        "windows"
#else
        "other"
#endif
        ;

BitcoinGUI::BitcoinGUI(interfaces::Node& node, const NetworkStyle* networkStyle, QWidget* parent) :
    QMainWindow(parent),
    m_node(node),
<<<<<<< HEAD
    clientModel(0),
    walletFrame(0),
    unitDisplayControl(0),
    labelWalletEncryptionIcon(0),
    labelWalletHDStatusIcon(0),
    labelConnectionsIcon(0),
    labelBlocksIcon(0),
    progressBarLabel(0),
    progressBar(0),
    progressDialog(0),
    appMenuBar(0),
    appToolBar(0),
    appToolBarLogoAction(0),
    overviewButton(0),
    historyButton(0),
    smartnodeButton(0),
    quitAction(0),
    sendCoinsButton(0),
    sendAssetsButton(0),
    coinJoinCoinsButton(0),
    sendCoinsMenuAction(0),
    sendAssetsMenuAction(0),
    coinJoinCoinsMenuAction(0),
    usedSendingAddressesAction(0),
    usedReceivingAddressesAction(0),
    signMessageAction(0),
    verifyMessageAction(0),
    aboutAction(0),
    receiveCoinsButton(0),
    receiveCoinsMenuAction(0),
    optionsAction(0),
    toggleHideAction(0),
    encryptWalletAction(0),
    backupWalletAction(0),
    changePassphraseAction(0),
    aboutQtAction(0),
    openRPCConsoleAction(0),
    openAction(0),
    showHelpMessageAction(0),
    showCoinJoinHelpAction(0),
    trayIcon(0),
    trayIconMenu(0),
    dockIconMenu(0),
    notificator(0),
    rpcConsole(0),
    helpMessageDialog(0),
    modalOverlay(0),
    tabGroup(0),
    timerConnecting(0),
    timerSpinner(0)
=======
    trayIconMenu{new QMenu()},
    m_network_style(networkStyle)
>>>>>>> befaf8c6
{
    GUIUtil::loadTheme(true);

    QSettings settings;
    if (!restoreGeometry(settings.value("MainWindowGeometry").toByteArray())) {
        // Restore failed (perhaps missing setting), center the window
        move(QGuiApplication::primaryScreen()->availableGeometry().center() - frameGeometry().center());
    }

#ifdef ENABLE_WALLET
    enableWallet = WalletModel::isWalletEnabled();
#endif // ENABLE_WALLET
    QApplication::setWindowIcon(m_network_style->getTrayAndWindowIcon());
    setWindowIcon(m_network_style->getTrayAndWindowIcon());
    updateWindowTitle();

    rpcConsole = new RPCConsole(node, this, enableWallet ? Qt::Window : Qt::Widget);
    helpMessageDialog = new HelpMessageDialog(node, this, HelpMessageDialog::cmdline);
#ifdef ENABLE_WALLET
    if(enableWallet)
    {
        /** Create wallet frame*/
        walletFrame = new WalletFrame(this);
//        setCentralWidget(walletFrame);
    } else
#endif // ENABLE_WALLET
    {
        /* When compiled without wallet or -disablewallet is provided,
         * the central widget is the rpc console.
         */
        setCentralWidget(rpcConsole);
        Q_EMIT consoleShown(rpcConsole);
    }

    // Accept D&D of URIs
    setAcceptDrops(true);

    // Create actions for the toolbar, menu bar and tray/dock icon
    // Needs walletFrame to be initialized
    createActions();

    // Create application menu bar
    createMenuBar();

    // Create the toolbars
    createToolBars();

    // Create system tray icon and notification
    if (QSystemTrayIcon::isSystemTrayAvailable()) {
        createTrayIcon();
    }
    notificator = new Notificator(QApplication::applicationName(), trayIcon, this);

    // Create status bar
    statusBar();

    // Disable size grip because it looks ugly and nobody needs it
    statusBar()->setSizeGripEnabled(false);

    // Status bar notification icons
    QFrame *frameBlocks = new QFrame();
    frameBlocks->setContentsMargins(0,0,0,0);
    frameBlocks->setSizePolicy(QSizePolicy::Fixed, QSizePolicy::Preferred);
    QHBoxLayout *frameBlocksLayout = new QHBoxLayout(frameBlocks);
    frameBlocksLayout->setContentsMargins(3,0,3,0);
    frameBlocksLayout->setSpacing(3);
    unitDisplayControl = new UnitDisplayStatusBarControl();
    labelWalletEncryptionIcon = new QLabel();
    labelWalletHDStatusIcon = new QLabel();
    labelConnectionsIcon = new GUIUtil::ClickableLabel();
    labelProxyIcon = new GUIUtil::ClickableLabel();
    labelBlocksIcon = new GUIUtil::ClickableLabel();
    if(enableWallet)
    {
        frameBlocksLayout->addStretch();
        frameBlocksLayout->addWidget(unitDisplayControl);
        frameBlocksLayout->addStretch();
        frameBlocksLayout->addWidget(labelWalletHDStatusIcon);
        frameBlocksLayout->addWidget(labelWalletEncryptionIcon);
    }
    frameBlocksLayout->addWidget(labelProxyIcon);
    frameBlocksLayout->addStretch();
    frameBlocksLayout->addWidget(labelConnectionsIcon);
    frameBlocksLayout->addStretch();
    frameBlocksLayout->addWidget(labelBlocksIcon);
    frameBlocksLayout->addStretch();

    // Hide the spinner/synced icon by default to avoid
    // that the spinner starts before we have any connections
    labelBlocksIcon->hide();

    // Progress bar and label for blocks download
    progressBarLabel = new QLabel();
    progressBarLabel->setVisible(true);
    progressBarLabel->setObjectName("lblStatusBarProgress");
    progressBar = new GUIUtil::ProgressBar();
    progressBar->setAlignment(Qt::AlignCenter);
    progressBar->setVisible(true);

    // Override style sheet for progress bar for styles that have a segmented progress bar,
    // as they make the text unreadable (workaround for issue #1071)
    // See https://doc.qt.io/qt-5/gallery.html
    QString curStyle = QApplication::style()->metaObject()->className();
    if(curStyle == "QWindowsStyle" || curStyle == "QWindowsXPStyle")
    {
        progressBar->setStyleSheet("QProgressBar { background-color: #F8F8F8; border: 1px solid grey; border-radius: 7px; padding: 1px; text-align: center; } QProgressBar::chunk { background: QLinearGradient(x1: 0, y1: 0, x2: 1, y2: 0, stop: 0 #00CCFF, stop: 1 #33CCFF); border-radius: 7px; margin: 0px; }");
    }

    statusBar()->addWidget(progressBarLabel);
    statusBar()->addWidget(progressBar);
    statusBar()->addPermanentWidget(frameBlocks);

    // Install event filter to be able to catch status tip events (QEvent::StatusTip)
    this->installEventFilter(this);

    // Initially wallet actions should be disabled
    setWalletActionsEnabled(false);

    // Subscribe to notifications from core
    subscribeToCoreSignals();

    // Jump to peers tab by clicking on connections icon
    connect(labelConnectionsIcon, &GUIUtil::ClickableLabel::clicked, this, &BitcoinGUI::showPeers);
    connect(labelProxyIcon, &GUIUtil::ClickableLabel::clicked, [this] {
        openOptionsDialogWithTab(OptionsDialog::TAB_NETWORK);
    });

    modalOverlay = new ModalOverlay(enableWallet, this->centralWidget());
    connect(labelBlocksIcon, &GUIUtil::ClickableLabel::clicked, this, &BitcoinGUI::showModalOverlay);
    connect(progressBar, &GUIUtil::ClickableProgressBar::clicked, this, &BitcoinGUI::showModalOverlay);
#ifdef ENABLE_WALLET
    if(enableWallet) {
        connect(walletFrame, &WalletFrame::requestedSyncWarningInfo, this, &BitcoinGUI::showModalOverlay);
    }
#endif

#ifdef Q_OS_MAC
    m_app_nap_inhibitor = new CAppNapInhibitor;
#endif

    incomingTransactionsTimer = new QTimer(this);
    incomingTransactionsTimer->setSingleShot(true);
#ifdef ENABLE_WALLET
    connect(incomingTransactionsTimer, &QTimer::timeout, this, &BitcoinGUI::showIncomingTransactions);
#endif

    bool fDebugCustomStyleSheets = gArgs.GetBoolArg("-debug-ui", false) && GUIUtil::isStyleSheetDirectoryCustom();
    if (fDebugCustomStyleSheets) {
        timerCustomCss = new QTimer(this);
        QObject::connect(timerCustomCss, &QTimer::timeout, [=]() {
            if (!m_node.shutdownRequested()) {
                GUIUtil::loadStyleSheet();
            }
        });
        timerCustomCss->start(200);
    }
}

BitcoinGUI::~BitcoinGUI()
{
    // Unsubscribe from notifications from core
    unsubscribeFromCoreSignals();

    QSettings settings;
    settings.setValue("MainWindowGeometry", saveGeometry());
    if(trayIcon) // Hide tray icon, as deleting will let it linger until quit (on Ubuntu)
        trayIcon->hide();
#ifdef Q_OS_MAC
    delete m_app_nap_inhibitor;
    delete appMenuBar;
    MacDockIconHandler::cleanup();
#endif

    delete rpcConsole;
    delete tabGroup;
}

void BitcoinGUI::startSpinner()
{
    if (labelBlocksIcon == nullptr || labelBlocksIcon->isHidden() || timerSpinner != nullptr) {
        return;
    }
    auto getNextFrame = []() {
        static std::vector<std::unique_ptr<QPixmap>> vecFrames;
        static std::vector<std::unique_ptr<QPixmap>>::iterator itFrame;
        while (vecFrames.size() < SPINNER_FRAMES) {
            QString&& strFrame = QString("spinner-%1").arg(vecFrames.size(), 3, 10, QChar('0'));
            // The following line sets the color of all pixels in the frame:
            //QPixmap&& frame = getIcon(strFrame, GUIUtil::ThemedColor::ORANGE, MOVIES_PATH).pixmap(STATUSBAR_ICONSIZE, STATUSBAR_ICONSIZE);
            QPixmap&& frame = QIcon(MOVIES_PATH + strFrame).pixmap(STATUSBAR_ICONSIZE, STATUSBAR_ICONSIZE);
            itFrame = vecFrames.insert(vecFrames.end(), std::make_unique<QPixmap>(frame));
        }
        assert(vecFrames.size() == SPINNER_FRAMES);
        if (itFrame == vecFrames.end()) {
            itFrame = vecFrames.begin();
        }
        return *itFrame++->get();
    };

    timerSpinner = new QTimer(this);
    QObject::connect(timerSpinner, &QTimer::timeout, [=]() {
        if (timerSpinner == nullptr) {
            return;
        }
        labelBlocksIcon->setPixmap(getNextFrame());
    });
    timerSpinner->start(40);
}

void BitcoinGUI::stopSpinner()
{
    if (timerSpinner == nullptr) {
        return;
    }
    timerSpinner->deleteLater();
    timerSpinner = nullptr;
}

void BitcoinGUI::startConnectingAnimation()
{
    static int nStep{-1};
    const int nAnimationSteps = 10;

    if (timerConnecting != nullptr) {
        return;
    }

    timerConnecting = new QTimer(this);
    QObject::connect(timerConnecting, &QTimer::timeout, [=]() {

        if (timerConnecting == nullptr) {
            return;
        }

        QString strImage;
        GUIUtil::ThemedColor color;

        nStep = (nStep + 1) % (nAnimationSteps + 1);
        if (nStep == 0) {
            strImage = "connect_4";
            color = GUIUtil::ThemedColor::ICON_ALTERNATIVE_COLOR;
        } else if (nStep == nAnimationSteps / 2) {
            strImage = "connect_1";
            color = GUIUtil::ThemedColor::ORANGE;
        } else {
            return;
        }
        labelConnectionsIcon->setPixmap(GUIUtil::getIcon(strImage, color).pixmap(STATUSBAR_ICONSIZE, STATUSBAR_ICONSIZE));
    });
    timerConnecting->start(100);
}

void BitcoinGUI::stopConnectingAnimation()
{
    if (timerConnecting == nullptr) {
        return;
    }
    timerConnecting->deleteLater();
    timerConnecting = nullptr;
}

void BitcoinGUI::createActions()
{
    sendCoinsMenuAction = new QAction(tr("&Send"), this);
    sendCoinsMenuAction->setStatusTip(tr("Send coins to a Raptoreum address"));
    sendCoinsMenuAction->setToolTip(sendCoinsMenuAction->statusTip());

    QString strCoinJoinName = QString::fromStdString(gCoinJoinName);
    coinJoinCoinsMenuAction = new QAction(QString("&%1").arg(strCoinJoinName), this);
    coinJoinCoinsMenuAction->setStatusTip(tr("Send %1 funds to a Raptoreum address").arg(strCoinJoinName));
    coinJoinCoinsMenuAction->setToolTip(coinJoinCoinsMenuAction->statusTip());

    receiveCoinsMenuAction = new QAction(tr("&Receive"), this);
    receiveCoinsMenuAction->setStatusTip(tr("Request payments (generates QR codes and raptoreum: URIs)"));
    receiveCoinsMenuAction->setToolTip(receiveCoinsMenuAction->statusTip());

<<<<<<< HEAD
    sendAssetsMenuAction = new QAction(tr("&Send Asset"), this);
    sendAssetsMenuAction->setStatusTip(tr("Send assets to a Raptoreum address"));
    sendAssetsMenuAction->setToolTip(sendAssetsMenuAction->statusTip());

    // These showNormalIfMinimized are needed because Send Coins and Receive Coins
    // can be triggered from the tray menu, and need to show the GUI to be useful.
    connect(sendCoinsMenuAction, SIGNAL(triggered()), this, SLOT(showNormalIfMinimized()));
    connect(sendCoinsMenuAction, SIGNAL(triggered()), this, SLOT(gotoSendCoinsPage()));
    connect(sendAssetsMenuAction, SIGNAL(triggered()), this, SLOT(gotoSendAssetsPage()));
    connect(coinJoinCoinsMenuAction, SIGNAL(triggered()), this, SLOT(showNormalIfMinimized()));
    connect(coinJoinCoinsMenuAction, SIGNAL(triggered()), this, SLOT(gotoCoinJoinCoinsPage()));
    connect(receiveCoinsMenuAction, SIGNAL(triggered()), this, SLOT(showNormalIfMinimized()));
    connect(receiveCoinsMenuAction, SIGNAL(triggered()), this, SLOT(gotoReceiveCoinsPage()));

    quitAction = new QAction(QIcon(":/icons/quit"), tr("E&xit"), this);
=======
#ifdef ENABLE_WALLET
    // These showNormalIfMinimized are needed because Send Coins and Receive Coins
    // can be triggered from the tray menu, and need to show the GUI to be useful.
    connect(sendCoinsMenuAction, &QAction::triggered, this, static_cast<void (BitcoinGUI::*)()>(&BitcoinGUI::showNormalIfMinimized));
    connect(coinJoinCoinsMenuAction, &QAction::triggered, this, static_cast<void (BitcoinGUI::*)()>(&BitcoinGUI::showNormalIfMinimized));
    connect(receiveCoinsMenuAction, &QAction::triggered, this, static_cast<void (BitcoinGUI::*)()>(&BitcoinGUI::showNormalIfMinimized));
    connect(sendCoinsMenuAction, &QAction::triggered, [this]{ gotoSendCoinsPage(); });
    connect(coinJoinCoinsMenuAction, &QAction::triggered, [this]{ gotoCoinJoinCoinsPage(); });
    connect(receiveCoinsMenuAction, &QAction::triggered, this, &BitcoinGUI::gotoReceiveCoinsPage);
#endif

    quitAction = new QAction(tr("E&xit"), this);
>>>>>>> befaf8c6
    quitAction->setStatusTip(tr("Quit application"));
    quitAction->setShortcut(QKeySequence(Qt::CTRL + Qt::Key_Q));
    quitAction->setMenuRole(QAction::QuitRole);
    aboutAction = new QAction(tr("&About %1").arg(PACKAGE_NAME), this);
    aboutAction->setStatusTip(tr("Show information about %1").arg(PACKAGE_NAME));
    aboutAction->setMenuRole(QAction::AboutRole);
    aboutAction->setEnabled(false);
    aboutQtAction = new QAction(tr("About &Qt"), this);
    aboutQtAction->setStatusTip(tr("Show information about Qt"));
    aboutQtAction->setMenuRole(QAction::AboutQtRole);
    optionsAction = new QAction(tr("&Options..."), this);
    optionsAction->setStatusTip(tr("Modify configuration options for %1").arg(PACKAGE_NAME));
    optionsAction->setMenuRole(QAction::NoRole);
    optionsAction->setEnabled(false);
    toggleHideAction = new QAction(tr("&Show / Hide"), this);
    toggleHideAction->setStatusTip(tr("Show or hide the main Window"));

    encryptWalletAction = new QAction(tr("&Encrypt Wallet..."), this);
    encryptWalletAction->setStatusTip(tr("Encrypt the private keys that belong to your wallet"));
    backupWalletAction = new QAction(tr("&Backup Wallet..."), this);
    backupWalletAction->setStatusTip(tr("Backup wallet to another location"));
    changePassphraseAction = new QAction(tr("&Change Passphrase..."), this);
    changePassphraseAction->setStatusTip(tr("Change the passphrase used for wallet encryption"));
    unlockWalletAction = new QAction(tr("&Unlock Wallet..."), this);
    unlockWalletAction->setToolTip(tr("Unlock wallet"));
    lockWalletAction = new QAction(tr("&Lock Wallet"), this);

    signMessageAction = new QAction(tr("Sign &message..."), this);
    signMessageAction->setStatusTip(tr("Sign messages with your Raptoreum addresses to prove you own them"));
    verifyMessageAction = new QAction(tr("&Verify message..."), this);
    verifyMessageAction->setStatusTip(tr("Verify messages to ensure they were signed with specified Raptoreum addresses"));

    openInfoAction = new QAction(tr("&Information"), this);
    openInfoAction->setStatusTip(tr("Show diagnostic information"));
    openRPCConsoleAction = new QAction(tr("&Debug console"), this);
    openRPCConsoleAction->setStatusTip(tr("Open debugging console"));

    openGraphAction = new QAction(tr("&Network Monitor"), this);
    openGraphAction->setStatusTip(tr("Show network monitor"));
    openPeersAction = new QAction(tr("&Peers list"), this);
    openPeersAction->setStatusTip(tr("Show peers info"));
    openRepairAction = new QAction(tr("Wallet &Repair"), this);
    openRepairAction->setStatusTip(tr("Show wallet repair options"));
    openConfEditorAction = new QAction(tr("Open Wallet &Configuration File"), this);
    openConfEditorAction->setStatusTip(tr("Open configuration file"));
    // override TextHeuristicRole set by default which confuses this action with application settings
    openConfEditorAction->setMenuRole(QAction::NoRole);
    showBackupsAction = new QAction(tr("Show Automatic &Backups"), this);
    showBackupsAction->setStatusTip(tr("Show automatically created wallet backups"));
    // initially disable the debug window menu items
    openInfoAction->setEnabled(false);
    openRPCConsoleAction->setEnabled(false);
    openRPCConsoleAction->setObjectName("openRPCConsoleAction");
    openGraphAction->setEnabled(false);
    openPeersAction->setEnabled(false);
    openRepairAction->setEnabled(false);

    usedSendingAddressesAction = new QAction(tr("&Sending addresses"), this);
    usedSendingAddressesAction->setStatusTip(tr("Show the list of used sending addresses and labels"));
    usedReceivingAddressesAction = new QAction(tr("&Receiving addresses"), this);
    usedReceivingAddressesAction->setStatusTip(tr("Show the list of used receiving addresses and labels"));

    openAction = new QAction(tr("Open &URI..."), this);
    openAction->setStatusTip(tr("Open a raptoreum: URI"));

    m_open_wallet_action = new QAction(tr("Open Wallet"), this);
    m_open_wallet_action->setEnabled(false);
    m_open_wallet_action->setStatusTip(tr("Open a wallet"));
    m_open_wallet_menu = new QMenu(this);

    m_close_wallet_action = new QAction(tr("Close Wallet..."), this);
    m_close_wallet_action->setStatusTip(tr("Close Wallet"));

    m_create_wallet_action = new QAction(tr("Create Wallet..."), this);
    m_create_wallet_action->setEnabled(false);
    m_create_wallet_action->setStatusTip(tr("Create a new wallet"));

    showHelpMessageAction = new QAction(tr("&Command-line options"), this);
    showHelpMessageAction->setMenuRole(QAction::NoRole);
    showHelpMessageAction->setStatusTip(tr("Show the %1 help message to get a list with possible Raptoreum command-line options").arg(PACKAGE_NAME));

    showCoinJoinHelpAction = new QAction(tr("%1 &information").arg(strCoinJoinName), this);
    showCoinJoinHelpAction->setMenuRole(QAction::NoRole);
    showCoinJoinHelpAction->setStatusTip(tr("Show the %1 basic information").arg(strCoinJoinName));

    connect(quitAction, &QAction::triggered, qApp, QApplication::quit);
    connect(aboutAction, &QAction::triggered, this, &BitcoinGUI::aboutClicked);
    connect(aboutQtAction, &QAction::triggered, qApp, QApplication::aboutQt);
    connect(optionsAction, &QAction::triggered, this, &BitcoinGUI::optionsClicked);
    connect(toggleHideAction, &QAction::triggered, this, &BitcoinGUI::toggleHidden);
    connect(showHelpMessageAction, &QAction::triggered, this, &BitcoinGUI::showHelpMessageClicked);
    connect(showCoinJoinHelpAction, &QAction::triggered, this, &BitcoinGUI::showCoinJoinHelpClicked);

    // Jump directly to tabs in RPC-console
    connect(openInfoAction, &QAction::triggered, this, &BitcoinGUI::showInfo);
    connect(openRPCConsoleAction, &QAction::triggered, this, &BitcoinGUI::showDebugWindow);
    connect(openGraphAction, &QAction::triggered, this, &BitcoinGUI::showGraph);
    connect(openPeersAction, &QAction::triggered, this, &BitcoinGUI::showPeers);
    connect(openRepairAction, &QAction::triggered, this, &BitcoinGUI::showRepair);

    // Open configs and backup folder from menu
    connect(openConfEditorAction, &QAction::triggered, this, &BitcoinGUI::showConfEditor);
    connect(showBackupsAction, &QAction::triggered, this, &BitcoinGUI::showBackups);

    // Get restart command-line parameters and handle restart
    connect(rpcConsole, &RPCConsole::handleRestart, this, &BitcoinGUI::handleRestart);

    // prevents an open debug window from becoming stuck/unusable on client shutdown
    connect(quitAction, &QAction::triggered, rpcConsole, &QWidget::hide);

#ifdef ENABLE_WALLET
    if(walletFrame)
    {
        connect(encryptWalletAction, &QAction::triggered, walletFrame, &WalletFrame::encryptWallet);
        connect(backupWalletAction, &QAction::triggered, walletFrame, &WalletFrame::backupWallet);
        connect(changePassphraseAction, &QAction::triggered, walletFrame, &WalletFrame::changePassphrase);
        connect(unlockWalletAction, &QAction::triggered, walletFrame, &WalletFrame::unlockWallet);
        connect(lockWalletAction, &QAction::triggered, walletFrame, &WalletFrame::lockWallet);
        connect(signMessageAction, &QAction::triggered, this, static_cast<void (BitcoinGUI::*)()>(&BitcoinGUI::showNormalIfMinimized));
        connect(signMessageAction, &QAction::triggered, [this]{ gotoSignMessageTab(); });
        connect(verifyMessageAction, &QAction::triggered, this, static_cast<void (BitcoinGUI::*)()>(&BitcoinGUI::showNormalIfMinimized));
        connect(verifyMessageAction, &QAction::triggered, [this]{ gotoVerifyMessageTab(); });
        connect(usedSendingAddressesAction, &QAction::triggered, walletFrame, &WalletFrame::usedSendingAddresses);
        connect(usedReceivingAddressesAction, &QAction::triggered, walletFrame, &WalletFrame::usedReceivingAddresses);
        connect(openAction, &QAction::triggered, this, &BitcoinGUI::openClicked);
        connect(m_open_wallet_menu, &QMenu::aboutToShow, [this] {
            m_open_wallet_menu->clear();
            for (const std::pair<const std::string, bool>& i : m_wallet_controller->listWalletDir()) {
                const std::string& path = i.first;
                QString name = path.empty() ? QString("["+tr("default wallet")+"]") : QString::fromStdString(path);
                // Menu items remove single &. Single & are shown when && is in the string, but only the first occurrence. So replace only the first & with &&
                name.replace(name.indexOf(QChar('&')), 1, QString("&&"));
                QAction* action = m_open_wallet_menu->addAction(name);

                if (i.second) {
                    // This wallet is already loaded
                    action->setEnabled(false);
                    continue;
                }

                connect(action, &QAction::triggered, [this, path] {
                    auto activity = new OpenWalletActivity(m_wallet_controller, this);
                    connect(activity, &OpenWalletActivity::opened, this, &BitcoinGUI::setCurrentWallet);
                    connect(activity, &OpenWalletActivity::finished, activity, &QObject::deleteLater);
                    activity->open(path);
                });
            }
            if (m_open_wallet_menu->isEmpty()) {
                QAction* action = m_open_wallet_menu->addAction(tr("No wallets available"));
                action->setEnabled(false);
            }
        });
        connect(m_close_wallet_action, &QAction::triggered, [this] {
            m_wallet_controller->closeWallet(walletFrame->currentWalletModel(), this);
        });
        connect(m_create_wallet_action, &QAction::triggered, [this] {
            auto activity = new CreateWalletActivity(m_wallet_controller, this);
            connect(activity, &CreateWalletActivity::created, this, &BitcoinGUI::setCurrentWallet);
            connect(activity, &CreateWalletActivity::finished, activity, &QObject::deleteLater);
            activity->create();
        });
    }
#endif // ENABLE_WALLET
}

void BitcoinGUI::createMenuBar()
{
#ifdef Q_OS_MAC
    // Create a decoupled menu bar on Mac which stays even if the window is closed
    appMenuBar = new QMenuBar();
#else
    // Get the main window's menu bar on other platforms
    appMenuBar = menuBar();
#endif

    // Configure the menus
    QMenu *file = appMenuBar->addMenu(tr("&File"));
    if(walletFrame)
    {
        file->addAction(m_create_wallet_action);
        file->addAction(m_open_wallet_action);
        file->addAction(m_close_wallet_action);
        file->addSeparator();
        file->addAction(openAction);
        file->addAction(backupWalletAction);
        file->addAction(signMessageAction);
        file->addAction(verifyMessageAction);
        file->addSeparator();
    }
    file->addAction(openConfEditorAction);
    if(walletFrame) {
        file->addAction(showBackupsAction);
    }
    file->addSeparator();
    file->addAction(quitAction);

    QMenu *settings = appMenuBar->addMenu(tr("&Settings"));
    if(walletFrame)
    {
        settings->addAction(encryptWalletAction);
        settings->addAction(changePassphraseAction);
        settings->addAction(unlockWalletAction);
        settings->addAction(lockWalletAction);
        settings->addSeparator();
    }
    settings->addAction(optionsAction);

    QMenu* window_menu = appMenuBar->addMenu(tr("&Window"));

    QAction* minimize_action = window_menu->addAction(tr("Minimize"));
    minimize_action->setShortcut(QKeySequence(Qt::CTRL + Qt::Key_M));
    connect(minimize_action, &QAction::triggered, [] {
        QApplication::activeWindow()->showMinimized();
    });
    connect(qApp, &QApplication::focusWindowChanged, [minimize_action] (QWindow* window) {
        minimize_action->setEnabled(window != nullptr && (window->flags() & Qt::Dialog) != Qt::Dialog && window->windowState() != Qt::WindowMinimized);
    });

#ifdef Q_OS_MAC
    QAction* zoom_action = window_menu->addAction(tr("Zoom"));
    connect(zoom_action, &QAction::triggered, [] {
        QWindow* window = qApp->focusWindow();
        if (window->windowState() != Qt::WindowMaximized) {
            window->showMaximized();
        } else {
            window->showNormal();
        }
    });

    connect(qApp, &QApplication::focusWindowChanged, [zoom_action] (QWindow* window) {
        zoom_action->setEnabled(window != nullptr);
    });
#endif

    if (walletFrame) {
#ifdef Q_OS_MAC
        window_menu->addSeparator();
        QAction* main_window_action = window_menu->addAction(tr("Main Window"));
        connect(main_window_action, &QAction::triggered, [this] {
            GUIUtil::bringToFront(this);
        });
#endif
        window_menu->addSeparator();
        window_menu->addAction(usedSendingAddressesAction);
        window_menu->addAction(usedReceivingAddressesAction);
    }

    window_menu->addSeparator();
    for (RPCConsole::TabTypes tab_type : rpcConsole->tabs()) {
        QAction* tab_action = window_menu->addAction(rpcConsole->tabTitle(tab_type));
        tab_action->setShortcut(rpcConsole->tabShortcut(tab_type));
        connect(tab_action, &QAction::triggered, [this, tab_type] {
            rpcConsole->setTabFocus(tab_type);
            showDebugWindow();
        });
    }

    QMenu *help = appMenuBar->addMenu(tr("&Help"));
    help->addAction(showHelpMessageAction);
    help->addAction(showCoinJoinHelpAction);
    help->addSeparator();
    help->addAction(aboutAction);
    help->addAction(aboutQtAction);
}

void BitcoinGUI::createToolBars()
{
#ifdef ENABLE_WALLET
    if(walletFrame)
    {
        QToolBar *toolbar = new QToolBar(tr("Tabs toolbar"));
        appToolBar = toolbar;
        toolbar->setContextMenuPolicy(Qt::PreventContextMenu);
        toolbar->setSizePolicy(QSizePolicy::Expanding, QSizePolicy::Preferred);
        toolbar->setToolButtonStyle(Qt::ToolButtonTextOnly);
        toolbar->setMovable(false); // remove unused icon in upper left corner

        tabGroup = new QButtonGroup(this);

        overviewButton = new QToolButton(this);
        overviewButton->setText(tr("&Overview"));
        overviewButton->setStatusTip(tr("Show general overview of wallet"));
        tabGroup->addButton(overviewButton);

        sendCoinsButton = new QToolButton(this);
        sendCoinsButton->setText(sendCoinsMenuAction->text());
        sendCoinsButton->setStatusTip(sendCoinsMenuAction->statusTip());
        tabGroup->addButton(sendCoinsButton);

        receiveCoinsButton = new QToolButton(this);
        receiveCoinsButton->setText(receiveCoinsMenuAction->text());
        receiveCoinsButton->setStatusTip(receiveCoinsMenuAction->statusTip());
        tabGroup->addButton(receiveCoinsButton);

        historyButton = new QToolButton(this);
        historyButton->setText(tr("&Transactions"));
        historyButton->setStatusTip(tr("Browse transaction history"));
        tabGroup->addButton(historyButton);

        coinJoinCoinsButton = new QToolButton(this);
        coinJoinCoinsButton->setText(coinJoinCoinsMenuAction->text());
        coinJoinCoinsButton->setStatusTip(coinJoinCoinsMenuAction->statusTip());
        tabGroup->addButton(coinJoinCoinsButton);

        QSettings settings;
        if (settings.value("fShowSmartnodesTab").toBool()) {
            smartnodeButton = new QToolButton(this);
            smartnodeButton->setText(tr("&Smartnodes"));
            smartnodeButton->setStatusTip(tr("Browse smartnodes"));
            tabGroup->addButton(smartnodeButton);
            connect(smartnodeButton, &QToolButton::clicked, this, &BitcoinGUI::gotoSmartnodePage);
            smartnodeButton->setEnabled(true);
        }

<<<<<<< HEAD
        sendAssetsButton = new QToolButton(this);
        sendAssetsButton->setText(sendAssetsMenuAction->text());
        sendAssetsButton->setStatusTip(sendAssetsMenuAction->statusTip());
        tabGroup->addButton(sendAssetsButton);

        connect(overviewButton, SIGNAL(clicked()), this, SLOT(gotoOverviewPage()));
        connect(sendCoinsButton, SIGNAL(clicked()), this, SLOT(gotoSendCoinsPage()));
        connect(sendAssetsButton, SIGNAL(clicked()), this, SLOT(gotoSendAssetsPage()));
        connect(sendAssetsButton, SIGNAL(clicked()), this, SLOT(gotoSendAssetsPage()));
        connect(coinJoinCoinsButton, SIGNAL(clicked()), this, SLOT(gotoCoinJoinCoinsPage()));
        connect(receiveCoinsButton, SIGNAL(clicked()), this, SLOT(gotoReceiveCoinsPage()));
        connect(historyButton, SIGNAL(clicked()), this, SLOT(gotoHistoryPage()));
=======
        connect(overviewButton, &QToolButton::clicked, this, &BitcoinGUI::gotoOverviewPage);
        connect(sendCoinsButton, &QToolButton::clicked, [this]{ gotoSendCoinsPage(); });
        connect(coinJoinCoinsButton, &QToolButton::clicked, [this]{ gotoCoinJoinCoinsPage(); });
        connect(receiveCoinsButton, &QToolButton::clicked, this, &BitcoinGUI::gotoReceiveCoinsPage);
        connect(historyButton, &QToolButton::clicked, this, &BitcoinGUI::gotoHistoryPage);
>>>>>>> befaf8c6

        // Give the selected tab button a bolder font.
        connect(tabGroup, static_cast<void (QButtonGroup::*)(QAbstractButton *, bool)>(&QButtonGroup::buttonToggled), this, &BitcoinGUI::highlightTabButton);

        for (auto button : tabGroup->buttons()) {
            GUIUtil::setFont({button}, GUIUtil::FontWeight::Normal, 16);
            button->setSizePolicy(QSizePolicy::Expanding, QSizePolicy::Preferred);
            button->setToolTip(button->statusTip());
            button->setCheckable(true);
            toolbar->addWidget(button);
        }

        overviewButton->setChecked(true);
        GUIUtil::updateFonts();

#ifdef ENABLE_WALLET
        m_wallet_selector = new QComboBox(this);
        m_wallet_selector->setSizeAdjustPolicy(QComboBox::AdjustToContents);
        connect(m_wallet_selector, static_cast<void (QComboBox::*)(int)>(&QComboBox::currentIndexChanged), this, &BitcoinGUI::setCurrentWalletBySelectorIndex);

        QVBoxLayout* walletSelectorLayout = new QVBoxLayout(this);
        walletSelectorLayout->addWidget(m_wallet_selector);
        walletSelectorLayout->setSpacing(0);
        walletSelectorLayout->setMargin(0);
        walletSelectorLayout->setContentsMargins(5, 0, 5, 0);
        QWidget* walletSelector = new QWidget(this);
        walletSelector->setSizePolicy(QSizePolicy::Preferred, QSizePolicy::Preferred);
        walletSelector->setObjectName("walletSelector");
        walletSelector->setLayout(walletSelectorLayout);
        m_wallet_selector_action = appToolBar->insertWidget(appToolBarLogoAction, walletSelector);
        m_wallet_selector_action->setVisible(false);
#endif

        QLabel *logoLabel = new QLabel();
        logoLabel->setObjectName("lblToolbarLogo");
        logoLabel->setSizePolicy(QSizePolicy::Expanding, QSizePolicy::Preferred);

        appToolBarLogoAction = toolbar->addWidget(logoLabel);

        /** Create additional container for toolbar and walletFrame and make it the central widget.
            This is a workaround mostly for toolbar styling on Mac OS but should work fine for every other OSes too.
        */
        QVBoxLayout *layout = new QVBoxLayout;
        layout->addWidget(toolbar);
        layout->addWidget(walletFrame);
        layout->setSpacing(0);
        layout->setContentsMargins(QMargins());
        QWidget *containerWidget = new QWidget();
        containerWidget->setLayout(layout);
        setCentralWidget(containerWidget);
    }
#endif // ENABLE_WALLET
}

void BitcoinGUI::setClientModel(ClientModel *_clientModel, interfaces::BlockAndHeaderTipInfo* tip_info)
{
    this->clientModel = _clientModel;
    if(_clientModel)
    {
        // Create system tray menu (or setup the dock menu) that late to prevent users from calling actions,
        // while the client has not yet fully loaded
        if (trayIcon) {
            // do so only if trayIcon is already set
            trayIcon->setContextMenu(trayIconMenu.get());
            createIconMenu(trayIconMenu.get());

#ifndef Q_OS_MAC
            // Show main window on tray icon click
            // Note: ignore this on Mac - this is not the way tray should work there
            connect(trayIcon, &QSystemTrayIcon::activated, [this](QSystemTrayIcon::ActivationReason reason) {
                if (reason == QSystemTrayIcon::Trigger) {
                    toggleHidden();
                }
            });
#else
            // Note: On Mac, the dock icon is also used to provide menu functionality
            // similar to one for tray icon
            MacDockIconHandler *dockIconHandler = MacDockIconHandler::instance();
            connect(dockIconHandler, &MacDockIconHandler::dockIconClicked, this, &BitcoinGUI::macosDockIconActivated);

            dockIconMenu = new QMenu(this);
            dockIconMenu->setAsDockMenu();

            createIconMenu(dockIconMenu);
#endif
        }

        // Keep up to date with client
        updateNetworkState();
        setNumConnections(_clientModel->getNumConnections());
        connect(_clientModel, &ClientModel::numConnectionsChanged, this, &BitcoinGUI::setNumConnections);
        connect(_clientModel, &ClientModel::networkActiveChanged, this, &BitcoinGUI::setNetworkActive);

        modalOverlay->setKnownBestHeight(tip_info->header_height, QDateTime::fromTime_t(tip_info->header_time));
        setNumBlocks(tip_info->block_height, QDateTime::fromTime_t(tip_info->block_time), QString::fromStdString(tip_info->block_hash.ToString()), tip_info->verification_progress, false);
        connect(_clientModel, &ClientModel::numBlocksChanged, this, &BitcoinGUI::setNumBlocks);

        connect(_clientModel, &ClientModel::additionalDataSyncProgressChanged, this, &BitcoinGUI::setAdditionalDataSyncProgress);

        // Receive and report messages from client model
        connect(_clientModel, &ClientModel::message, [this](const QString &title, const QString &message, unsigned int style){ this->message(title, message, style); });

        // Show progress dialog
        connect(_clientModel, &ClientModel::showProgress, this, &BitcoinGUI::showProgress);

        rpcConsole->setClientModel(_clientModel, tip_info->block_height, tip_info->block_time, tip_info->block_hash, tip_info->verification_progress);

        updateProxyIcon();

#ifdef ENABLE_WALLET
        if(walletFrame)
        {
            walletFrame->setClientModel(_clientModel);
        }
#endif // ENABLE_WALLET
        unitDisplayControl->setOptionsModel(_clientModel->getOptionsModel());

        OptionsModel* optionsModel = _clientModel->getOptionsModel();
        if (optionsModel && trayIcon) {
            // be aware of the tray icon disable state change reported by the OptionsModel object.
            connect(optionsModel, &OptionsModel::hideTrayIconChanged, this, &BitcoinGUI::setTrayIconVisible);

            // initialize the disable state of the tray icon with the current value in the model.
            setTrayIconVisible(optionsModel->getHideTrayIcon());

            connect(optionsModel, &OptionsModel::coinJoinEnabledChanged, this, &BitcoinGUI::updateCoinJoinVisibility);
        }
    } else {
        // Disable possibility to show main window via action
        toggleHideAction->setEnabled(false);
        if(trayIconMenu)
        {
            // Disable context menu on tray icon
            trayIconMenu->clear();
        }
        // Propagate cleared model to child objects
        rpcConsole->setClientModel(nullptr);
#ifdef ENABLE_WALLET
        if (walletFrame)
        {
            walletFrame->setClientModel(nullptr);
        }
#endif // ENABLE_WALLET
        unitDisplayControl->setOptionsModel(nullptr);

#ifdef Q_OS_MAC
        if(dockIconMenu)
        {
            // Disable context menu on dock icon
            dockIconMenu->clear();
        }
#endif
    }

    updateCoinJoinVisibility();
}

#ifdef ENABLE_WALLET
void BitcoinGUI::setWalletController(WalletController* wallet_controller)
{
    assert(!m_wallet_controller);
    assert(wallet_controller);

    m_wallet_controller = wallet_controller;

    m_create_wallet_action->setEnabled(true);
    m_open_wallet_action->setEnabled(true);
    m_open_wallet_action->setMenu(m_open_wallet_menu);

    connect(wallet_controller, &WalletController::walletAdded, this, &BitcoinGUI::addWallet);
    connect(wallet_controller, &WalletController::walletRemoved, this, &BitcoinGUI::removeWallet);

    for (WalletModel* wallet_model : m_wallet_controller->getOpenWallets()) {
        addWallet(wallet_model);
    }
}

void BitcoinGUI::addWallet(WalletModel* walletModel)
{
    if (!walletFrame) return;
    if (!walletFrame->addWallet(walletModel)) return;
    const QString display_name = walletModel->getDisplayName();
    setWalletActionsEnabled(true);
    rpcConsole->addWallet(walletModel);
    m_wallet_selector->addItem(display_name, QVariant::fromValue(walletModel));
    if (m_wallet_selector->count() == 2) {
        m_wallet_selector_action->setVisible(true);
    }
}

void BitcoinGUI::removeWallet(WalletModel* walletModel)
{
    if (!walletFrame) return;
    int index = m_wallet_selector->findData(QVariant::fromValue(walletModel));
    m_wallet_selector->removeItem(index);
    if (m_wallet_selector->count() == 0) {
        setWalletActionsEnabled(false);
    } else if (m_wallet_selector->count() == 1) {
        m_wallet_selector_action->setVisible(false);
    }
    rpcConsole->removeWallet(walletModel);
    walletFrame->removeWallet(walletModel);
    updateWindowTitle();
}

void BitcoinGUI::setCurrentWallet(WalletModel* wallet_model)
{
    if (!walletFrame) return;
    walletFrame->setCurrentWallet(wallet_model);
    for (int index = 0; index < m_wallet_selector->count(); ++index) {
        if (m_wallet_selector->itemData(index).value<WalletModel*>() == wallet_model) {
            m_wallet_selector->setCurrentIndex(index);
            break;
        }
    }
    updateWindowTitle();
}

void BitcoinGUI::setCurrentWalletBySelectorIndex(int index)
{
    WalletModel* wallet_model = m_wallet_selector->itemData(index).value<WalletModel*>();
    if (wallet_model) setCurrentWallet(wallet_model);
}

void BitcoinGUI::removeAllWallets()
{
    if (!walletFrame) return;
    setWalletActionsEnabled(false);
    walletFrame->removeAllWallets();
}
#endif // ENABLE_WALLET

void BitcoinGUI::setWalletActionsEnabled(bool enabled)
{
#ifdef ENABLE_WALLET
    if (walletFrame != nullptr) {
        overviewButton->setEnabled(enabled);
        sendCoinsButton->setEnabled(enabled);
        coinJoinCoinsButton->setEnabled(enabled && clientModel->coinJoinOptions().isEnabled());
        receiveCoinsButton->setEnabled(enabled);
        historyButton->setEnabled(enabled);
<<<<<<< HEAD
        sendAssetsButton->setEnabled(enabled);
        if (smartnodeButton != nullptr) {
            QSettings settings;
            smartnodeButton->setEnabled(enabled && settings.value("fShowSmartnodesTab").toBool());
        }
=======
>>>>>>> befaf8c6
    }
#endif // ENABLE_WALLET

    sendCoinsMenuAction->setEnabled(enabled);
#ifdef ENABLE_WALLET
    coinJoinCoinsMenuAction->setEnabled(enabled && clientModel->coinJoinOptions().isEnabled());
#else
    coinJoinCoinsMenuAction->setEnabled(enabled);
#endif // ENABLE_WALLET
    sendAssetsMenuAction->setEnabled(enabled);
    receiveCoinsMenuAction->setEnabled(enabled);

    encryptWalletAction->setEnabled(enabled);
    backupWalletAction->setEnabled(enabled);
    changePassphraseAction->setEnabled(enabled);
    unlockWalletAction->setEnabled(enabled);
    lockWalletAction->setEnabled(enabled);
    signMessageAction->setEnabled(enabled);
    verifyMessageAction->setEnabled(enabled);
    usedSendingAddressesAction->setEnabled(enabled);
    usedReceivingAddressesAction->setEnabled(enabled);
    openAction->setEnabled(enabled);
    m_close_wallet_action->setEnabled(enabled);
}

void BitcoinGUI::createTrayIcon()
{
    assert(QSystemTrayIcon::isSystemTrayAvailable());

    if (QSystemTrayIcon::isSystemTrayAvailable()) {
        trayIcon = new QSystemTrayIcon(m_network_style->getTrayAndWindowIcon(), this);
        QString toolTip = tr("%1 client").arg(tr(PACKAGE_NAME)) + " " + m_network_style->getTitleAddText();
        trayIcon->setToolTip(toolTip);
    }
}

void BitcoinGUI::createIconMenu(QMenu *pmenu)
{
    // Configuration of the tray icon (or dock icon) icon menu
<<<<<<< HEAD
    pmenu->addAction(toggleHideAction);
    pmenu->addSeparator();
    pmenu->addAction(sendCoinsMenuAction);
    pmenu->addAction(coinJoinCoinsMenuAction);
    pmenu->addAction(sendAssetsMenuAction);
    pmenu->addAction(receiveCoinsMenuAction);
    pmenu->addSeparator();
    pmenu->addAction(signMessageAction);
    pmenu->addAction(verifyMessageAction);
    pmenu->addSeparator();
=======
#ifndef Q_OS_MAC
    // Note: On Mac, the dock icon's menu already has show/hide action.
    trayIconMenu->addAction(toggleHideAction);
    trayIconMenu->addSeparator();
#endif
    if (enableWallet) {
        pmenu->addAction(sendCoinsMenuAction);
        pmenu->addAction(coinJoinCoinsMenuAction);
        pmenu->addAction(receiveCoinsMenuAction);
        pmenu->addSeparator();
        pmenu->addAction(signMessageAction);
        pmenu->addAction(verifyMessageAction);
        pmenu->addSeparator();
    }
>>>>>>> befaf8c6
    pmenu->addAction(optionsAction);
    pmenu->addAction(openInfoAction);
    pmenu->addAction(openRPCConsoleAction);
    pmenu->addAction(openGraphAction);
    pmenu->addAction(openPeersAction);
    if (enableWallet) {
        pmenu->addAction(openRepairAction);
    }
    pmenu->addSeparator();
    pmenu->addAction(openConfEditorAction);
    if (enableWallet) {
        pmenu->addAction(showBackupsAction);
    }
#ifndef Q_OS_MAC // This is built-in on Mac
    pmenu->addSeparator();
    pmenu->addAction(quitAction);
#endif
}

#ifdef Q_OS_MAC
void BitcoinGUI::macosDockIconActivated()
{
    showNormalIfMinimized();
    activateWindow();
}
#endif

void BitcoinGUI::optionsClicked()
{
    openOptionsDialogWithTab(OptionsDialog::TAB_MAIN);
}

void BitcoinGUI::aboutClicked()
{
    if(!clientModel)
        return;

    HelpMessageDialog dlg(m_node, this, HelpMessageDialog::about);
    dlg.exec();
}

void BitcoinGUI::showDebugWindow()
{
    GUIUtil::bringToFront(rpcConsole);
    Q_EMIT consoleShown(rpcConsole);
}

void BitcoinGUI::showInfo()
{
    rpcConsole->setTabFocus(RPCConsole::TabTypes::INFO);
    showDebugWindow();
}

void BitcoinGUI::showConsole()
{
    rpcConsole->setTabFocus(RPCConsole::TabTypes::CONSOLE);
    showDebugWindow();
}

void BitcoinGUI::showGraph()
{
    rpcConsole->setTabFocus(RPCConsole::TabTypes::GRAPH);
    showDebugWindow();
}

void BitcoinGUI::showPeers()
{
    rpcConsole->setTabFocus(RPCConsole::TabTypes::PEERS);
    showDebugWindow();
}

void BitcoinGUI::showRepair()
{
    rpcConsole->setTabFocus(RPCConsole::TabTypes::REPAIR);
    showDebugWindow();
}

void BitcoinGUI::showConfEditor()
{
    GUIUtil::openConfigfile();
}

void BitcoinGUI::showBackups()
{
    GUIUtil::showBackups();
}

void BitcoinGUI::showHelpMessageClicked()
{
    helpMessageDialog->show();
}

void BitcoinGUI::showCoinJoinHelpClicked()
{
    if(!clientModel)
        return;

    HelpMessageDialog dlg(m_node, this, HelpMessageDialog::pshelp);
    dlg.exec();
}

#ifdef ENABLE_WALLET
void BitcoinGUI::openClicked()
{
    OpenURIDialog dlg(this);
    if(dlg.exec())
    {
        Q_EMIT receivedURI(dlg.getURI());
    }
}

void BitcoinGUI::highlightTabButton(QAbstractButton *button, bool checked)
{
    GUIUtil::setFont({button}, checked ? GUIUtil::FontWeight::Bold : GUIUtil::FontWeight::Normal, 16);
    GUIUtil::updateFonts();
}

void BitcoinGUI::gotoOverviewPage()
{
    overviewButton->setChecked(true);
    if (walletFrame) walletFrame->gotoOverviewPage();
}

void BitcoinGUI::gotoHistoryPage()
{
    historyButton->setChecked(true);
    if (walletFrame) walletFrame->gotoHistoryPage();
}

void BitcoinGUI::gotoSmartnodePage()
{
    QSettings settings;
    if (settings.value("fShowSmartnodesTab").toBool() && smartnodeButton) {
        smartnodeButton->setChecked(true);
        if (walletFrame) walletFrame->gotoSmartnodePage();
    }
}

void BitcoinGUI::gotoReceiveCoinsPage()
{
    receiveCoinsButton->setChecked(true);
    if (walletFrame) walletFrame->gotoReceiveCoinsPage();
}

void BitcoinGUI::gotoSendCoinsPage(QString addr)
{
    sendCoinsButton->setChecked(true);
    if (walletFrame) walletFrame->gotoSendCoinsPage(addr);
}

void BitcoinGUI::gotoSendAssetsPage(QString addr)
{
    sendAssetsButton->setChecked(true);
    if (walletFrame) walletFrame->gotoSendAssetsPage(addr);
}

void BitcoinGUI::gotoCoinJoinCoinsPage(QString addr)
{
    coinJoinCoinsButton->setChecked(true);
    if (walletFrame) walletFrame->gotoCoinJoinCoinsPage(addr);
}

void BitcoinGUI::gotoSignMessageTab(QString addr)
{
    if (walletFrame) walletFrame->gotoSignMessageTab(addr);
}

void BitcoinGUI::gotoVerifyMessageTab(QString addr)
{
    if (walletFrame) walletFrame->gotoVerifyMessageTab(addr);
}
#endif // ENABLE_WALLET

void BitcoinGUI::updateNetworkState()
{
    if (clientModel == nullptr) {
        return;
    }

    static int nCountPrev{0};
    static bool fNetworkActivePrev{false};
    int count = clientModel->getNumConnections();
    bool fNetworkActive = m_node.getNetworkActive();
    QString icon;
    GUIUtil::ThemedColor color = GUIUtil::ThemedColor::ORANGE;
    switch(count)
    {
    case 0: icon = "connect_4"; color = GUIUtil::ThemedColor::ICON_ALTERNATIVE_COLOR; break;
    case 1: case 2: icon = "connect_1"; break;
    case 3: case 4: case 5: icon = "connect_2"; break;
    case 6: case 7: icon = "connect_3"; break;
    default: icon = "connect_4"; color = GUIUtil::ThemedColor::GREEN; break;
    }

    labelBlocksIcon->setVisible(count > 0);
    updateProgressBarVisibility();

    bool fNetworkBecameActive = (!fNetworkActivePrev && fNetworkActive) || (nCountPrev == 0 && count > 0);
    bool fNetworkBecameInactive = (fNetworkActivePrev && !fNetworkActive) || (nCountPrev > 0 && count == 0);

    if (fNetworkBecameActive) {
        // If the sync process still signals synced after five seconds represent it in the UI.
        if (m_node.smartnodeSync().isSynced()) {
            QTimer::singleShot(5000, this, [&]() {
                if (clientModel->getNumConnections() > 0 && m_node.smartnodeSync().isSynced()) {
                    setAdditionalDataSyncProgress(1);
                }
            });
        }
        startSpinner();
    } else if (fNetworkBecameInactive) {
        labelBlocksIcon->hide();
        stopSpinner();
    }

    if (fNetworkBecameActive || fNetworkBecameInactive) {
        setNumBlocks(m_node.getNumBlocks(), QDateTime::fromTime_t(m_node.getLastBlockTime()), QString::fromStdString(m_node.getLastBlockHash()), m_node.getVerificationProgress(), false);
    }

    nCountPrev = count;
    fNetworkActivePrev = fNetworkActive;

    if (fNetworkActive) {
        labelConnectionsIcon->setToolTip(tr("%n active connection(s) to Raptoreum network", "", count));
    } else {
        labelConnectionsIcon->setToolTip(tr("Network activity disabled"));
        icon = "connect_4";
        color = GUIUtil::ThemedColor::RED;
    }

    if (fNetworkActive && count == 0) {
        startConnectingAnimation();
    }
    if (!fNetworkActive || count > 0) {
        stopConnectingAnimation();
        labelConnectionsIcon->setPixmap(GUIUtil::getIcon(icon, color).pixmap(STATUSBAR_ICONSIZE, STATUSBAR_ICONSIZE));
    }
}

void BitcoinGUI::setNumConnections(int count)
{
    updateNetworkState();
}

void BitcoinGUI::setNetworkActive(bool networkActive)
{
    updateNetworkState();
}

void BitcoinGUI::updateHeadersSyncProgressLabel()
{
    int64_t headersTipTime = clientModel->getHeaderTipTime();
    int headersTipHeight = clientModel->getHeaderTipHeight();
    int estHeadersLeft = (GetTime() - headersTipTime) / Params().GetConsensus().nPowTargetSpacing;
    if (estHeadersLeft > HEADER_HEIGHT_DELTA_SYNC)
        progressBarLabel->setText(tr("Syncing Headers (%1%)...").arg(QString::number(100.0 / (headersTipHeight+estHeadersLeft)*headersTipHeight, 'f', 1)));
}

void BitcoinGUI::openOptionsDialogWithTab(OptionsDialog::Tab tab)
{
    if (!clientModel || !clientModel->getOptionsModel())
        return;

    OptionsDialog dlg(this, enableWallet);
    dlg.setCurrentTab(tab);
    dlg.setModel(clientModel->getOptionsModel());
    connect(&dlg, &OptionsDialog::appearanceChanged, [=]() {
        updateWidth();
    });
    dlg.exec();

    updateCoinJoinVisibility();
}

void BitcoinGUI::updateProgressBarVisibility()
{
    if (clientModel == nullptr) {
        return;
    }
    // Show the progress bar label if the network is active + we are out of sync or we have no connections.
    bool fShowProgressBarLabel = m_node.getNetworkActive() && (!m_node.smartnodeSync().isSynced() || clientModel->getNumConnections() == 0);
    // Show the progress bar only if the the network active + we are not synced + we have any connection. Unlike with the label
    // which gives an info text about the connecting phase there is no reason to show the progress bar if we don't have connections
    // since it will not get any updates in this case.
    bool fShowProgressBar = m_node.getNetworkActive() && !m_node.smartnodeSync().isSynced() && clientModel->getNumConnections() > 0;
    progressBarLabel->setVisible(fShowProgressBarLabel);
    progressBar->setVisible(fShowProgressBar);
}

void BitcoinGUI::updateCoinJoinVisibility()
{
#ifdef ENABLE_WALLET
    bool fEnabled = m_node.coinJoinOptions().isEnabled();
#else
    bool fEnabled = false;
#endif
    // CoinJoin button is the third QToolButton, show/hide the underlying QAction
    // Hiding the QToolButton itself doesn't work for the GUI part
    // but is still needed for shortcuts to work properly.
    if (appToolBar != nullptr) {
        appToolBar->actions()[4]->setVisible(fEnabled);
        coinJoinCoinsButton->setVisible(fEnabled);
        GUIUtil::updateButtonGroupShortcuts(tabGroup);
    }
    coinJoinCoinsMenuAction->setVisible(fEnabled);
    showCoinJoinHelpAction->setVisible(fEnabled);
    updateWidth();
}

void BitcoinGUI::updateWidth()
{
    if (walletFrame == nullptr) {
        return;
    }
    if (windowState() & (Qt::WindowMaximized | Qt::WindowFullScreen)) {
        return;
    }
    int nWidthWidestButton{0};
    int nButtonsVisible{0};
    for (QAbstractButton* button : tabGroup->buttons()) {
        if (!button->isEnabled()) {
            continue;
        }
        QFontMetrics fm(button->font());
        nWidthWidestButton = std::max<int>(nWidthWidestButton, GUIUtil::TextWidth(fm, button->text()));
        ++nButtonsVisible;
    }
    // Add 30 per button as padding and use minimum 980 which is the minimum required to show all tab's contents
    // Use nButtonsVisible + 1 <- for the raptoreum logo
    int nWidth = std::max<int>(980, (nWidthWidestButton + 30) * (nButtonsVisible + 1));
    setMinimumWidth(nWidth);
    resize(nWidth, height());
}

void BitcoinGUI::setNumBlocks(int count, const QDateTime& blockDate, const QString& blockHash, double nVerificationProgress, bool header)
{
#ifdef Q_OS_MAC
    // Disabling macOS App Nap on initial sync, disk, reindex operations and mixing.
    bool disableAppNap = !m_node.smartnodeSync().isSynced();
#ifdef ENABLE_WALLET
    for (const auto& wallet : m_node.walletClient().getWallets()) {
        disableAppNap |= wallet->coinJoin().isMixing();
    }
#endif // ENABLE_WALLET
    if (disableAppNap) {
        m_app_nap_inhibitor->disableAppNap();
    } else {
        m_app_nap_inhibitor->enableAppNap();
    }
#endif // Q_OS_MAC

    if (modalOverlay)
    {
        if (header)
            modalOverlay->setKnownBestHeight(count, blockDate);
        else
            modalOverlay->tipUpdate(count, blockDate, nVerificationProgress);
    }
    if (!clientModel)
        return;

    updateProgressBarVisibility();

    // Prevent orphan statusbar messages (e.g. hover Quit in main menu, wait until chain-sync starts -> garbled text)
    statusBar()->clearMessage();

    // Acquire current block source
    enum BlockSource blockSource = clientModel->getBlockSource();
    switch (blockSource) {
        case BlockSource::NETWORK:
            if (header) {
                updateHeadersSyncProgressLabel();
                return;
            }
            progressBarLabel->setText(tr("Synchronizing with network..."));
            updateHeadersSyncProgressLabel();
            break;
        case BlockSource::DISK:
            if (header) {
                progressBarLabel->setText(tr("Indexing blocks on disk..."));
            } else {
                progressBarLabel->setText(tr("Processing blocks on disk..."));
            }
            break;
        case BlockSource::REINDEX:
            progressBarLabel->setText(tr("Reindexing blocks on disk..."));
            break;
        case BlockSource::NONE:
            if (header) {
                return;
            }
            progressBarLabel->setText(tr("Connecting to peers..."));
            break;
    }

    QString tooltip;

    QDateTime currentDate = QDateTime::currentDateTime();
    qint64 secs = blockDate.secsTo(currentDate);

    tooltip = tr("Processed %n block(s) of transaction history.", "", count);

    // Set icon state: spinning if catching up, tick otherwise
#ifdef ENABLE_WALLET
    if (walletFrame) {
        if (secs < MAX_BLOCK_TIME_GAP) {
            modalOverlay->showHide(true, true);
            // TODO instead of hiding it forever, we should add meaningful information about MN sync to the overlay
            modalOverlay->hideForever();
        } else {
            modalOverlay->showHide();
        }
    }
#endif // ENABLE_WALLET

    if(!m_node.smartnodeSync().isBlockchainSynced())
    {
        QString timeBehindText = GUIUtil::formatNiceTimeOffset(secs);

        progressBar->setFormat(tr("%1 behind").arg(timeBehindText));
        progressBar->setMaximum(1000000000);
        progressBar->setValue(nVerificationProgress * 1000000000.0 + 0.5);

        tooltip = tr("Catching up...") + QString("<br>") + tooltip;

#ifdef ENABLE_WALLET
        if(walletFrame)
        {
            walletFrame->showOutOfSyncWarning(true);
        }
#endif // ENABLE_WALLET

        tooltip += QString("<br>");
        tooltip += tr("Last received block was generated %1 ago.").arg(timeBehindText);
        tooltip += QString("<br>");
        tooltip += tr("Transactions after this will not yet be visible.");
    } else if (fDisableGovernance) {
        setAdditionalDataSyncProgress(1);
    }

    // Don't word-wrap this (fixed-width) tooltip
    tooltip = QString("<nobr>") + tooltip + QString("</nobr>");

    labelBlocksIcon->setToolTip(tooltip);
    progressBarLabel->setToolTip(tooltip);
    progressBar->setToolTip(tooltip);
}

void BitcoinGUI::setAdditionalDataSyncProgress(double nSyncProgress)
{
    if(!clientModel)
        return;

    // If smartnodeSync.Reset() has been called make sure status bar shows the correct information.
    if (nSyncProgress == -1) {
        setNumBlocks(m_node.getNumBlocks(), QDateTime::fromTime_t(m_node.getLastBlockTime()), QString::fromStdString(m_node.getLastBlockHash()), m_node.getVerificationProgress(), false);
        if (clientModel->getNumConnections()) {
            labelBlocksIcon->show();
            startSpinner();
        }
        return;
    }

    // No additional data sync should be happening while blockchain is not synced, nothing to update
    if(!m_node.smartnodeSync().isBlockchainSynced())
        return;

    // Prevent orphan statusbar messages (e.g. hover Quit in main menu, wait until chain-sync starts -> garbelled text)
    statusBar()->clearMessage();

    QString tooltip;

    // Set icon state: spinning if catching up, tick otherwise
    QString strSyncStatus;
    tooltip = tr("Up to date") + QString(".<br>") + tooltip;

#ifdef ENABLE_WALLET
    if(walletFrame)
        walletFrame->showOutOfSyncWarning(false);
#endif // ENABLE_WALLET

    updateProgressBarVisibility();

    if(m_node.smartnodeSync().isSynced()) {
        stopSpinner();
        labelBlocksIcon->setPixmap(GUIUtil::getIcon("synced", GUIUtil::ThemedColor::GREEN).pixmap(STATUSBAR_ICONSIZE, STATUSBAR_ICONSIZE));
    } else {
        progressBar->setFormat(tr("Synchronizing additional data: %p%"));
        progressBar->setMaximum(1000000000);
        progressBar->setValue(nSyncProgress * 1000000000.0 + 0.5);
    }

    strSyncStatus = QString(m_node.smartnodeSync().getSyncStatus().c_str());
    progressBarLabel->setText(strSyncStatus);
    tooltip = strSyncStatus + QString("<br>") + tooltip;

    // Don't word-wrap this (fixed-width) tooltip
    tooltip = QString("<nobr>") + tooltip + QString("</nobr>");

    labelBlocksIcon->setToolTip(tooltip);
    progressBarLabel->setToolTip(tooltip);
    progressBar->setToolTip(tooltip);
}

void BitcoinGUI::message(const QString& title, QString message, unsigned int style, bool* ret)
{
    // Default title. On macOS, the window title is ignored (as require by the macOS Guidelines).
    QString strTitle{PACKAGE_NAME};
    // Default to information icon
    int nMBoxIcon = QMessageBox::Information;
    int nNotifyIcon = Notificator::Information;

    bool prefix = !(style & CClientUIInterface::MSG_NOPREFIX);
    style &= ~CClientUIInterface::MSG_NOPREFIX;

    QString msgType;
    if (!title.isEmpty()) {
        msgType = title;
    } else {
        switch (style) {
        case CClientUIInterface::MSG_ERROR:
            msgType = tr("Error");
            if (prefix) message = tr("Error: %1").arg(message);
            break;
        case CClientUIInterface::MSG_WARNING:
            msgType = tr("Warning");
            if (prefix) message = tr("Warning: %1").arg(message);
            break;
        case CClientUIInterface::MSG_INFORMATION:
            msgType = tr("Information");
            // No need to prepend prefix here.
            break;
        default:
            break;
        }
    }

    if (!msgType.isEmpty()) {
        strTitle += " - " + msgType;
    }

    if (style & CClientUIInterface::ICON_ERROR) {
        nMBoxIcon = QMessageBox::Critical;
        nNotifyIcon = Notificator::Critical;
    } else if (style & CClientUIInterface::ICON_WARNING) {
        nMBoxIcon = QMessageBox::Warning;
        nNotifyIcon = Notificator::Warning;
    }

    if (style & CClientUIInterface::MODAL) {
        // Check for buttons, use OK as default, if none was supplied
        QMessageBox::StandardButton buttons;
        if (!(buttons = (QMessageBox::StandardButton)(style & CClientUIInterface::BTN_MASK)))
            buttons = QMessageBox::Ok;

        showNormalIfMinimized();
        QMessageBox mBox(static_cast<QMessageBox::Icon>(nMBoxIcon), strTitle, message, buttons, this);
        mBox.setTextFormat(Qt::PlainText);
        int r = mBox.exec();
        if (ret != nullptr)
            *ret = r == QMessageBox::Ok;
    } else {
        notificator->notify(static_cast<Notificator::Class>(nNotifyIcon), strTitle, message);
    }
}

void BitcoinGUI::changeEvent(QEvent *e)
{
    QMainWindow::changeEvent(e);
#ifndef Q_OS_MAC // Ignored on Mac
    if(e->type() == QEvent::WindowStateChange)
    {
        if(clientModel && clientModel->getOptionsModel() && clientModel->getOptionsModel()->getMinimizeToTray())
        {
            QWindowStateChangeEvent *wsevt = static_cast<QWindowStateChangeEvent*>(e);
            if(!(wsevt->oldState() & Qt::WindowMinimized) && isMinimized())
            {
                QTimer::singleShot(0, this, &BitcoinGUI::hide);
                e->ignore();
            }
            else if((wsevt->oldState() & Qt::WindowMinimized) && !isMinimized())
            {
                QTimer::singleShot(0, this, &BitcoinGUI::show);
                e->ignore();
            }
        }
    }
#endif
    if (e->type() == QEvent::StyleChange) {
        updateNetworkState();
#ifdef ENABLE_WALLET
        updateWalletStatus();
#endif
        if (m_node.smartnodeSync().isSynced()) {
            labelBlocksIcon->setPixmap(GUIUtil::getIcon("synced", GUIUtil::ThemedColor::GREEN).pixmap(STATUSBAR_ICONSIZE, STATUSBAR_ICONSIZE));
        }
    }
}

void BitcoinGUI::closeEvent(QCloseEvent *event)
{
#ifndef Q_OS_MAC // Ignored on Mac
    if(clientModel && clientModel->getOptionsModel())
    {
        if(!clientModel->getOptionsModel()->getMinimizeOnClose())
        {
            // close rpcConsole in case it was open to make some space for the shutdown window
            rpcConsole->close();

            QApplication::quit();
        }
        else
        {
            QMainWindow::showMinimized();
            event->ignore();
        }
    }
#else
    QMainWindow::closeEvent(event);
#endif
}

void BitcoinGUI::showEvent(QShowEvent *event)
{
    // enable the debug window when the main window shows up
    openInfoAction->setEnabled(true);
    openRPCConsoleAction->setEnabled(true);
    openGraphAction->setEnabled(true);
    openPeersAction->setEnabled(true);
    openRepairAction->setEnabled(true);
    aboutAction->setEnabled(true);
    optionsAction->setEnabled(true);

    if (!event->spontaneous()) {
        updateCoinJoinVisibility();
    }
}

#ifdef ENABLE_WALLET
void BitcoinGUI::incomingTransaction(const QString& date, int unit, const CAmount& amount, const QString& type, const QString& address, const QString& label, const QString& walletName)
{
    IncomingTransactionMessage itx = {
            date, unit, amount, type, address, label, walletName
    };
    incomingTransactions.emplace_back(itx);

    if (incomingTransactions.size() == 1) {
        // first TX since we last showed pending messages, let's wait 100ms and then show each individual message
        incomingTransactionsTimer->start(100);
    } else if (incomingTransactions.size() == 10) {
        // we seem to have received 10 TXs in 100ms and we can expect even more, so let's pause for 1 sec and
        // show a "Multiple TXs sent/received!" message instead of individual messages
        incomingTransactionsTimer->start(1000);
    }
}
void BitcoinGUI::showIncomingTransactions()
{
    auto txs = std::move(this->incomingTransactions);

    if (txs.empty()) {
        return;
    }

    if (txs.size() >= 100) {
        // Show one balloon for all transactions instead of showing one for each individual one
        // (which would kill some systems)

        CAmount sentAmount = 0;
        CAmount receivedAmount = 0;
        int sentCount = 0;
        int receivedCount = 0;
        for (auto& itx : txs) {
            if (itx.amount < 0) {
                sentAmount += itx.amount;
                sentCount++;
            } else {
                receivedAmount += itx.amount;
                receivedCount++;
            }
        }

        QString title;
        if (sentCount > 0 && receivedCount > 0) {
            title = tr("Received and sent multiple transactions");
        } else if (sentCount > 0) {
            title = tr("Sent multiple transactions");
        } else if (receivedCount > 0) {
            title = tr("Received multiple transactions");
        } else {
            return;
        }

        // Use display unit of last entry
        int unit = txs.back().unit;

        QString msg;
        if (sentCount > 0) {
            msg += tr("Sent Amount: %1\n").arg(BitcoinUnits::formatWithUnit(unit, sentAmount, true));
        }
        if (receivedCount > 0) {
            msg += tr("Received Amount: %1\n").arg(BitcoinUnits::formatWithUnit(unit, receivedAmount, true));
        }

        message(title, msg, CClientUIInterface::MSG_INFORMATION);
    } else {
        for (auto& itx : txs) {
            // On new transaction, make an info balloon
            QString msg = tr("Date: %1\n").arg(itx.date) +
                          tr("Amount: %1\n").arg(BitcoinUnits::formatWithUnit(itx.unit, itx.amount, true));
            if (m_node.walletClient().getWallets().size() > 1 && !itx.walletName.isEmpty()) {
                msg += tr("Wallet: %1\n").arg(itx.walletName);
            }
            msg += tr("Type: %1\n").arg(itx.type);
            if (!itx.label.isEmpty())
                msg += tr("Label: %1\n").arg(itx.label);
            else if (!itx.address.isEmpty())
                msg += tr("Address: %1\n").arg(itx.address);
            message((itx.amount)<0 ? tr("Sent transaction") : tr("Incoming transaction"),
                    msg, CClientUIInterface::MSG_INFORMATION);
        }
    }
}
#endif // ENABLE_WALLET

void BitcoinGUI::dragEnterEvent(QDragEnterEvent *event)
{
    // Accept only URIs
    if(event->mimeData()->hasUrls())
        event->acceptProposedAction();
}

void BitcoinGUI::dropEvent(QDropEvent *event)
{
    if(event->mimeData()->hasUrls())
    {
        for (const QUrl &uri : event->mimeData()->urls())
        {
            Q_EMIT receivedURI(uri.toString());
        }
    }
    event->acceptProposedAction();
}

bool BitcoinGUI::eventFilter(QObject *object, QEvent *event)
{
    // Catch status tip events
    if (event->type() == QEvent::StatusTip)
    {
        // Prevent adding text from setStatusTip(), if we currently use the status bar for displaying other stuff
        if (progressBarLabel->isVisible() || progressBar->isVisible())
            return true;
    }
    return QMainWindow::eventFilter(object, event);
}

#ifdef ENABLE_WALLET
bool BitcoinGUI::handlePaymentRequest(const SendCoinsRecipient& recipient)
{
    // URI has to be valid
    if (walletFrame && walletFrame->handlePaymentRequest(recipient))
    {
        showNormalIfMinimized();
        gotoSendCoinsPage();
        return true;
    }
    return false;
}

void BitcoinGUI::setHDStatus(int hdEnabled)
{
    if (hdEnabled) {
        labelWalletHDStatusIcon->setPixmap(GUIUtil::getIcon("hd_enabled", GUIUtil::ThemedColor::GREEN).pixmap(STATUSBAR_ICONSIZE, STATUSBAR_ICONSIZE));
        labelWalletHDStatusIcon->setToolTip(tr("HD key generation is <b>enabled</b>"));
    }
    labelWalletHDStatusIcon->setVisible(hdEnabled);
}

void BitcoinGUI::setEncryptionStatus(int status)
{
    switch(status)
    {
    case WalletModel::Unencrypted:
        labelWalletEncryptionIcon->show();
        labelWalletEncryptionIcon->setPixmap(GUIUtil::getIcon("lock_open", GUIUtil::ThemedColor::RED).pixmap(STATUSBAR_ICONSIZE, STATUSBAR_ICONSIZE));
        labelWalletEncryptionIcon->setToolTip(tr("Wallet is <b>unencrypted</b>"));
        changePassphraseAction->setEnabled(false);
        unlockWalletAction->setVisible(false);
        lockWalletAction->setVisible(false);
        encryptWalletAction->setEnabled(true);
        break;
    case WalletModel::Unlocked:
        labelWalletEncryptionIcon->show();
        labelWalletEncryptionIcon->setPixmap(GUIUtil::getIcon("lock_open", GUIUtil::ThemedColor::RED).pixmap(STATUSBAR_ICONSIZE, STATUSBAR_ICONSIZE));
        labelWalletEncryptionIcon->setToolTip(tr("Wallet is <b>encrypted</b> and currently <b>unlocked</b>"));
        changePassphraseAction->setEnabled(true);
        unlockWalletAction->setVisible(false);
        lockWalletAction->setVisible(true);
        encryptWalletAction->setEnabled(false); // TODO: decrypt currently not supported
        break;
    case WalletModel::UnlockedForMixingOnly:
        labelWalletEncryptionIcon->show();
        labelWalletEncryptionIcon->setPixmap(GUIUtil::getIcon("lock_open", GUIUtil::ThemedColor::ORANGE).pixmap(STATUSBAR_ICONSIZE, STATUSBAR_ICONSIZE));
        labelWalletEncryptionIcon->setToolTip(tr("Wallet is <b>encrypted</b> and currently <b>unlocked</b> for mixing only"));
        changePassphraseAction->setEnabled(true);
        unlockWalletAction->setVisible(true);
        lockWalletAction->setVisible(true);
        encryptWalletAction->setEnabled(false); // TODO: decrypt currently not supported
        break;
    case WalletModel::Locked:
        labelWalletEncryptionIcon->show();
        labelWalletEncryptionIcon->setPixmap(GUIUtil::getIcon("lock_closed", GUIUtil::ThemedColor::GREEN).pixmap(STATUSBAR_ICONSIZE, STATUSBAR_ICONSIZE));
        labelWalletEncryptionIcon->setToolTip(tr("Wallet is <b>encrypted</b> and currently <b>locked</b>"));
        changePassphraseAction->setEnabled(true);
        unlockWalletAction->setVisible(true);
        lockWalletAction->setVisible(false);
        encryptWalletAction->setEnabled(false); // TODO: decrypt currently not supported
        break;
    }
}

void BitcoinGUI::updateWalletStatus()
{
    if (!walletFrame) {
        return;
    }
    WalletView * const walletView = walletFrame->currentWalletView();
    if (!walletView) {
        return;
    }
    WalletModel * const walletModel = walletView->getWalletModel();
    setEncryptionStatus(walletModel->getEncryptionStatus());
    setHDStatus(walletModel->wallet().hdEnabled());
}
#endif // ENABLE_WALLET

void BitcoinGUI::updateWindowTitle()
{
    QString window_title = PACKAGE_NAME;
#ifdef ENABLE_WALLET
    if (walletFrame) {
        WalletModel* const wallet_model = walletFrame->currentWalletModel();
        QString userWindowTitle = QString::fromStdString(gArgs.GetArg("-windowtitle", ""));
        if (!userWindowTitle.isEmpty()) {
            window_title += " - " + userWindowTitle;
        }
        if (wallet_model && !wallet_model->getWalletName().isEmpty()) {
            window_title += " - " + wallet_model->getDisplayName();
        }
    }
#endif
    if (!m_network_style->getTitleAddText().isEmpty()) {
        window_title += " - " + m_network_style->getTitleAddText();
    }
    setWindowTitle(window_title);
}

void BitcoinGUI::updateProxyIcon()
{
    std::string ip_port;
    bool proxy_enabled = clientModel->getProxyInfo(ip_port);

    if (proxy_enabled) {
        if (labelProxyIcon->pixmap() == 0) {
            QString ip_port_q = QString::fromStdString(ip_port);
            labelProxyIcon->setPixmap(GUIUtil::getIcon("proxy", GUIUtil::ThemedColor::GREEN).pixmap(STATUSBAR_ICONSIZE, STATUSBAR_ICONSIZE));
            labelProxyIcon->setToolTip(tr("Proxy is <b>enabled</b>: %1").arg(ip_port_q));
        } else {
            labelProxyIcon->show();
        }
    } else {
        labelProxyIcon->hide();
    }
}

void BitcoinGUI::showNormalIfMinimized(bool fToggleHidden)
{
    if(!clientModel)
        return;

    if (!isHidden() && !isMinimized() && !GUIUtil::isObscured(this) && fToggleHidden) {
        hide();
    } else {
        GUIUtil::bringToFront(this);
    }
}

void BitcoinGUI::toggleHidden()
{
    showNormalIfMinimized(true);
}

void BitcoinGUI::detectShutdown()
{
    if (m_node.shutdownRequested())
    {
        if(rpcConsole)
            rpcConsole->hide();
        qApp->quit();
    }
}

void BitcoinGUI::showProgress(const QString &title, int nProgress)
{
    if (nProgress == 0) {
        progressDialog = new QProgressDialog(title, QString(), 0, 100, this);
        GUIUtil::PolishProgressDialog(progressDialog);
        progressDialog->setWindowModality(Qt::ApplicationModal);
        progressDialog->setMinimumDuration(0);
        progressDialog->setAutoClose(false);
        progressDialog->setValue(0);
    } else if (nProgress == 100) {
        if (progressDialog) {
            progressDialog->close();
            progressDialog->deleteLater();
            progressDialog = nullptr;
        }
    } else if (progressDialog) {
        progressDialog->setValue(nProgress);
    }
}

void BitcoinGUI::setTrayIconVisible(bool fHideTrayIcon)
{
    if (trayIcon)
    {
        trayIcon->setVisible(!fHideTrayIcon);
    }
}

void BitcoinGUI::showModalOverlay()
{
    if (modalOverlay && (progressBar->isVisible() || modalOverlay->isLayerVisible()))
        modalOverlay->toggleVisibility();
}

static bool ThreadSafeMessageBox(BitcoinGUI* gui, const std::string& message, const std::string& caption, unsigned int style)
{
    bool modal = (style & CClientUIInterface::MODAL);
    // The SECURE flag has no effect in the Qt GUI.
    // bool secure = (style & CClientUIInterface::SECURE);
    style &= ~CClientUIInterface::SECURE;
    bool ret = false;
    // In case of modal message, use blocking connection to wait for user to click a button
    bool invoked = QMetaObject::invokeMethod(gui, "message",
                               modal ? GUIUtil::blockingGUIThreadConnection() : Qt::QueuedConnection,
                               Q_ARG(QString, QString::fromStdString(caption)),
                               Q_ARG(QString, QString::fromStdString(message)),
                               Q_ARG(unsigned int, style),
                               Q_ARG(bool*, &ret));
    assert(invoked);
    return ret;
}

void BitcoinGUI::subscribeToCoreSignals()
{
    // Connect signals to client
    m_handler_message_box = m_node.handleMessageBox(std::bind(ThreadSafeMessageBox, this, pl::_1, pl::_2, pl::_3));
    m_handler_question = m_node.handleQuestion(std::bind(ThreadSafeMessageBox, this, pl::_1, pl::_3, pl::_4));
}

void BitcoinGUI::unsubscribeFromCoreSignals()
{
    // Disconnect signals from client
    m_handler_message_box->disconnect();
    m_handler_question->disconnect();
}

/** Get restart command-line parameters and request restart */
void BitcoinGUI::handleRestart(QStringList args)
{
    if (!m_node.shutdownRequested())
        Q_EMIT requestedRestart(args);
}

UnitDisplayStatusBarControl::UnitDisplayStatusBarControl() :
    optionsModel(nullptr),
    menu(nullptr)
{
    createContextMenu();
    setToolTip(tr("Unit to show amounts in. Click to select another unit."));
    QList<BitcoinUnits::Unit> units = BitcoinUnits::availableUnits();
    int max_width = 0;
    const QFontMetrics fm(GUIUtil::getFontNormal());
    for (const BitcoinUnits::Unit unit : units)
    {
        max_width = qMax(max_width, GUIUtil::TextWidth(fm, BitcoinUnits::name(unit)));
    }
    setMinimumSize(max_width, 0);
    setAlignment(Qt::AlignRight | Qt::AlignVCenter);
}

/** So that it responds to button clicks */
void UnitDisplayStatusBarControl::mousePressEvent(QMouseEvent *event)
{
    onDisplayUnitsClicked(event->pos());
}

/** Creates context menu, its actions, and wires up all the relevant signals for mouse events. */
void UnitDisplayStatusBarControl::createContextMenu()
{
    menu = new QMenu(this);
    for (const BitcoinUnits::Unit u : BitcoinUnits::availableUnits())
    {
        QAction *menuAction = new QAction(QString(BitcoinUnits::name(u)), this);
        menuAction->setData(QVariant(u));
        menu->addAction(menuAction);
    }
    connect(menu, &QMenu::triggered, this, &UnitDisplayStatusBarControl::onMenuSelection);
}

/** Lets the control know about the Options Model (and its signals) */
void UnitDisplayStatusBarControl::setOptionsModel(OptionsModel *_optionsModel)
{
    if (_optionsModel)
    {
        this->optionsModel = _optionsModel;

        // be aware of a display unit change reported by the OptionsModel object.
        connect(_optionsModel, &OptionsModel::displayUnitChanged, this, &UnitDisplayStatusBarControl::updateDisplayUnit);

        // initialize the display units label with the current value in the model.
        updateDisplayUnit(_optionsModel->getDisplayUnit());
    }
}

/** When Display Units are changed on OptionsModel it will refresh the display text of the control on the status bar */
void UnitDisplayStatusBarControl::updateDisplayUnit(int newUnits)
{
    setText(BitcoinUnits::name(newUnits));
}

/** Shows context menu with Display Unit options by the mouse coordinates */
void UnitDisplayStatusBarControl::onDisplayUnitsClicked(const QPoint& point)
{
    QPoint globalPos = mapToGlobal(point);
    menu->exec(globalPos);
}

/** Tells underlying optionsModel to update its current display unit. */
void UnitDisplayStatusBarControl::onMenuSelection(QAction* action)
{
    if (action)
    {
        optionsModel->setDisplayUnit(action->data());
    }
}<|MERGE_RESOLUTION|>--- conflicted
+++ resolved
@@ -83,7 +83,7 @@
 BitcoinGUI::BitcoinGUI(interfaces::Node& node, const NetworkStyle* networkStyle, QWidget* parent) :
     QMainWindow(parent),
     m_node(node),
-<<<<<<< HEAD
+    m_network_style(networkStyle),
     clientModel(0),
     walletFrame(0),
     unitDisplayControl(0),
@@ -125,7 +125,7 @@
     showHelpMessageAction(0),
     showCoinJoinHelpAction(0),
     trayIcon(0),
-    trayIconMenu(0),
+    trayIconMenu{new QMenu()},
     dockIconMenu(0),
     notificator(0),
     rpcConsole(0),
@@ -134,10 +134,6 @@
     tabGroup(0),
     timerConnecting(0),
     timerSpinner(0)
-=======
-    trayIconMenu{new QMenu()},
-    m_network_style(networkStyle)
->>>>>>> befaf8c6
 {
     GUIUtil::loadTheme(true);
 
@@ -414,27 +410,15 @@
     receiveCoinsMenuAction->setStatusTip(tr("Request payments (generates QR codes and raptoreum: URIs)"));
     receiveCoinsMenuAction->setToolTip(receiveCoinsMenuAction->statusTip());
 
-<<<<<<< HEAD
     sendAssetsMenuAction = new QAction(tr("&Send Asset"), this);
     sendAssetsMenuAction->setStatusTip(tr("Send assets to a Raptoreum address"));
     sendAssetsMenuAction->setToolTip(sendAssetsMenuAction->statusTip());
 
-    // These showNormalIfMinimized are needed because Send Coins and Receive Coins
-    // can be triggered from the tray menu, and need to show the GUI to be useful.
-    connect(sendCoinsMenuAction, SIGNAL(triggered()), this, SLOT(showNormalIfMinimized()));
-    connect(sendCoinsMenuAction, SIGNAL(triggered()), this, SLOT(gotoSendCoinsPage()));
-    connect(sendAssetsMenuAction, SIGNAL(triggered()), this, SLOT(gotoSendAssetsPage()));
-    connect(coinJoinCoinsMenuAction, SIGNAL(triggered()), this, SLOT(showNormalIfMinimized()));
-    connect(coinJoinCoinsMenuAction, SIGNAL(triggered()), this, SLOT(gotoCoinJoinCoinsPage()));
-    connect(receiveCoinsMenuAction, SIGNAL(triggered()), this, SLOT(showNormalIfMinimized()));
-    connect(receiveCoinsMenuAction, SIGNAL(triggered()), this, SLOT(gotoReceiveCoinsPage()));
-
-    quitAction = new QAction(QIcon(":/icons/quit"), tr("E&xit"), this);
-=======
 #ifdef ENABLE_WALLET
     // These showNormalIfMinimized are needed because Send Coins and Receive Coins
     // can be triggered from the tray menu, and need to show the GUI to be useful.
     connect(sendCoinsMenuAction, &QAction::triggered, this, static_cast<void (BitcoinGUI::*)()>(&BitcoinGUI::showNormalIfMinimized));
+    connect(sendAssetsMenuAction, &QAction::triggered, [this]{ gotoSendAssetsPage(); } );
     connect(coinJoinCoinsMenuAction, &QAction::triggered, this, static_cast<void (BitcoinGUI::*)()>(&BitcoinGUI::showNormalIfMinimized));
     connect(receiveCoinsMenuAction, &QAction::triggered, this, static_cast<void (BitcoinGUI::*)()>(&BitcoinGUI::showNormalIfMinimized));
     connect(sendCoinsMenuAction, &QAction::triggered, [this]{ gotoSendCoinsPage(); });
@@ -443,7 +427,6 @@
 #endif
 
     quitAction = new QAction(tr("E&xit"), this);
->>>>>>> befaf8c6
     quitAction->setStatusTip(tr("Quit application"));
     quitAction->setShortcut(QKeySequence(Qt::CTRL + Qt::Key_Q));
     quitAction->setMenuRole(QAction::QuitRole);
@@ -758,26 +741,17 @@
             smartnodeButton->setEnabled(true);
         }
 
-<<<<<<< HEAD
         sendAssetsButton = new QToolButton(this);
         sendAssetsButton->setText(sendAssetsMenuAction->text());
         sendAssetsButton->setStatusTip(sendAssetsMenuAction->statusTip());
         tabGroup->addButton(sendAssetsButton);
 
-        connect(overviewButton, SIGNAL(clicked()), this, SLOT(gotoOverviewPage()));
-        connect(sendCoinsButton, SIGNAL(clicked()), this, SLOT(gotoSendCoinsPage()));
-        connect(sendAssetsButton, SIGNAL(clicked()), this, SLOT(gotoSendAssetsPage()));
-        connect(sendAssetsButton, SIGNAL(clicked()), this, SLOT(gotoSendAssetsPage()));
-        connect(coinJoinCoinsButton, SIGNAL(clicked()), this, SLOT(gotoCoinJoinCoinsPage()));
-        connect(receiveCoinsButton, SIGNAL(clicked()), this, SLOT(gotoReceiveCoinsPage()));
-        connect(historyButton, SIGNAL(clicked()), this, SLOT(gotoHistoryPage()));
-=======
         connect(overviewButton, &QToolButton::clicked, this, &BitcoinGUI::gotoOverviewPage);
         connect(sendCoinsButton, &QToolButton::clicked, [this]{ gotoSendCoinsPage(); });
+        connect(sendAssetsButton, &QToolButton::clicked, [this]{ gotoSendAssetsPage(); });
         connect(coinJoinCoinsButton, &QToolButton::clicked, [this]{ gotoCoinJoinCoinsPage(); });
         connect(receiveCoinsButton, &QToolButton::clicked, this, &BitcoinGUI::gotoReceiveCoinsPage);
         connect(historyButton, &QToolButton::clicked, this, &BitcoinGUI::gotoHistoryPage);
->>>>>>> befaf8c6
 
         // Give the selected tab button a bolder font.
         connect(tabGroup, static_cast<void (QButtonGroup::*)(QAbstractButton *, bool)>(&QButtonGroup::buttonToggled), this, &BitcoinGUI::highlightTabButton);
@@ -1019,14 +993,7 @@
         coinJoinCoinsButton->setEnabled(enabled && clientModel->coinJoinOptions().isEnabled());
         receiveCoinsButton->setEnabled(enabled);
         historyButton->setEnabled(enabled);
-<<<<<<< HEAD
         sendAssetsButton->setEnabled(enabled);
-        if (smartnodeButton != nullptr) {
-            QSettings settings;
-            smartnodeButton->setEnabled(enabled && settings.value("fShowSmartnodesTab").toBool());
-        }
-=======
->>>>>>> befaf8c6
     }
 #endif // ENABLE_WALLET
 
@@ -1066,18 +1033,6 @@
 void BitcoinGUI::createIconMenu(QMenu *pmenu)
 {
     // Configuration of the tray icon (or dock icon) icon menu
-<<<<<<< HEAD
-    pmenu->addAction(toggleHideAction);
-    pmenu->addSeparator();
-    pmenu->addAction(sendCoinsMenuAction);
-    pmenu->addAction(coinJoinCoinsMenuAction);
-    pmenu->addAction(sendAssetsMenuAction);
-    pmenu->addAction(receiveCoinsMenuAction);
-    pmenu->addSeparator();
-    pmenu->addAction(signMessageAction);
-    pmenu->addAction(verifyMessageAction);
-    pmenu->addSeparator();
-=======
 #ifndef Q_OS_MAC
     // Note: On Mac, the dock icon's menu already has show/hide action.
     trayIconMenu->addAction(toggleHideAction);
@@ -1086,13 +1041,12 @@
     if (enableWallet) {
         pmenu->addAction(sendCoinsMenuAction);
         pmenu->addAction(coinJoinCoinsMenuAction);
-        pmenu->addAction(receiveCoinsMenuAction);
-        pmenu->addSeparator();
-        pmenu->addAction(signMessageAction);
-        pmenu->addAction(verifyMessageAction);
-        pmenu->addSeparator();
-    }
->>>>>>> befaf8c6
+        pmenu->addAction(sendAssetsMenuAction);
+    pmenu->addAction(receiveCoinsMenuAction);
+    pmenu->addSeparator();
+    pmenu->addAction(signMessageAction);
+    pmenu->addAction(verifyMessageAction);
+    pmenu->addSeparator();}
     pmenu->addAction(optionsAction);
     pmenu->addAction(openInfoAction);
     pmenu->addAction(openRPCConsoleAction);
