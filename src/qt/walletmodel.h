// Copyright (c) 2011-2015 The Bitcoin Core developers
// Distributed under the MIT software license, see the accompanying
// file COPYING or http://www.opensource.org/licenses/mit-license.php.

#ifndef BITCOIN_QT_WALLETMODEL_H
#define BITCOIN_QT_WALLETMODEL_H

<<<<<<< HEAD
#include <amount.h>
#include <key.h>
#include <serialize.h>
#include <script/standard.h>

#include <qt/paymentrequestplus.h>
#include <qt/walletmodeltransaction.h>

#include <interfaces/wallet.h>
#include <support/allocators/secure.h>
=======
#include "paymentrequestplus.h"
#include "walletmodeltransaction.h"
#include "walletmodelfuturestransaction.h"

#ifdef ENABLE_WALLET
#include "wallet/wallet.h"
#endif // ENABLE_WALLET
#include "support/allocators/secure.h"
#include "future/fee.h" // future fee
>>>>>>> 83d76896

#include <map>
#include <vector>

#include <QObject>

class AddressTableModel;
class OptionsModel;
class RecentRequestsTableModel;
class TransactionTableModel;
class WalletModelTransaction;
class WalletModelFuturesTransaction;

class CCoinControl;
class CKeyID;
class COutPoint;
class COutput;
class CPubKey;
class uint256;

namespace interfaces {
class Node;
} // namespace interfaces

QT_BEGIN_NAMESPACE
class QTimer;
QT_END_NAMESPACE

class SendCoinsRecipient
{
public:
    explicit SendCoinsRecipient() : amount(0), fSubtractFeeFromAmount(false), nVersion(SendCoinsRecipient::CURRENT_VERSION) { }
    explicit SendCoinsRecipient(const QString &addr, const QString &_label, const CAmount& _amount, const QString &_message):
        address(addr), label(_label), amount(_amount), message(_message), fSubtractFeeFromAmount(false), nVersion(SendCoinsRecipient::CURRENT_VERSION) {}

    // If from an unauthenticated payment request, this is used for storing
    // the addresses, e.g. address-A<br />address-B<br />address-C.
    // Info: As we don't need to process addresses in here when using
    // payment requests, we can abuse it for displaying an address list.
    // Todo: This is a hack, should be replaced with a cleaner solution!
    QString address;
    QString label;
    CAmount amount;
    // If from a payment request, this is used for storing the memo
    QString message;

    // If from a payment request, paymentRequest.IsInitialized() will be true
    PaymentRequestPlus paymentRequest;
    // Empty if no authentication or invalid signature/cert/etc.
    QString authenticatedMerchant;

    bool fSubtractFeeFromAmount; // memory only

    static const int CURRENT_VERSION = 1;
    int nVersion;

    ADD_SERIALIZE_METHODS;

    template <typename Stream, typename Operation>
    inline void SerializationOp(Stream& s, Operation ser_action) {
        std::string sAddress = address.toStdString();
        std::string sLabel = label.toStdString();
        std::string sMessage = message.toStdString();
        std::string sPaymentRequest;
        if (!ser_action.ForRead() && paymentRequest.IsInitialized())
            paymentRequest.SerializeToString(&sPaymentRequest);
        std::string sAuthenticatedMerchant = authenticatedMerchant.toStdString();

        READWRITE(this->nVersion);
        READWRITE(sAddress);
        READWRITE(sLabel);
        READWRITE(amount);
        READWRITE(sMessage);
        READWRITE(sPaymentRequest);
        READWRITE(sAuthenticatedMerchant);

        if (ser_action.ForRead())
        {
            address = QString::fromStdString(sAddress);
            label = QString::fromStdString(sLabel);
            message = QString::fromStdString(sMessage);
            if (!sPaymentRequest.empty())
                paymentRequest.parse(QByteArray::fromRawData(sPaymentRequest.data(), sPaymentRequest.size()));
            authenticatedMerchant = QString::fromStdString(sAuthenticatedMerchant);
        }
    }
};

class SendFuturesRecipient
{
public:
<<<<<<< HEAD
    explicit SendFuturesRecipient() : amount(0), nVersion(SendFuturesRecipient::CURRENT_VERSION) { }
    explicit SendFuturesRecipient(const QString &payFrom, const QString &addr, const QString &_label, const CAmount& _amount, const QString &_message, const int &_maturity, const int64_t &_locktime):
        address(addr), label(_label), amount(_amount), message(_message), maturity(_maturity), locktime(_locktime), nVersion(SendCoinsRecipient::CURRENT_VERSION) {}
=======
    explicit SendFuturesRecipient() : amount(0), fSubtractFeeFromAmount(false), nVersion(SendFuturesRecipient::CURRENT_VERSION) { }
    explicit SendFuturesRecipient(const QString &payFrom, const QString &addr, const QString &_label, const CAmount& _amount, const QString &_message, const int &_maturity, const int64_t &_locktime):
        address(addr), label(_label), amount(_amount), message(_message), maturity(_maturity), locktime(_locktime), fSubtractFeeFromAmount(false), nVersion(SendCoinsRecipient::CURRENT_VERSION) {}
>>>>>>> 83d76896

    // If from an unauthenticated payment request, this is used for storing
    // the addresses, e.g. address-A<br />address-B<br />address-C.
    // Info: As we don't need to process addresses in here when using
    // payment requests, we can abuse it for displaying an address list.
    // Todo: This is a hack, should be replaced with a cleaner solution!
    QString address;
    QString label;
    CAmount amount;
    // If from a payment request, this is used for storing the memo
    QString message;

    //Futures strings
    QString payFrom;

    //Future TX maturity fields
    int maturity;
    int64_t locktime;

    // If from a payment request, paymentRequest.IsInitialized() will be true
    PaymentRequestPlus paymentRequest;
    // Empty if no authentication or invalid signature/cert/etc.
    QString authenticatedMerchant;

<<<<<<< HEAD
=======
    bool fSubtractFeeFromAmount; // memory only

>>>>>>> 83d76896
    static const int CURRENT_VERSION = 1;
    int nVersion;

    ADD_SERIALIZE_METHODS;

    template <typename Stream, typename Operation>
    inline void SerializationOp(Stream& s, Operation ser_action) {
        std::string sPayFrom = payFrom.toStdString();
        std::string sAddress = address.toStdString();
        std::string sLabel = label.toStdString();
        std::string sMessage = message.toStdString();
        std::string sPaymentRequest;
        if (!ser_action.ForRead() && paymentRequest.IsInitialized())
            paymentRequest.SerializeToString(&sPaymentRequest);
        std::string sAuthenticatedMerchant = authenticatedMerchant.toStdString();

        READWRITE(this->nVersion);
        READWRITE(sPayFrom);
        READWRITE(sAddress);
        READWRITE(sLabel);
        READWRITE(amount);
        READWRITE(sMessage);
        READWRITE(maturity);
        READWRITE(locktime);
        READWRITE(sPaymentRequest);
        READWRITE(sAuthenticatedMerchant);

        if (ser_action.ForRead())
        {
            payFrom = QString::fromStdString(sPayFrom);
            address = QString::fromStdString(sAddress);
            label = QString::fromStdString(sLabel);
            message = QString::fromStdString(sMessage);
            if (!sPaymentRequest.empty())
                paymentRequest.parse(QByteArray::fromRawData(sPaymentRequest.data(), sPaymentRequest.size()));
            authenticatedMerchant = QString::fromStdString(sAuthenticatedMerchant);
        }
    }
};

/** Interface to Bitcoin wallet from Qt view code. */
class WalletModel : public QObject
{
    Q_OBJECT

public:
    explicit WalletModel(std::unique_ptr<interfaces::Wallet> wallet, interfaces::Node& node, OptionsModel *optionsModel, QObject *parent = 0);
    ~WalletModel();

    enum StatusCode // Returned by sendCoins
    {
        OK,
        InvalidAmount,
        InvalidAddress,
        AmountExceedsBalance,
        AmountWithFeeExceedsBalance,
        DuplicateAddress,
        TransactionCreationFailed, // Error returned when wallet is still locked
        TransactionCommitFailed,
        AbsurdFee,
        PaymentRequestExpired
    };

    enum EncryptionStatus
    {
        Unencrypted,            // !wallet->IsCrypted()
        Locked,                 // wallet->IsCrypted() && wallet->IsLocked(true)
        UnlockedForMixingOnly,  // wallet->IsCrypted() && !wallet->IsLocked(true) && wallet->IsLocked()
        Unlocked,               // wallet->IsCrypted() && !wallet->IsLocked()
    };

    OptionsModel *getOptionsModel();
    AddressTableModel *getAddressTableModel();
    TransactionTableModel *getTransactionTableModel();
    RecentRequestsTableModel *getRecentRequestsTableModel();

<<<<<<< HEAD
=======
    std::map<CTxDestination, CAmount> getAddressBalances() const;

    CAmount getBalance(const CCoinControl *coinControl = nullptr) const;
    CAmount getUnconfirmedBalance() const;
    CAmount getImmatureBalance() const;
    CAmount getAnonymizedBalance() const;
    bool haveWatchOnly() const;
    CAmount getWatchBalance() const;
    CAmount getWatchUnconfirmedBalance() const;
    CAmount getWatchImmatureBalance() const;
>>>>>>> 83d76896
    EncryptionStatus getEncryptionStatus() const;

    // Check address for validity
    bool validateAddress(const QString &address);

    // Return status record for SendCoins, contains error id + information
    struct SendCoinsReturn
    {
        SendCoinsReturn(StatusCode _status = OK, QString _reasonCommitFailed = "")
            : status(_status),
              reasonCommitFailed(_reasonCommitFailed)
        {
        }
        StatusCode status;
        QString reasonCommitFailed;
    };

    // prepare transaction for getting txfee before sending coins
    SendCoinsReturn prepareTransaction(WalletModelTransaction &transaction, const CCoinControl& coinControl);

    // Send coins to a list of recipients
    SendCoinsReturn sendCoins(WalletModelTransaction &transaction, bool fIsCoinJoin);

    // Return status record for SendFutures, contains error id + information
    struct SendFuturesReturn
    {
        SendFuturesReturn(StatusCode _status = OK, QString _reasonCommitFailed = "")
            : status(_status),
              reasonCommitFailed(_reasonCommitFailed)
        {
        }
        StatusCode status;
        QString reasonCommitFailed;
    };

    // prepare futures transaction for getting txfee before sending coins
    SendFuturesReturn prepareFuturesTransaction(WalletModelFuturesTransaction &transaction, const CCoinControl& coinControl);

    // Send futures to a list of recipients
    SendFuturesReturn sendFutures(WalletModelFuturesTransaction &transaction);

    // Return status record for SendFutures, contains error id + information
    struct SendFuturesReturn
    {
        SendFuturesReturn(StatusCode _status = OK, QString _reasonCommitFailed = "")
            : status(_status),
              reasonCommitFailed(_reasonCommitFailed)
        {
        }
        StatusCode status;
        QString reasonCommitFailed;
    };

    // prepare futures transaction for getting txfee before sending coins
    SendFuturesReturn prepareFuturesTransaction(WalletModelFuturesTransaction &transaction, const CCoinControl& coinControl);

    // Send futures to a list of recipients
    SendFuturesReturn sendFutures(WalletModelFuturesTransaction &transaction);

    // Wallet encryption
    bool setWalletEncrypted(bool encrypted, const SecureString &passphrase);
    // Passphrase only needed when unlocking
    bool setWalletLocked(bool locked, const SecureString &passPhrase=SecureString(), bool fMixing=false);
    bool changePassphrase(const SecureString &oldPass, const SecureString &newPass);

    // Wallet backup
    bool autoBackupWallet(QString& strBackupWarningRet, QString& strBackupErrorRet);
    int64_t getKeysLeftSinceAutoBackup() const;

    // RAI object for unlocking wallet, returned by requestUnlock()
    class UnlockContext
    {
    public:
        UnlockContext(WalletModel *wallet, bool valid, bool was_locked, bool was_mixing);
        ~UnlockContext();

        bool isValid() const { return valid; }

        // Copy operator and constructor transfer the context
        UnlockContext(const UnlockContext& obj) { CopyFrom(obj); }
        UnlockContext& operator=(const UnlockContext& rhs) { CopyFrom(rhs); return *this; }
    private:
        WalletModel *wallet;
        bool valid;
        mutable bool was_locked; // mutable, as it can be set to false by copying
        mutable bool was_mixing; // mutable, as it can be set to false by copying

        void CopyFrom(const UnlockContext& rhs);
    };

    UnlockContext requestUnlock(bool fForMixingOnly=false);

    void loadReceiveRequests(std::vector<std::string>& vReceiveRequests);
    bool saveReceiveRequest(const std::string &sAddress, const int64_t nId, const std::string &sRequest);

    static bool isWalletEnabled();

    int getNumBlocks() const;
    int getNumISLocks() const;

    int getRealOutpointCoinJoinRounds(const COutPoint& outpoint) const;
    bool isFullyMixed(const COutPoint& outpoint) const;

    interfaces::Node& node() const { return m_node; }
    interfaces::Wallet& wallet() const { return *m_wallet; }
    interfaces::CoinJoin::Client& coinJoin() const { return m_wallet->coinJoin(); }

    QString getWalletName() const;

    bool isMultiwallet();
private:
    std::unique_ptr<interfaces::Wallet> m_wallet;
    std::unique_ptr<interfaces::Handler> m_handler_unload;
    std::unique_ptr<interfaces::Handler> m_handler_status_changed;
    std::unique_ptr<interfaces::Handler> m_handler_address_book_changed;
    std::unique_ptr<interfaces::Handler> m_handler_transaction_changed;
    std::unique_ptr<interfaces::Handler> m_handler_islock_received;
    std::unique_ptr<interfaces::Handler> m_handler_chainlock_received;
    std::unique_ptr<interfaces::Handler> m_handler_show_progress;
    std::unique_ptr<interfaces::Handler> m_handler_watch_only_changed;
    interfaces::Node& m_node;

    bool fHaveWatchOnly;
    bool fForceCheckBalanceChanged;

    // Wallet has an options model for wallet-specific options
    // (transaction fee, for example)
    OptionsModel *optionsModel;

    AddressTableModel *addressTableModel;
    TransactionTableModel *transactionTableModel;
    RecentRequestsTableModel *recentRequestsTableModel;

    // Cache some values to be able to detect changes
    interfaces::WalletBalances m_cached_balances;
    EncryptionStatus cachedEncryptionStatus;
    int cachedNumBlocks;
    int cachedNumISLocks;
    int cachedCoinJoinRounds;

    QTimer *pollTimer;

    void subscribeToCoreSignals();
    void unsubscribeFromCoreSignals();
    void checkBalanceChanged(const interfaces::WalletBalances& new_balances);

Q_SIGNALS:
    // Signal that balance in wallet changed
    void balanceChanged(const interfaces::WalletBalances& balances);

    // Encryption status of wallet changed
    void encryptionStatusChanged();

    // Signal emitted when wallet needs to be unlocked
    // It is valid behaviour for listeners to keep the wallet locked after this signal;
    // this means that the unlocking failed or was cancelled.
    void requireUnlock(bool fForMixingOnly=false);

    // Fired when a message should be reported to the user
    void message(const QString &title, const QString &message, unsigned int style);

    // Coins sent: from wallet, to recipient, in (serialized) transaction:
    void coinsSent(WalletModel* wallet, SendCoinsRecipient recipient, QByteArray transaction);

    //Futures sent: from wallet, to recipient, in (serialized) transaction:
    void futuresSent(CWallet* wallet, SendFuturesRecipient recipient, QByteArray transaction);

    //Futures sent: from wallet, to recipient, in (serialized) transaction:
    void futuresSent(CWallet* wallet, SendFuturesRecipient recipient, QByteArray transaction);

    // Show progress dialog e.g. for rescan
    void showProgress(const QString &title, int nProgress);

    // Watch-only address added
    void notifyWatchonlyChanged(bool fHaveWatchonly);

    // Signal that wallet is about to be removed
    void unload();

public Q_SLOTS:
    /* Wallet status might have changed */
    void updateStatus();
    /* New transaction, or transaction changed status */
    void updateTransaction();
    /* IS-Lock received */
    void updateNumISLocks();
    /* ChainLock received */
    void updateChainLockHeight(int chainLockHeight);
    /* New, updated or removed address book entry */
    void updateAddressBook(const QString &address, const QString &label, bool isMine, const QString &purpose, int status);
    /* Watch-only added */
    void updateWatchOnlyFlag(bool fHaveWatchonly);
    /* Current, immature or unconfirmed balance might have changed - emit 'balanceChanged' if so */
    void pollBalanceChanged();
};

#endif // BITCOIN_QT_WALLETMODEL_H<|MERGE_RESOLUTION|>--- conflicted
+++ resolved
@@ -5,7 +5,6 @@
 #ifndef BITCOIN_QT_WALLETMODEL_H
 #define BITCOIN_QT_WALLETMODEL_H
 
-<<<<<<< HEAD
 #include <amount.h>
 #include <key.h>
 #include <serialize.h>
@@ -16,17 +15,6 @@
 
 #include <interfaces/wallet.h>
 #include <support/allocators/secure.h>
-=======
-#include "paymentrequestplus.h"
-#include "walletmodeltransaction.h"
-#include "walletmodelfuturestransaction.h"
-
-#ifdef ENABLE_WALLET
-#include "wallet/wallet.h"
-#endif // ENABLE_WALLET
-#include "support/allocators/secure.h"
-#include "future/fee.h" // future fee
->>>>>>> 83d76896
 
 #include <map>
 #include <vector>
@@ -118,15 +106,9 @@
 class SendFuturesRecipient
 {
 public:
-<<<<<<< HEAD
     explicit SendFuturesRecipient() : amount(0), nVersion(SendFuturesRecipient::CURRENT_VERSION) { }
     explicit SendFuturesRecipient(const QString &payFrom, const QString &addr, const QString &_label, const CAmount& _amount, const QString &_message, const int &_maturity, const int64_t &_locktime):
         address(addr), label(_label), amount(_amount), message(_message), maturity(_maturity), locktime(_locktime), nVersion(SendCoinsRecipient::CURRENT_VERSION) {}
-=======
-    explicit SendFuturesRecipient() : amount(0), fSubtractFeeFromAmount(false), nVersion(SendFuturesRecipient::CURRENT_VERSION) { }
-    explicit SendFuturesRecipient(const QString &payFrom, const QString &addr, const QString &_label, const CAmount& _amount, const QString &_message, const int &_maturity, const int64_t &_locktime):
-        address(addr), label(_label), amount(_amount), message(_message), maturity(_maturity), locktime(_locktime), fSubtractFeeFromAmount(false), nVersion(SendCoinsRecipient::CURRENT_VERSION) {}
->>>>>>> 83d76896
 
     // If from an unauthenticated payment request, this is used for storing
     // the addresses, e.g. address-A<br />address-B<br />address-C.
@@ -151,11 +133,6 @@
     // Empty if no authentication or invalid signature/cert/etc.
     QString authenticatedMerchant;
 
-<<<<<<< HEAD
-=======
-    bool fSubtractFeeFromAmount; // memory only
-
->>>>>>> 83d76896
     static const int CURRENT_VERSION = 1;
     int nVersion;
 
@@ -232,19 +209,6 @@
     TransactionTableModel *getTransactionTableModel();
     RecentRequestsTableModel *getRecentRequestsTableModel();
 
-<<<<<<< HEAD
-=======
-    std::map<CTxDestination, CAmount> getAddressBalances() const;
-
-    CAmount getBalance(const CCoinControl *coinControl = nullptr) const;
-    CAmount getUnconfirmedBalance() const;
-    CAmount getImmatureBalance() const;
-    CAmount getAnonymizedBalance() const;
-    bool haveWatchOnly() const;
-    CAmount getWatchBalance() const;
-    CAmount getWatchUnconfirmedBalance() const;
-    CAmount getWatchImmatureBalance() const;
->>>>>>> 83d76896
     EncryptionStatus getEncryptionStatus() const;
 
     // Check address for validity
