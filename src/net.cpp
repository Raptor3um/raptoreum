// Copyright (c) 2009-2010 Satoshi Nakamoto
// Copyright (c) 2009-2015 The Bitcoin Core developers
// Copyright (c) 2014-2020 The Dash Core developers
// Copyright (c) 2020-2022 The Raptoreum developers
// Distributed under the MIT software license, see the accompanying
// file COPYING or http://www.opensource.org/licenses/mit-license.php.

#if defined(HAVE_CONFIG_H)
#include <config/raptoreum-config.h>
#endif

#include <net.h>
#include <netmessagemaker.h>

#include <banman.h>
#include <chainparams.h>
#include <clientversion.h>
#include <consensus/consensus.h>
#include <crypto/sha256.h>
#include <netbase.h>
#include <scheduler.h>
#include <ui_interface.h>
#include <util/strencodings.h>
#include <validation.h>

#include <smartnode/smartnode-meta.h>
#include <smartnode/smartnode-sync.h>
#include <coinjoin/coinjoin.h>
#include <evo/deterministicmns.h>

#include <statsd_client.h>

#ifdef WIN32
#include <string.h>
#else
#include <fcntl.h>
#endif

#if HAVE_DECL_GETIFADDRS && HAVE_DECL_FREEIFADDRS
#include <ifaddrs.h>
#endif

#ifdef USE_POLL
#include <poll.h>
#endif

#ifdef USE_EPOLL
#include <sys/epoll.h>
#endif

#ifdef USE_KQUEUE
#include <sys/event.h>
#endif

<<<<<<< HEAD
=======
#ifdef USE_UPNP
#include <miniupnpc/miniupnpc.h>
#include <miniupnpc/miniwget.h>
#include <miniupnpc/upnpcommands.h>
#include <miniupnpc/upnperrors.h>
#endif

#ifdef ENABLE_WALLET
#include <wallet/wallet.h>
#endif

>>>>>>> cca50d9d
#include <unordered_map>

#include <math.h>

// Dump addresses to peers.dat every 15 minutes (900s)
static constexpr int DUMP_PEERS_INTERVAL = 15 * 60;

/** Number of DNS seeds to query when the number of connections is low. */
static constexpr int DNSSEEDS_TO_QUERY_AT_ONCE = 3;

// We add a random period time (0 to 1 seconds) to feeler connections to prevent synchronization.
#define FEELER_SLEEP_WINDOW 1

// MSG_NOSIGNAL is not available on some platforms, if it doesn't exist define it as 0
#if !defined(MSG_NOSIGNAL)
#define MSG_NOSIGNAL 0
#endif

// MSG_DONTWAIT is not available on some platforms, if it doesn't exist define it as 0
#if !defined(MSG_DONTWAIT)
#define MSG_DONTWAIT 0
#endif

/** Used to pass flags to the Bind() function */
enum BindFlags {
    BF_NONE         = 0,
    BF_EXPLICIT     = (1U << 0),
    BF_REPORT_ERROR = (1U << 1),
    BF_WHITELIST    = (1U << 2),
};

#ifndef USE_WAKEUP_PIPE
// The set of sockets cannot be modified while waiting
// The sleep time needs to be small to avoid new sockets stalling
static const uint64_t SELECT_TIMEOUT_MILLISECONDS = 50;
#else
// select() is woken up through the wakeup pipe whenever a new node is added, so we can wait much longer.
// We are however still somewhat limited in how long we can sleep as there is periodic work (cleanup) to be done in
// the socket handler thread
static const uint64_t SELECT_TIMEOUT_MILLISECONDS = 500;
#endif

const std::string NET_MESSAGE_COMMAND_OTHER = "*other*";

constexpr const CConnman::CFullyConnectedOnly CConnman::FullyConnectedOnly;
constexpr const CConnman::CAllNodes CConnman::AllNodes;

static const uint64_t RANDOMIZER_ID_NETGROUP = 0x6c0edd8036ef4036ULL; // SHA256("netgroup")[0:8]
static const uint64_t RANDOMIZER_ID_LOCALHOSTNONCE = 0xd93e69e2bbfa5735ULL; // SHA256("localhostnonce")[0:8]
//
// Global state variables
//
bool fDiscover = true;
bool fListen = true;
bool fRelayTxes = true;
RecursiveMutex cs_mapLocalHost;
std::map<CNetAddr, LocalServiceInfo> mapLocalHost GUARDED_BY(cs_mapLocalHost);
static bool vfLimited[NET_MAX] GUARDED_BY(cs_mapLocalHost) = {};
std::string strSubVersion;

void CConnman::AddOneShot(const std::string& strDest)
{
    LOCK(cs_vOneShots);
    vOneShots.push_back(strDest);
}

unsigned short GetListenPort()
{
    return (unsigned short)(gArgs.GetArg("-port", Params().GetDefaultPort()));
}

// find 'best' local address for a particular peer
bool GetLocal(CService& addr, const CNetAddr *paddrPeer)
{
    if (!fListen)
        return false;

    int nBestScore = -1;
    int nBestReachability = -1;
    {
        LOCK(cs_mapLocalHost);
        for (const auto& entry : mapLocalHost)
        {
            int nScore = entry.second.nScore;
            int nReachability = entry.first.GetReachabilityFrom(paddrPeer);
            if (nReachability > nBestReachability || (nReachability == nBestReachability && nScore > nBestScore))
            {
                addr = CService(entry.first, entry.second.nPort);
                nBestReachability = nReachability;
                nBestScore = nScore;
            }
        }
    }
    return nBestScore >= 0;
}

//! Convert the pnSeed6 array into usable address objects.
static std::vector<CAddress> convertSeed6(const std::vector<SeedSpec6> &vSeedsIn)
{
    // It'll only connect to one or two seed nodes because once it connects,
    // it'll get a pile of addresses with newer timestamps.
    // Seed nodes are given a random 'last seen time' of between one and two
    // weeks ago.
    const int64_t nOneWeek = 7*24*60*60;
    std::vector<CAddress> vSeedsOut;
    vSeedsOut.reserve(vSeedsIn.size());
    FastRandomContext rng;
    for (const auto& seed_in : vSeedsIn) {
        struct in6_addr ip;
        memcpy(&ip, seed_in.addr, sizeof(ip));
        CAddress addr(CService(ip, seed_in.port), GetDesirableServiceFlags(NODE_NONE));
        addr.nTime = GetTime() - rng.randrange(nOneWeek) - nOneWeek;
        vSeedsOut.push_back(addr);
    }
    return vSeedsOut;
}

// get best local address for a particular peer as a CAddress
// Otherwise, return the unroutable 0.0.0.0 but filled in with
// the normal parameters, since the IP may be changed to a useful
// one by discovery.
CAddress GetLocalAddress(const CNetAddr *paddrPeer, ServiceFlags nLocalServices)
{
    CAddress ret(CService(CNetAddr(),GetListenPort()), nLocalServices);
    CService addr;
    if (GetLocal(addr, paddrPeer))
    {
        ret = CAddress(addr, nLocalServices);
    }
    ret.nTime = GetAdjustedTime();
    return ret;
}

static int GetnScore(const CService& addr)
{
    LOCK(cs_mapLocalHost);
    if (mapLocalHost.count(addr) == LOCAL_NONE)
        return 0;
    return mapLocalHost[addr].nScore;
}

// Is our peer's addrLocal potentially useful as an external IP source?
bool IsPeerAddrLocalGood(CNode *pnode)
{
    CService addrLocal = pnode->GetAddrLocal();
    return fDiscover && pnode->addr.IsRoutable() && addrLocal.IsRoutable() &&
           !IsLimited(addrLocal.GetNetwork());
}

// pushes our own address to a peer
void AdvertiseLocal(CNode *pnode)
{
    if (fListen && pnode->fSuccessfullyConnected)
    {
        CAddress addrLocal = GetLocalAddress(&pnode->addr, pnode->GetLocalServices());
        if (gArgs.GetBoolArg("-addrmantest", false)) {
            // use IPv4 loopback during addrmantest
            addrLocal = CAddress(CService(LookupNumeric("127.0.0.1", GetListenPort())), pnode->GetLocalServices());
        }
        // If discovery is enabled, sometimes give our peer the address it
        // tells us that it sees us as in case it has a better idea of our
        // address than we do.
        FastRandomContext rng;
        if (IsPeerAddrLocalGood(pnode) && (!addrLocal.IsRoutable() ||
             rng.randbits((GetnScore(addrLocal) > LOCAL_MANUAL) ? 3 : 1) == 0))
        {
            addrLocal.SetIP(pnode->GetAddrLocal());
        }
        if (addrLocal.IsRoutable() || gArgs.GetBoolArg("-addrmantest", false))
        {
            LogPrint(BCLog::NET, "AdvertiseLocal: advertising address %s\n", addrLocal.ToString());
            pnode->PushAddress(addrLocal, rng);
        }
    }
}

// learn a new local address
bool AddLocal(const CService& addr, int nScore)
{
    if (!addr.IsRoutable() && Params().RequireRoutableExternalIP())
        return false;

    if (!fDiscover && nScore < LOCAL_MANUAL)
        return false;

    if (IsLimited(addr))
        return false;

    LogPrintf("AddLocal(%s,%i)\n", addr.ToString(), nScore);

    {
        LOCK(cs_mapLocalHost);
        bool fAlready = mapLocalHost.count(addr) > 0;
        LocalServiceInfo &info = mapLocalHost[addr];
        if (!fAlready || nScore >= info.nScore) {
            info.nScore = nScore + (fAlready ? 1 : 0);
            info.nPort = addr.GetPort();
        }
    }

    return true;
}

bool AddLocal(const CNetAddr &addr, int nScore)
{
    return AddLocal(CService(addr, GetListenPort()), nScore);
}

void RemoveLocal(const CService& addr)
{
    LOCK(cs_mapLocalHost);
    LogPrintf("RemoveLocal(%s)\n", addr.ToString());
    mapLocalHost.erase(addr);
}

/** Make a particular network entirely off-limits (no automatic connects to it) */
void SetLimited(enum Network net, bool fLimited)
{
    if (net == NET_UNROUTABLE || net == NET_INTERNAL)
        return;
    LOCK(cs_mapLocalHost);
    vfLimited[net] = fLimited;
}

bool IsLimited(enum Network net)
{
    LOCK(cs_mapLocalHost);
    return vfLimited[net];
}

bool IsLimited(const CNetAddr &addr)
{
    return IsLimited(addr.GetNetwork());
}

/** vote for a local address */
bool SeenLocal(const CService& addr)
{
    {
        LOCK(cs_mapLocalHost);
        if (mapLocalHost.count(addr) == 0)
            return false;
        mapLocalHost[addr].nScore++;
    }
    return true;
}


/** check whether a given address is potentially local */
bool IsLocal(const CService& addr)
{
    LOCK(cs_mapLocalHost);
    return mapLocalHost.count(addr) > 0;
}

/** check whether a given network is one we can probably connect to */
bool IsReachable(enum Network net)
{
    return !IsLimited(net);
}

/** check whether a given address is in a network we can probably connect to */
bool IsReachable(const CNetAddr& addr)
{
    return IsReachable(addr.GetNetwork());
}


CNode* CConnman::FindNode(const CNetAddr& ip, bool fExcludeDisconnecting)
{
    LOCK(cs_vNodes);
    for (CNode* pnode : vNodes) {
        if (fExcludeDisconnecting && pnode->fDisconnect) {
            continue;
        }
        if (static_cast<CNetAddr>(pnode->addr) == ip) {
            return pnode;
        }
    }
    return nullptr;
}

CNode* CConnman::FindNode(const CSubNet& subNet, bool fExcludeDisconnecting)
{
    LOCK(cs_vNodes);
    for (CNode* pnode : vNodes) {
        if (fExcludeDisconnecting && pnode->fDisconnect) {
            continue;
        }
        if (subNet.Match(static_cast<CNetAddr>(pnode->addr))) {
            return pnode;
        }
    }
    return nullptr;
}

CNode* CConnman::FindNode(const std::string& addrName, bool fExcludeDisconnecting)
{
    LOCK(cs_vNodes);
    for (CNode* pnode : vNodes) {
        if (fExcludeDisconnecting && pnode->fDisconnect) {
            continue;
        }
        if (pnode->GetAddrName() == addrName) {
            return pnode;
        }
    }
    return nullptr;
}

CNode* CConnman::FindNode(const CService& addr, bool fExcludeDisconnecting)
{
    LOCK(cs_vNodes);
    for (CNode* pnode : vNodes) {
        if (fExcludeDisconnecting && pnode->fDisconnect) {
            continue;
        }
        if (static_cast<CService>(pnode->addr) == addr) {
            return pnode;
        }
    }
    return nullptr;
}

bool CConnman::CheckIncomingNonce(uint64_t nonce)
{
    LOCK(cs_vNodes);
    for (const CNode* pnode : vNodes) {
        if (!pnode->fSuccessfullyConnected && !pnode->fInbound && pnode->GetLocalNonce() == nonce)
            return false;
    }
    return true;
}

/** Get the bind address for a socket as CAddress */
static CAddress GetBindAddress(SOCKET sock)
{
    CAddress addr_bind;
    struct sockaddr_storage sockaddr_bind;
    socklen_t sockaddr_bind_len = sizeof(sockaddr_bind);
    if (sock != INVALID_SOCKET) {
        if (!getsockname(sock, (struct sockaddr*)&sockaddr_bind, &sockaddr_bind_len)) {
            addr_bind.SetSockAddr((const struct sockaddr*)&sockaddr_bind);
        } else {
            LogPrint(BCLog::NET, "Warning: getsockname failed\n");
        }
    }
    return addr_bind;
}

CNode* CConnman::ConnectNode(CAddress addrConnect, const char *pszDest, bool fCountFailure, bool manual_connection)
{
    if (pszDest == nullptr) {
        bool fAllowLocal = Params().AllowMultiplePorts() && addrConnect.GetPort() != GetListenPort();
        if (!fAllowLocal && IsLocal(addrConnect)) {
            return nullptr;
        }

        // Look for an existing connection
        CNode* pnode = FindNode(static_cast<CService>(addrConnect));
        if (pnode)
        {
            LogPrintf("Failed to open new connection, already connected\n");
            return nullptr;
        }
    }

    /// debug print
    if (fLogIPs) {
        LogPrint(BCLog::NET, "trying connection %s lastseen=%.1fhrs\n",
            pszDest ? pszDest : addrConnect.ToString(),
            pszDest ? 0.0 : (double)(GetAdjustedTime() - addrConnect.nTime)/3600.0);
    } else {
        LogPrint(BCLog::NET, "trying connection lastseen=%.1fhrs\n",
            pszDest ? 0.0 : (double)(GetAdjustedTime() - addrConnect.nTime)/3600.0);
    }

    // Resolve
    const int default_port = Params().GetDefaultPort();
    if (pszDest) {
        std::vector<CService> resolved;
        if (Lookup(pszDest, resolved,  default_port, fNameLookup && !HaveNameProxy(), 256) && !resolved.empty()) {
            addrConnect = CAddress(resolved[GetRand(resolved.size())], NODE_NONE);
            if (!addrConnect.IsValid()) {
                LogPrint(BCLog::NET, "Resolver returned invalid address %s for %s\n", addrConnect.ToString(), pszDest);
                return nullptr;
            }
            // It is possible that we already have a connection to the IP/port pszDest resolved to.
            // In that case, drop the connection that was just created, and return the existing CNode instead.
            // Also store the name we used to connect in that CNode, so that future FindNode() calls to that
            // name catch this early.
            LOCK(cs_vNodes);
            CNode* pnode = FindNode(static_cast<CService>(addrConnect));
            if (pnode)
            {
                pnode->MaybeSetAddrName(std::string(pszDest));
                LogPrintf("Failed to open new connection, already connected\n");
                return nullptr;
            }
        }
    }

    // Connect
    bool connected = false;
    SOCKET hSocket = INVALID_SOCKET;
    proxyType proxy;
    if (addrConnect.IsValid()) {
        bool proxyConnectionFailed = false;

        if (GetProxy(addrConnect.GetNetwork(), proxy)) {
            hSocket = CreateSocket(proxy.proxy);
            if (hSocket == INVALID_SOCKET) {
                return nullptr;
            }
            connected = ConnectThroughProxy(proxy, addrConnect.ToStringIP(), addrConnect.GetPort(), hSocket, nConnectTimeout, &proxyConnectionFailed);
        } else {
            // no proxy needed (none set for target network)
            hSocket = CreateSocket(addrConnect);
            if (hSocket == INVALID_SOCKET) {
                return nullptr;
            }
            connected = ConnectSocketDirectly(addrConnect, hSocket, nConnectTimeout, manual_connection);
        }
        if (!proxyConnectionFailed) {
            // If a connection to the node was attempted, and failure (if any) is not caused by a problem connecting to
            // the proxy, mark this as an attempt.
            addrman.Attempt(addrConnect, fCountFailure);
        }
    } else if (pszDest && GetNameProxy(proxy)) {
        hSocket = CreateSocket(proxy.proxy);
        if (hSocket == INVALID_SOCKET) {
            return nullptr;
        }
        std::string host;
        int port = default_port;
        SplitHostPort(std::string(pszDest), port, host);
        connected = ConnectThroughProxy(proxy, host, port, hSocket, nConnectTimeout, nullptr);
    }
    if (!connected) {
        CloseSocket(hSocket);
        return nullptr;
    }

    // Add node
    NodeId id = GetNewNodeId();
    uint64_t nonce = GetDeterministicRandomizer(RANDOMIZER_ID_LOCALHOSTNONCE).Write(id).Finalize();
    CAddress addr_bind = GetBindAddress(hSocket);
    CNode* pnode = new CNode(id, nLocalServices, GetBestHeight(), hSocket, addrConnect, CalculateKeyedNetGroup(addrConnect), nonce, addr_bind, pszDest ? pszDest : "", false);
    pnode->AddRef();
    statsClient.inc("peers.connect", 1.0f);

    return pnode;
}

void CNode::CloseSocketDisconnect(CConnman* connman)
{
    AssertLockHeld(connman->cs_vNodes);

    fDisconnect = true;
    LOCK(cs_hSocket);
    if (hSocket == INVALID_SOCKET) {
        return;
    }

    fHasRecvData = false;
    fCanSendData = false;

    connman->mapSocketToNode.erase(hSocket);
    connman->mapReceivableNodes.erase(GetId());
    connman->mapSendableNodes.erase(GetId());
    {
        LOCK(connman->cs_mapNodesWithDataToSend);
        if (connman->mapNodesWithDataToSend.erase(GetId()) != 0) {
            // See comment in PushMessage
            Release();
        }
    }

    connman->UnregisterEvents(this);

    LogPrint(BCLog::NET, "disconnecting peer=%d\n", id);
    CloseSocket(hSocket);
    statsClient.inc("peers.disconnect", 1.0f);
}

bool CConnman::IsWhitelistedRange(const CNetAddr &addr) {
    for (const CSubNet& subnet : vWhitelistedRange) {
        if (subnet.Match(addr))
            return true;
    }
    return false;
}

std::string CNode::GetAddrName() const {
    LOCK(cs_addrName);
    return addrName;
}

void CNode::MaybeSetAddrName(const std::string& addrNameIn) {
    LOCK(cs_addrName);
    if (addrName.empty()) {
        addrName = addrNameIn;
    }
}

CService CNode::GetAddrLocal() const {
    LOCK(cs_addrLocal);
    return addrLocal;
}

void CNode::SetAddrLocal(const CService& addrLocalIn) {
    LOCK(cs_addrLocal);
    if (addrLocal.IsValid()) {
        error("Addr local already set for node: %i. Refusing to change from %s to %s", id, addrLocal.ToString(), addrLocalIn.ToString());
    } else {
        addrLocal = addrLocalIn;
    }
}

std::string CNode::GetLogString() const
{
    return fLogIPs ? addr.ToString() : strprintf("%d", id);
}

#undef X
#define X(name) stats.name = name
void CNode::copyStats(CNodeStats &stats, const std::vector<bool> &m_asmap)
{
    stats.nodeid = this->GetId();
    X(nServices);
    X(addr);
    X(addrBind);
    stats.m_mapped_as = addr.GetMappedAS(m_asmap);
    {
        LOCK(cs_filter);
        X(fRelayTxes);
    }
    X(nLastSend);
    X(nLastRecv);
    X(nTimeConnected);
    X(nTimeOffset);
    stats.addrName = GetAddrName();
    X(nVersion);
    {
        LOCK(cs_SubVer);
        X(cleanSubVer);
    }
    X(fInbound);
    X(m_manual_connection);
    X(nStartingHeight);
    {
        LOCK(cs_vSend);
        X(mapSendBytesPerMsgCmd);
        X(nSendBytes);
    }
    {
        LOCK(cs_vRecv);
        X(mapRecvBytesPerMsgCmd);
        X(nRecvBytes);
    }
    X(fWhitelisted);

    // It is common for nodes with good ping times to suddenly become lagged,
    // due to a new block arriving or other large transfer.
    // Merely reporting pingtime might fool the caller into thinking the node was still responsive,
    // since pingtime does not update until the ping is complete, which might take a while.
    // So, if a ping is taking an unusually long time in flight,
    // the caller can immediately detect that this is happening.
    int64_t nPingUsecWait = 0;
    if ((0 != nPingNonceSent) && (0 != nPingUsecStart)) {
        nPingUsecWait = GetTimeMicros() - nPingUsecStart;
    }

    // Raw ping time is in microseconds, but show it to user as whole seconds (Raptoreum users should be well used to small numbers with many decimal places by now :)
    stats.m_ping_usec = nPingUsecTime;
    stats.m_min_ping_usec  = nMinPingUsecTime;
    stats.m_ping_wait_usec = nPingUsecWait;

    // Leave string empty if addrLocal invalid (not filled in yet)
    CService addrLocalUnlocked = GetAddrLocal();
    stats.addrLocal = addrLocalUnlocked.IsValid() ? addrLocalUnlocked.ToString() : "";

    {
        LOCK(cs_mnauth);
        X(verifiedProRegTxHash);
        X(verifiedPubKeyHash);
    }
    X(m_smartnode_connection);
}
#undef X

bool CNode::ReceiveMsgBytes(const char *pch, unsigned int nBytes, bool& complete)
{
    complete = false;
    int64_t nTimeMicros = GetTimeMicros();
    LOCK(cs_vRecv);
    nLastRecv = nTimeMicros / 1000000;
    nRecvBytes += nBytes;
    while (nBytes > 0) {

        // get current incomplete message, or create a new one
        if (vRecvMsg.empty() ||
            vRecvMsg.back().complete())
            vRecvMsg.push_back(CNetMessage(Params().MessageStart(), SER_NETWORK, INIT_PROTO_VERSION));

        CNetMessage& msg = vRecvMsg.back();

        // absorb network data
        int handled;
        if (!msg.in_data) {
            handled = msg.readHeader(pch, nBytes);
        } else {
            handled = msg.readData(pch, nBytes);
        }

        if (handled < 0)
            return false;

        if (msg.in_data && msg.hdr.nMessageSize > MAX_PROTOCOL_MESSAGE_LENGTH) {
            LogPrint(BCLog::NET, "Oversized message from peer=%i, disconnecting\n", GetId());
            return false;
        }

        pch += handled;
        nBytes -= handled;

        if (msg.complete()) {

            //store received bytes per message command
            //to prevent a memory DOS, only allow valid commands
            mapMsgCmdSize::iterator i = mapRecvBytesPerMsgCmd.find(msg.hdr.pchCommand);
            if (i == mapRecvBytesPerMsgCmd.end())
                i = mapRecvBytesPerMsgCmd.find(NET_MESSAGE_COMMAND_OTHER);
            assert(i != mapRecvBytesPerMsgCmd.end());
            i->second += msg.hdr.nMessageSize + CMessageHeader::HEADER_SIZE;
            statsClient.count("bandwidth.message." + std::string(msg.hdr.pchCommand) + ".bytesReceived", msg.hdr.nMessageSize + CMessageHeader::HEADER_SIZE, 1.0f);

            msg.nTime = nTimeMicros;
            complete = true;
        }
    }

    return true;
}

void CNode::SetSendVersion(int nVersionIn)
{
    // Send version may only be changed in the version message, and
    // only one version message is allowed per session. We can therefore
    // treat this value as const and even atomic as long as it's only used
    // once a version message has been successfully processed. Any attempt to
    // set this twice is an error.
    if (nSendVersion != 0) {
        error("Send version already set for node: %i. Refusing to change from %i to %i", id, nSendVersion, nVersionIn);
    } else {
        nSendVersion = nVersionIn;
    }
}

int CNode::GetSendVersion() const
{
    // The send version should always be explicitly set to
    // INIT_PROTO_VERSION rather than using this value until SetSendVersion
    // has been called.
    if (nSendVersion == 0) {
        error("Requesting unset send version for node: %i. Using %i", id, INIT_PROTO_VERSION);
        return INIT_PROTO_VERSION;
    }
    return nSendVersion;
}


int CNetMessage::readHeader(const char *pch, unsigned int nBytes)
{
    // copy data to temporary parsing buffer
    unsigned int nRemaining = 24 - nHdrPos;
    unsigned int nCopy = std::min(nRemaining, nBytes);

    memcpy(&hdrbuf[nHdrPos], pch, nCopy);
    nHdrPos += nCopy;

    // if header incomplete, exit
    if (nHdrPos < 24)
        return nCopy;

    // deserialize to CMessageHeader
    try {
        hdrbuf >> hdr;
    }
    catch (const std::exception&) {
        return -1;
    }

    // reject messages larger than MAX_SIZE
    if (hdr.nMessageSize > MAX_SIZE)
        return -1;

    // switch state to reading message data
    in_data = true;

    return nCopy;
}

int CNetMessage::readData(const char *pch, unsigned int nBytes)
{
    unsigned int nRemaining = hdr.nMessageSize - nDataPos;
    unsigned int nCopy = std::min(nRemaining, nBytes);

    if (vRecv.size() < nDataPos + nCopy) {
        // Allocate up to 256 KiB ahead, but never more than the total message size.
        vRecv.resize(std::min(hdr.nMessageSize, nDataPos + nCopy + 256 * 1024));
    }

    hasher.Write({(const unsigned char*)pch, nCopy});
    memcpy(&vRecv[nDataPos], pch, nCopy);
    nDataPos += nCopy;

    return nCopy;
}

const uint256& CNetMessage::GetMessageHash() const
{
    assert(complete());
    if (data_hash.IsNull())
        hasher.Finalize(data_hash);
    return data_hash;
}

size_t CConnman::SocketSendData(CNode *pnode) EXCLUSIVE_LOCKS_REQUIRED(pnode->cs_vSend)
{
    auto it = pnode->vSendMsg.begin();
    size_t nSentSize = 0;

    while (it != pnode->vSendMsg.end()) {
        const auto &data = *it;
        assert(data.size() > pnode->nSendOffset);
        int nBytes = 0;
        {
            LOCK(pnode->cs_hSocket);
            if (pnode->hSocket == INVALID_SOCKET)
                break;
            nBytes = send(pnode->hSocket, reinterpret_cast<const char*>(data.data()) + pnode->nSendOffset, data.size() - pnode->nSendOffset, MSG_NOSIGNAL | MSG_DONTWAIT);
        }
        if (nBytes > 0) {
            pnode->nLastSend = GetSystemTimeInSeconds();
            pnode->nSendBytes += nBytes;
            pnode->nSendOffset += nBytes;
            nSentSize += nBytes;
            if (pnode->nSendOffset == data.size()) {
                pnode->nSendOffset = 0;
                pnode->nSendSize -= data.size();
                pnode->fPauseSend = pnode->nSendSize > nSendBufferMaxSize;
                it++;
            } else {
                // could not send full message; stop sending more
                pnode->fCanSendData = false;
                break;
            }
        } else {
            if (nBytes < 0) {
                // error
                int nErr = WSAGetLastError();
                if (nErr != WSAEWOULDBLOCK && nErr != WSAEMSGSIZE && nErr != WSAEINTR && nErr != WSAEINPROGRESS)
                {
                    LogPrintf("socket send error %s (peer=%d)\n", NetworkErrorString(nErr), pnode->GetId());
                    pnode->fDisconnect = true;
                }
            }
            // couldn't send anything at all
            pnode->fCanSendData = false;
            break;
        }
    }

    if (it == pnode->vSendMsg.end()) {
        assert(pnode->nSendOffset == 0);
        assert(pnode->nSendSize == 0);
    }
    pnode->vSendMsg.erase(pnode->vSendMsg.begin(), it);
    pnode->nSendMsgSize = pnode->vSendMsg.size();
    return nSentSize;
}

struct NodeEvictionCandidate
{
    NodeId id;
    int64_t nTimeConnected;
    int64_t nMinPingUsecTime;
    int64_t nLastBlockTime;
    int64_t nLastTXTime;
    bool fRelevantServices;
    bool fRelayTxes;
    bool fBloomFilter;
    uint64_t nKeyedNetGroup;
    bool prefer_evict;
};

static bool ReverseCompareNodeMinPingTime(const NodeEvictionCandidate& a, const NodeEvictionCandidate& b)
{
    return a.nMinPingUsecTime > b.nMinPingUsecTime;
}

static bool ReverseCompareNodeTimeConnected(const NodeEvictionCandidate& a, const NodeEvictionCandidate& b)
{
    return a.nTimeConnected > b.nTimeConnected;
}

static bool CompareNetGroupKeyed(const NodeEvictionCandidate &a, const NodeEvictionCandidate &b) {
    return a.nKeyedNetGroup < b.nKeyedNetGroup;
}

static bool CompareNodeBlockTime(const NodeEvictionCandidate &a, const NodeEvictionCandidate &b)
{
    // There is a fall-through here because it is common for a node to have many peers which have not yet relayed a block.
    if (a.nLastBlockTime != b.nLastBlockTime) return a.nLastBlockTime < b.nLastBlockTime;
    if (a.fRelevantServices != b.fRelevantServices) return b.fRelevantServices;
    return a.nTimeConnected > b.nTimeConnected;
}

static bool CompareNodeTXTime(const NodeEvictionCandidate &a, const NodeEvictionCandidate &b)
{
    // There is a fall-through here because it is common for a node to have more than a few peers that have not yet relayed txn.
    if (a.nLastTXTime != b.nLastTXTime) return a.nLastTXTime < b.nLastTXTime;
    if (a.fRelayTxes != b.fRelayTxes) return b.fRelayTxes;
    if (a.fBloomFilter != b.fBloomFilter) return a.fBloomFilter;
    return a.nTimeConnected > b.nTimeConnected;
}


//! Sort an array by the specified comparator, then erase the last K elements.
template<typename T, typename Comparator>
static void EraseLastKElements(std::vector<T> &elements, Comparator comparator, size_t k)
{
    std::sort(elements.begin(), elements.end(), comparator);
    size_t eraseSize = std::min(k, elements.size());
    elements.erase(elements.end() - eraseSize, elements.end());
}

/** Try to find a connection to evict when the node is full.
 *  Extreme care must be taken to avoid opening the node to attacker
 *   triggered network partitioning.
 *  The strategy used here is to protect a small number of peers
 *   for each of several distinct characteristics which are difficult
 *   to forge.  In order to partition a node the attacker must be
 *   simultaneously better at all of them than honest peers.
 */
bool CConnman::AttemptToEvictConnection()
{
    std::vector<NodeEvictionCandidate> vEvictionCandidates;
    {
        LOCK(cs_vNodes);

        for (const CNode* node : vNodes) {
            if (node->fWhitelisted)
                continue;
            if (!node->fInbound)
                continue;
            if (node->fDisconnect)
                continue;

            if (fSmartnodeMode) {
                // This handles eviction protected nodes. Nodes are always protected for a short time after the connection
                // was accepted. This short time is meant for the VERSION/VERACK exchange and the possible MNAUTH that might
                // follow when the incoming connection is from another smartnode. When a message other than MNAUTH
                // is received after VERSION/VERACK, the protection is lifted immediately.
                bool isProtected = GetSystemTimeInSeconds() - node->nTimeConnected < INBOUND_EVICTION_PROTECTION_TIME;
                if (node->nTimeFirstMessageReceived != 0 && !node->fFirstMessageIsMNAUTH) {
                    isProtected = false;
                }
                // if MNAUTH was valid, the node is always protected (and at the same time not accounted when
                // checking incoming connection limits)
                if (!node->GetVerifiedProRegTxHash().IsNull()) {
                    isProtected = true;
                }
                if (isProtected) {
                    continue;
                }
            }

            NodeEvictionCandidate candidate = {node->GetId(), node->nTimeConnected, node->nMinPingUsecTime,
                                               node->nLastBlockTime, node->nLastTXTime,
                                               HasAllDesirableServiceFlags(node->nServices),
                                               node->fRelayTxes, node->pfilter != nullptr, node->nKeyedNetGroup,
                                               node->m_prefer_evict};
            vEvictionCandidates.push_back(candidate);
        }
    }

    // Protect connections with certain characteristics

    // Deterministically select 4 peers to protect by netgroup.
    // An attacker cannot predict which netgroups will be protected
    EraseLastKElements(vEvictionCandidates, CompareNetGroupKeyed, 4);
    // Protect the 8 nodes with the lowest minimum ping time.
    // An attacker cannot manipulate this metric without physically moving nodes closer to the target.
    EraseLastKElements(vEvictionCandidates, ReverseCompareNodeMinPingTime, 8);
    // Protect 4 nodes that most recently sent us transactions.
    // An attacker cannot manipulate this metric without performing useful work.
    EraseLastKElements(vEvictionCandidates, CompareNodeTXTime, 4);
    // Protect 4 nodes that most recently sent us blocks.
    // An attacker cannot manipulate this metric without performing useful work.
    EraseLastKElements(vEvictionCandidates, CompareNodeBlockTime, 4);
    // Protect the half of the remaining nodes which have been connected the longest.
    // This replicates the non-eviction implicit behavior, and precludes attacks that start later.
    EraseLastKElements(vEvictionCandidates, ReverseCompareNodeTimeConnected, vEvictionCandidates.size() / 2);

    if (vEvictionCandidates.empty()) return false;

    // If any remaining peers are preferred for eviction consider only them.
    // This happens after the other preferences since if a peer is really the best by other criteria (esp relaying blocks)
    //  then we probably don't want to evict it no matter what.
    if (std::any_of(vEvictionCandidates.begin(),vEvictionCandidates.end(),[](NodeEvictionCandidate const &n){return n.prefer_evict;})) {
        vEvictionCandidates.erase(std::remove_if(vEvictionCandidates.begin(),vEvictionCandidates.end(),
                                  [](NodeEvictionCandidate const &n){return !n.prefer_evict;}),vEvictionCandidates.end());
    }

    // Identify the network group with the most connections and youngest member.
    // (vEvictionCandidates is already sorted by reverse connect time)
    uint64_t naMostConnections;
    unsigned int nMostConnections = 0;
    int64_t nMostConnectionsTime = 0;
    std::map<uint64_t, std::vector<NodeEvictionCandidate> > mapNetGroupNodes;
    for (const NodeEvictionCandidate &node : vEvictionCandidates) {
        std::vector<NodeEvictionCandidate> &group = mapNetGroupNodes[node.nKeyedNetGroup];
        group.push_back(node);
        int64_t grouptime = group[0].nTimeConnected;

        if (group.size() > nMostConnections || (group.size() == nMostConnections && grouptime > nMostConnectionsTime)) {
            nMostConnections = group.size();
            nMostConnectionsTime = grouptime;
            naMostConnections = node.nKeyedNetGroup;
        }
    }

    // Reduce to the network group with the most connections
    vEvictionCandidates = std::move(mapNetGroupNodes[naMostConnections]);

    // Disconnect from the network group with the most connections
    NodeId evicted = vEvictionCandidates.front().id;
    LOCK(cs_vNodes);
    for (CNode* pnode : vNodes) {
        if (pnode->GetId() == evicted) {
            pnode->fDisconnect = true;
            return true;
        }
    }
    return false;
}

void CConnman::AcceptConnection(const ListenSocket& hListenSocket) {
    struct sockaddr_storage sockaddr;
    socklen_t len = sizeof(sockaddr);
    SOCKET hSocket = accept(hListenSocket.socket, (struct sockaddr*)&sockaddr, &len);
    CAddress addr;
    int nInbound = 0;
    int nVerifiedInboundSmartnodes = 0;
    int nMaxInbound = nMaxConnections - (nMaxOutbound + nMaxFeeler);

    if (hSocket != INVALID_SOCKET) {
        if (!addr.SetSockAddr((const struct sockaddr*)&sockaddr)) {
            LogPrintf("Warning: Unknown socket family\n");
        }
    }

    bool whitelisted = hListenSocket.whitelisted || IsWhitelistedRange(addr);
    {
        LOCK(cs_vNodes);
        for (const CNode* pnode : vNodes) {
            if (pnode->fInbound) {
                nInbound++;
                if (!pnode->GetVerifiedProRegTxHash().IsNull()) {
                    nVerifiedInboundSmartnodes++;
                }
            }
        }

    }

    if (hSocket == INVALID_SOCKET)
    {
        int nErr = WSAGetLastError();
        if (nErr != WSAEWOULDBLOCK)
            LogPrintf("socket error accept failed: %s\n", NetworkErrorString(nErr));
        return;
    }

    std::string strDropped;
    if (fLogIPs) {
        strDropped = strprintf("connection from %s dropped", addr.ToString());
    } else {
        strDropped = "connection dropped";
    }

    if (!fNetworkActive) {
        LogPrintf("%s: not accepting new connections\n", strDropped);
        CloseSocket(hSocket);
        return;
    }

    if (!IsSelectableSocket(hSocket))
    {
        LogPrintf("%s: non-selectable socket\n", strDropped);
        CloseSocket(hSocket);
        return;
    }

    // According to the internet TCP_NODELAY is not carried into accepted sockets
    // on all platforms.  Set it again here just to be sure.
    SetSocketNoDelay(hSocket);

    int bannedlevel = m_banman ? m_banman->IsBannedLevel(addr) : 0;

    // Don't accept connections from banned peers, but if our inbound slots aren't almost full, accept
    // if the only banning reason was an automatic misbehavior ban.
    if (!whitelisted && bannedlevel > ((nInbound + 1 < nMaxInbound) ? 1 : 0))
    {
        LogPrint(BCLog::NET, "%s (banned)\n", strDropped);
        CloseSocket(hSocket);
        return;
    }

    // Evict connections until we are below nMaxInbound. In case eviction protection resulted in nodes to not be evicted
    // before, they might get evicted in batches now (after the protection timeout).
    // We don't evict verified MN connections and also don't take them into account when checking limits. We can do this
    // because we know that such connections are naturally limited by the total number of MNs, so this is not usable
    // for attacks.
    while (nInbound - nVerifiedInboundSmartnodes >= nMaxInbound)
    {
        if (!AttemptToEvictConnection()) {
            // No connection to evict, disconnect the new connection
            LogPrint(BCLog::NET, "failed to find an eviction candidate - connection dropped (full)\n");
            CloseSocket(hSocket);
            return;
        }
        nInbound--;
    }

    // don't accept incoming connections until fully synced
    if(fSmartnodeMode && !smartnodeSync.IsSynced()) {
        LogPrint(BCLog::NET, "AcceptConnection -- smartnode is not synced yet, skipping inbound connection attempt\n");
        CloseSocket(hSocket);
        return;
    }

    NodeId id = GetNewNodeId();
    uint64_t nonce = GetDeterministicRandomizer(RANDOMIZER_ID_LOCALHOSTNONCE).Write(id).Finalize();
    CAddress addr_bind = GetBindAddress(hSocket);

    CNode* pnode = new CNode(id, nLocalServices, GetBestHeight(), hSocket, addr, CalculateKeyedNetGroup(addr), nonce, addr_bind, "", true);
    pnode->AddRef();
    pnode->fWhitelisted = whitelisted;
    pnode->m_prefer_evict = bannedlevel > 0;
    m_msgproc->InitializeNode(pnode);

    if (fLogIPs) {
        LogPrint(BCLog::NET_NETCONN, "connection from %s accepted, sock=%d, peer=%d\n", addr.ToString(), pnode->hSocket, pnode->GetId());
    } else {
        LogPrint(BCLog::NET_NETCONN, "connection accepted, sock=%d, peer=%d\n", pnode->hSocket, pnode->GetId());
    }

    {
        LOCK(cs_vNodes);
        vNodes.push_back(pnode);
        mapSocketToNode.emplace(pnode->hSocket, pnode);
        RegisterEvents(pnode);
        WakeSelect();
    }
}

void CConnman::DisconnectNodes()
{
    {
        LOCK(cs_vNodes);

        if (!fNetworkActive) {
            // Disconnect any connected nodes
            for (CNode* pnode : vNodes) {
                if (!pnode->fDisconnect) {
                    LogPrint(BCLog::NET, "Network not active, dropping peer=%d\n", pnode->GetId());
                    pnode->fDisconnect = true;
                }
            }
        }

        // Disconnect unused nodes
        for (auto it = vNodes.begin(); it != vNodes.end(); )
        {
            CNode* pnode = *it;
            if (pnode->fDisconnect)
            {
                // If we were the ones who initiated the disconnect, we must assume that the other side wants to see
                // pending messages. If the other side initiated the disconnect (or disconnected after we've shutdown
                // the socket), we can be pretty sure that they are not interested in any pending messages anymore and
                // thus can immediately close the socket.
                if (!pnode->fOtherSideDisconnected) {
                    if (pnode->nDisconnectLingerTime == 0) {
                        // let's not immediately close the socket but instead wait for at least 100ms so that there is a
                        // chance to flush all/some pending data. Otherwise the other side might not receive REJECT messages
                        // that were pushed right before setting fDisconnect=true
                        // Flushing must happen in two places to ensure data can be received by the other side:
                        //   1. vSendMsg must be empty and all messages sent via send(). This is ensured by SocketHandler()
                        //      being called before DisconnectNodes and also by the linger time
                        //   2. Internal socket send buffers must be flushed. This is ensured solely by the linger time
                        pnode->nDisconnectLingerTime = GetTimeMillis() + 100;
                    }
                    if (GetTimeMillis() < pnode->nDisconnectLingerTime) {
                        // everything flushed to the kernel?
                        if (!pnode->fSocketShutdown && pnode->nSendMsgSize == 0) {
                            LOCK(pnode->cs_hSocket);
                            if (pnode->hSocket != INVALID_SOCKET) {
                                // Give the other side a chance to detect the disconnect as early as possible (recv() will return 0)
                                ::shutdown(pnode->hSocket, SD_SEND);
                            }
                            pnode->fSocketShutdown = true;
                        }
                        ++it;
                        continue;
                    }
                }

                if (fLogIPs) {
                    LogPrintf("ThreadSocketHandler -- removing node: peer=%d addr=%s nRefCount=%d fInbound=%d m_smartnode_connection=%d m_smartnode_iqr_connection=%d\n",
                          pnode->GetId(), pnode->addr.ToString(), pnode->GetRefCount(), pnode->fInbound, pnode->m_smartnode_connection, pnode->m_smartnode_iqr_connection);
                } else {
                    LogPrintf("ThreadSocketHandler -- removing node: peer=%d nRefCount=%d fInbound=%d m_smartnode_connection=%d m_smartnode_iqr_connection=%d\n",
                          pnode->GetId(), pnode->GetRefCount(), pnode->fInbound, pnode->m_smartnode_connection, pnode->m_smartnode_iqr_connection);
                }

                // remove from vNodes
                it = vNodes.erase(it);

                // release outbound grant (if any)
                pnode->grantOutbound.Release();

                // close socket and cleanup
                pnode->CloseSocketDisconnect(this);

                // hold in disconnected pool until all refs are released
                pnode->Release();
                vNodesDisconnected.push_back(pnode);
            } else {
                ++it;
            }
        }
    }
    {
        // Delete disconnected nodes
        std::list<CNode*> vNodesDisconnectedCopy = vNodesDisconnected;
        for (auto it = vNodesDisconnected.begin(); it != vNodesDisconnected.end(); )
        {
            CNode* pnode = *it;
            // wait until threads are done using it
            bool fDelete = false;
            if (pnode->GetRefCount() <= 0) {
                {
                    TRY_LOCK(pnode->cs_inventory, lockInv);
                    if (lockInv) {
                        TRY_LOCK(pnode->cs_vSend, lockSend);
                        if (lockSend) {
                            fDelete = true;
                        }
                    }
                }
                if (fDelete) {
                    it = vNodesDisconnected.erase(it);
                    DeleteNode(pnode);
                }
            }
            if (!fDelete) {
                ++it;
            }
        }
    }
}

void CConnman::NotifyNumConnectionsChanged()
{
    size_t vNodesSize;
    {
        LOCK(cs_vNodes);
        vNodesSize = vNodes.size();
    }

    // If we had zero connections before and new connections now or if we just dropped
    // to zero connections reset the sync process if its outdated.
    if ((vNodesSize > 0 && nPrevNodeCount == 0) || (vNodesSize == 0 && nPrevNodeCount > 0)) {
        smartnodeSync.Reset();
    }

    if(vNodesSize != nPrevNodeCount) {
        nPrevNodeCount = vNodesSize;
        if(clientInterface)
            clientInterface->NotifyNumConnectionsChanged(vNodesSize);

        CalculateNumConnectionsChangedStats();
    }
}

void CConnman::CalculateNumConnectionsChangedStats()
{
    if (!gArgs.GetBoolArg("-statsenabled", DEFAULT_STATSD_ENABLE)) {
        return;
    }

    // count various node attributes for statsD
    int fullNodes = 0;
    int spvNodes = 0;
    int inboundNodes = 0;
    int outboundNodes = 0;
    int ipv4Nodes = 0;
    int ipv6Nodes = 0;
    int torNodes = 0;
    mapMsgCmdSize mapRecvBytesMsgStats;
    mapMsgCmdSize mapSentBytesMsgStats;
    for (const std::string &msg : getAllNetMessageTypes()) {
        mapRecvBytesMsgStats[msg] = 0;
        mapSentBytesMsgStats[msg] = 0;
    }
    mapRecvBytesMsgStats[NET_MESSAGE_COMMAND_OTHER] = 0;
    mapSentBytesMsgStats[NET_MESSAGE_COMMAND_OTHER] = 0;
    LOCK(cs_vNodes);
    for (const CNode* pnode : vNodes) {
        for (const mapMsgCmdSize::value_type &i : pnode->mapRecvBytesPerMsgCmd)
            mapRecvBytesMsgStats[i.first] += i.second;
        for (const mapMsgCmdSize::value_type &i : pnode->mapSendBytesPerMsgCmd)
            mapSentBytesMsgStats[i.first] += i.second;
        if(pnode->fClient)
            spvNodes++;
        else
            fullNodes++;
        if(pnode->fInbound)
            inboundNodes++;
        else
            outboundNodes++;
        if(pnode->addr.IsIPv4())
            ipv4Nodes++;
        if(pnode->addr.IsIPv6())
            ipv6Nodes++;
        if(pnode->addr.IsTor())
            torNodes++;
        if(pnode->nPingUsecTime > 0)
            statsClient.timing("peers.ping_us", pnode->nPingUsecTime, 1.0f);
    }
    for (const std::string &msg : getAllNetMessageTypes()) {
        statsClient.gauge("bandwidth.message." + msg + ".totalBytesReceived", mapRecvBytesMsgStats[msg], 1.0f);
        statsClient.gauge("bandwidth.message." + msg + ".totalBytesSent", mapSentBytesMsgStats[msg], 1.0f);
    }
    statsClient.gauge("peers.totalConnections", nPrevNodeCount, 1.0f);
    statsClient.gauge("peers.spvNodeConnections", spvNodes, 1.0f);
    statsClient.gauge("peers.fullNodeConnections", fullNodes, 1.0f);
    statsClient.gauge("peers.inboundConnections", inboundNodes, 1.0f);
    statsClient.gauge("peers.outboundConnections", outboundNodes, 1.0f);
    statsClient.gauge("peers.ipv4Connections", ipv4Nodes, 1.0f);
    statsClient.gauge("peers.ipv6Connections", ipv6Nodes, 1.0f);
    statsClient.gauge("peers.torConnections", torNodes, 1.0f);
}

void CConnman::InactivityCheck(CNode *pnode) const
{
    int64_t nTime = GetSystemTimeInSeconds();
    if (nTime - pnode->nTimeConnected > m_peer_connect_timeout)
    {
        if (pnode->nLastRecv == 0 || pnode->nLastSend == 0)
        {
            LogPrint(BCLog::NET, "socket no message in first %i seconds, %d %d from %d\n", m_peer_connect_timeout, pnode->nLastRecv != 0, pnode->nLastSend != 0, pnode->GetId());
            pnode->fDisconnect = true;
        }
        else if (nTime - pnode->nLastSend > TIMEOUT_INTERVAL)
        {
            LogPrintf("socket sending timeout: %is\n", nTime - pnode->nLastSend);
            pnode->fDisconnect = true;
        }
        else if (nTime - pnode->nLastRecv > TIMEOUT_INTERVAL)
        {
            LogPrintf("socket receive timeout: %is\n", nTime - pnode->nLastRecv);
            pnode->fDisconnect = true;
        }
        else if (pnode->nPingNonceSent && pnode->nPingUsecStart + TIMEOUT_INTERVAL * 1000000 < GetTimeMicros())
        {
            LogPrintf("ping timeout: %fs\n", 0.000001 * (GetTimeMicros() - pnode->nPingUsecStart));
            pnode->fDisconnect = true;
        }
        else if (!pnode->fSuccessfullyConnected)
        {
            LogPrint(BCLog::NET, "version handshake timeout from %d\n", pnode->GetId());
            pnode->fDisconnect = true;
        }
    }
}

bool CConnman::GenerateSelectSet(std::set<SOCKET> &recv_set, std::set<SOCKET> &send_set, std::set<SOCKET> &error_set)
{
    for (const ListenSocket& hListenSocket : vhListenSocket) {
        recv_set.insert(hListenSocket.socket);
    }

    {
        LOCK(cs_vNodes);
        for (CNode* pnode : vNodes)
        {
            bool select_recv = !pnode->fHasRecvData;
            bool select_send = !pnode->fCanSendData;

            LOCK(pnode->cs_hSocket);
            if (pnode->hSocket == INVALID_SOCKET)
                continue;

            error_set.insert(pnode->hSocket);
            if (select_send) {
                send_set.insert(pnode->hSocket);
            }
            if (select_recv) {
                recv_set.insert(pnode->hSocket);
            }
        }
    }

#ifdef USE_WAKEUP_PIPE
    // We add a pipe to the read set so that the select() call can be woken up from the outside
    // This is done when data is added to send buffers (vSendMsg) or when new peers are added
    // This is currently only implemented for POSIX compliant systems. This means that Windows will fall back to
    // timing out after 50ms and then trying to send. This is ok as we assume that heavy-load daemons are usually
    // run on Linux and friends.
    recv_set.insert(wakeupPipe[0]);
#endif

    return !recv_set.empty() || !send_set.empty() || !error_set.empty();
}

#ifdef USE_KQUEUE
void CConnman::SocketEventsKqueue(std::set<SOCKET> &recv_set, std::set<SOCKET> &send_set, std::set<SOCKET> &error_set, bool fOnlyPoll)
{
    const size_t maxEvents = 64;
    struct kevent events[maxEvents];

    struct timespec timeout;
    timeout.tv_sec = fOnlyPoll ? 0 : SELECT_TIMEOUT_MILLISECONDS / 1000;
    timeout.tv_nsec = (fOnlyPoll ? 0 : SELECT_TIMEOUT_MILLISECONDS % 1000) * 1000 * 1000;

    wakeupSelectNeeded = true;
    int n = kevent(kqueuefd, nullptr, 0, events, maxEvents, &timeout);
    wakeupSelectNeeded = false;
    if (n == -1) {
        LogPrintf("kevent wait error\n");
    } else if (n > 0) {
        for (int i = 0; i < n; i++) {
            auto& event = events[i];
            if ((event.flags & EV_ERROR) || (event.flags & EV_EOF)) {
                error_set.insert((SOCKET)event.ident);
                continue;
            }

            if (event.filter == EVFILT_READ) {
                recv_set.insert((SOCKET)event.ident);
            }

            if (event.filter == EVFILT_WRITE) {
                send_set.insert((SOCKET)event.ident);
            }
        }
    }
}
#endif

#ifdef USE_EPOLL
void CConnman::SocketEventsEpoll(std::set<SOCKET> &recv_set, std::set<SOCKET> &send_set, std::set<SOCKET> &error_set, bool fOnlyPoll)
{
    const size_t maxEvents = 64;
    epoll_event events[maxEvents];

    wakeupSelectNeeded = true;
    int n = epoll_wait(epollfd, events, maxEvents, fOnlyPoll ? 0 : SELECT_TIMEOUT_MILLISECONDS);
    wakeupSelectNeeded = false;
    for (int i = 0; i < n; i++) {
        auto& e = events[i];
        if((e.events & EPOLLERR) || (e.events & EPOLLHUP)) {
            error_set.insert((SOCKET)e.data.fd);
            continue;
        }

        if (e.events & EPOLLIN) {
            recv_set.insert((SOCKET)e.data.fd);
        }

        if (e.events & EPOLLOUT) {
            send_set.insert((SOCKET)e.data.fd);
        }
    }
}
#endif

#ifdef USE_POLL
void CConnman::SocketEventsPoll(std::set<SOCKET> &recv_set, std::set<SOCKET> &send_set, std::set<SOCKET> &error_set, bool fOnlyPoll)
{
    std::set<SOCKET> recv_select_set, send_select_set, error_select_set;
    if (!GenerateSelectSet(recv_select_set, send_select_set, error_select_set)) {
        if (!fOnlyPoll) interruptNet.sleep_for(std::chrono::milliseconds(SELECT_TIMEOUT_MILLISECONDS));
        return;
    }

    std::unordered_map<SOCKET, struct pollfd> pollfds;
    for (SOCKET socket_id : recv_select_set) {
        pollfds[socket_id].fd = socket_id;
        pollfds[socket_id].events |= POLLIN;
    }

    for (SOCKET socket_id : send_select_set) {
        pollfds[socket_id].fd = socket_id;
        pollfds[socket_id].events |= POLLOUT;
    }

    for (SOCKET socket_id : error_select_set) {
        pollfds[socket_id].fd = socket_id;
        // These flags are ignored, but we set them for clarity
        pollfds[socket_id].events |= POLLERR|POLLHUP;
    }

    std::vector<struct pollfd> vpollfds;
    vpollfds.reserve(pollfds.size());
    for (auto it : pollfds) {
        vpollfds.push_back(std::move(it.second));
    }

    wakeupSelectNeeded = true;
    int r = poll(vpollfds.data(), vpollfds.size(), fOnlyPoll ? 0 : SELECT_TIMEOUT_MILLISECONDS);
    wakeupSelectNeeded = false;
    if (r < 0) {
        return;
    }

    if (interruptNet) return;

    for (struct pollfd pollfd_entry : vpollfds) {
        if (pollfd_entry.revents & POLLIN)            recv_set.insert(pollfd_entry.fd);
        if (pollfd_entry.revents & POLLOUT)           send_set.insert(pollfd_entry.fd);
        if (pollfd_entry.revents & (POLLERR|POLLHUP)) error_set.insert(pollfd_entry.fd);
    }
}
#endif

void CConnman::SocketEventsSelect(std::set<SOCKET> &recv_set, std::set<SOCKET> &send_set, std::set<SOCKET> &error_set, bool fOnlyPoll)
{
    std::set<SOCKET> recv_select_set, send_select_set, error_select_set;
    if (!GenerateSelectSet(recv_select_set, send_select_set, error_select_set)) {
        interruptNet.sleep_for(std::chrono::milliseconds(SELECT_TIMEOUT_MILLISECONDS));
        return;
    }

    //
    // Find which sockets have data to receive
    //
    struct timeval timeout;
    timeout.tv_sec  = 0;
    timeout.tv_usec = fOnlyPoll ? 0 : SELECT_TIMEOUT_MILLISECONDS * 1000; // frequency to poll pnode->vSend

    fd_set fdsetRecv;
    fd_set fdsetSend;
    fd_set fdsetError;
    FD_ZERO(&fdsetRecv);
    FD_ZERO(&fdsetSend);
    FD_ZERO(&fdsetError);
    SOCKET hSocketMax = 0;

    for (SOCKET hSocket : recv_select_set) {
        FD_SET(hSocket, &fdsetRecv);
        hSocketMax = std::max(hSocketMax, hSocket);
    }

    for (SOCKET hSocket : send_select_set) {
        FD_SET(hSocket, &fdsetSend);
        hSocketMax = std::max(hSocketMax, hSocket);
    }

    for (SOCKET hSocket : error_select_set) {
        FD_SET(hSocket, &fdsetError);
        hSocketMax = std::max(hSocketMax, hSocket);
    }

    wakeupSelectNeeded = true;
    int nSelect = select(hSocketMax + 1, &fdsetRecv, &fdsetSend, &fdsetError, &timeout);
    wakeupSelectNeeded = false;
    if (interruptNet)
        return;

    if (nSelect == SOCKET_ERROR)
    {
        int nErr = WSAGetLastError();
        LogPrintf("socket select error %s\n", NetworkErrorString(nErr));
        for (unsigned int i = 0; i <= hSocketMax; i++)
            FD_SET(i, &fdsetRecv);
        FD_ZERO(&fdsetSend);
        FD_ZERO(&fdsetError);
        if (!interruptNet.sleep_for(std::chrono::milliseconds(SELECT_TIMEOUT_MILLISECONDS)))
            return;
    }

    for (SOCKET hSocket : recv_select_set) {
        if (FD_ISSET(hSocket, &fdsetRecv)) {
            recv_set.insert(hSocket);
        }
    }

    for (SOCKET hSocket : send_select_set) {
        if (FD_ISSET(hSocket, &fdsetSend)) {
            send_set.insert(hSocket);
        }
    }

    for (SOCKET hSocket : error_select_set) {
        if (FD_ISSET(hSocket, &fdsetError)) {
            error_set.insert(hSocket);
        }
    }
}

void CConnman::SocketEvents(std::set<SOCKET> &recv_set, std::set<SOCKET> &send_set, std::set<SOCKET> &error_set, bool fOnlyPoll)
{
    switch (socketEventsMode) {
#ifdef USE_KQUEUE
        case SOCKETEVENTS_KQUEUE:
            SocketEventsKqueue(recv_set, send_set, error_set, fOnlyPoll);
            break;
#endif
#ifdef USE_EPOLL
        case SOCKETEVENTS_EPOLL:
            SocketEventsEpoll(recv_set, send_set, error_set, fOnlyPoll);
            break;
#endif
#ifdef USE_POLL
        case SOCKETEVENTS_POLL:
            SocketEventsPoll(recv_set, send_set, error_set, fOnlyPoll);
            break;
#endif
        case SOCKETEVENTS_SELECT:
            SocketEventsSelect(recv_set, send_set, error_set, fOnlyPoll);
            break;
        default:
            assert(false);
    }
}

void CConnman::SocketHandler()
{
    bool fOnlyPoll = false;
    {
        // check if we have work to do and thus should avoid waiting for events
        LOCK2(cs_vNodes, cs_mapNodesWithDataToSend);
        if (!mapReceivableNodes.empty()) {
            fOnlyPoll = true;
        } else if (!mapSendableNodes.empty() && !mapNodesWithDataToSend.empty()) {
            // we must check if at least one of the nodes with pending messages is also sendable, as otherwise a single
            // node would be able to make the network thread busy with polling
            for (auto& p : mapNodesWithDataToSend) {
                if (mapSendableNodes.count(p.first)) {
                    fOnlyPoll = true;
                    break;
                }
            }
        }
    }

    std::set<SOCKET> recv_set, send_set, error_set;
    SocketEvents(recv_set, send_set, error_set, fOnlyPoll);

#ifdef USE_WAKEUP_PIPE
    // drain the wakeup pipe
    if (recv_set.count(wakeupPipe[0])) {
        char buf[128];
        while (true) {
            int r = read(wakeupPipe[0], buf, sizeof(buf));
            if (r <= 0) {
                break;
            }
        }
    }
#endif

    if (interruptNet) return;

    //
    // Accept new connections
    //
    for (const ListenSocket& hListenSocket : vhListenSocket)
    {
        if (hListenSocket.socket != INVALID_SOCKET && recv_set.count(hListenSocket.socket) > 0)
        {
            AcceptConnection(hListenSocket);
        }
    }

    std::vector<CNode*> vErrorNodes;
    std::vector<CNode*> vReceivableNodes;
    std::vector<CNode*> vSendableNodes;
    {
        LOCK(cs_vNodes);
        for (auto hSocket : error_set) {
            auto it = mapSocketToNode.find(hSocket);
            if (it == mapSocketToNode.end()) {
                continue;
            }
            it->second->AddRef();
            vErrorNodes.emplace_back(it->second);
        }
        for (auto hSocket : recv_set) {
            if (error_set.count(hSocket)) {
                // no need to handle it twice
                continue;
            }

            auto it = mapSocketToNode.find(hSocket);
            if (it == mapSocketToNode.end()) {
                continue;
            }

            auto jt = mapReceivableNodes.emplace(it->second->GetId(), it->second);
            assert(jt.first->second == it->second);
            it->second->fHasRecvData = true;
        }
        for (auto hSocket : send_set) {
            auto it = mapSocketToNode.find(hSocket);
            if (it == mapSocketToNode.end()) {
                continue;
            }

            auto jt = mapSendableNodes.emplace(it->second->GetId(), it->second);
            assert(jt.first->second == it->second);
            it->second->fCanSendData = true;
        }

        // collect nodes that have a receivable socket
        // also clean up mapReceivableNodes from nodes that were receivable in the last iteration but aren't anymore
        vReceivableNodes.reserve(mapReceivableNodes.size());
        for (auto it = mapReceivableNodes.begin(); it != mapReceivableNodes.end(); ) {
            if (!it->second->fHasRecvData) {
                it = mapReceivableNodes.erase(it);
            } else {
                // Implement the following logic:
                // * If there is data to send, try sending data. As this only
                //   happens when optimistic write failed, we choose to first drain the
                //   write buffer in this case before receiving more. This avoids
                //   needlessly queueing received data, if the remote peer is not themselves
                //   receiving data. This means properly utilizing TCP flow control signalling.
                // * Otherwise, if there is space left in the receive buffer (!fPauseRecv), try
                //   receiving data (which should succeed as the socket signalled as receivable).
                if (!it->second->fPauseRecv && it->second->nSendMsgSize == 0 && !it->second->fDisconnect) {
                    it->second->AddRef();
                    vReceivableNodes.emplace_back(it->second);
                }
                ++it;
            }
        }

        // collect nodes that have data to send and have a socket with non-empty write buffers
        // also clean up mapNodesWithDataToSend from nodes that had messages to send in the last iteration
        // but don't have any in this iteration
        LOCK(cs_mapNodesWithDataToSend);
        vSendableNodes.reserve(mapNodesWithDataToSend.size());
        for (auto it = mapNodesWithDataToSend.begin(); it != mapNodesWithDataToSend.end(); ) {
            if (it->second->nSendMsgSize == 0) {
                // See comment in PushMessage
                it->second->Release();
                it = mapNodesWithDataToSend.erase(it);
            } else {
                if (it->second->fCanSendData) {
                    it->second->AddRef();
                    vSendableNodes.emplace_back(it->second);
                }
                ++it;
            }
        }
    }

    for (CNode* pnode : vErrorNodes)
    {
        if (interruptNet) {
            break;
        }
        // let recv() return errors and then handle it
        SocketRecvData(pnode);
    }

    for (CNode* pnode : vReceivableNodes)
    {
        if (interruptNet) {
            break;
        }
        if (pnode->fPauseRecv) {
            continue;
        }

        SocketRecvData(pnode);
    }

    for (CNode* pnode : vSendableNodes) {
        if (interruptNet) {
            break;
        }

        LOCK(pnode->cs_vSend);
        size_t nBytes = SocketSendData(pnode);
        if (nBytes) {
            RecordBytesSent(nBytes);
        }
    }

    ReleaseNodeVector(vErrorNodes);
    ReleaseNodeVector(vReceivableNodes);
    ReleaseNodeVector(vSendableNodes);

    if (interruptNet) {
        return;
    }

    {
        LOCK(cs_vNodes);
        // remove nodes from mapSendableNodes, so that the next iteration knows that there is no work to do
        // (even if there are pending messages to be sent)
        for (auto it = mapSendableNodes.begin(); it != mapSendableNodes.end(); ) {
            if (!it->second->fCanSendData) {
                LogPrint(BCLog::NET, "%s -- remove mapSendableNodes, peer=%d\n", __func__, it->second->GetId());
                it = mapSendableNodes.erase(it);
            } else {
                ++it;
            }
        }
    }
}

size_t CConnman::SocketRecvData(CNode *pnode)
{
    // typical socket buffer is 8K-64K
    char pchBuf[0x10000];
    int nBytes = 0;
    {
        LOCK(pnode->cs_hSocket);
        if (pnode->hSocket == INVALID_SOCKET)
            return 0;
        nBytes = recv(pnode->hSocket, pchBuf, sizeof(pchBuf), MSG_DONTWAIT);
        if (nBytes < (int)sizeof(pchBuf)) {
            pnode->fHasRecvData = false;
        }
    }
    if (nBytes > 0)
    {
        bool notify = false;
        if (!pnode->ReceiveMsgBytes(pchBuf, nBytes, notify)) {
            LOCK(cs_vNodes);
            pnode->CloseSocketDisconnect(this);
        }
        RecordBytesRecv(nBytes);
        if (notify) {
            size_t nSizeAdded = 0;
            auto it(pnode->vRecvMsg.begin());
            for (; it != pnode->vRecvMsg.end(); ++it) {
                if (!it->complete())
                    break;
                nSizeAdded += it->vRecv.size() + CMessageHeader::HEADER_SIZE;
            }
            {
                LOCK(pnode->cs_vProcessMsg);
                pnode->vProcessMsg.splice(pnode->vProcessMsg.end(), pnode->vRecvMsg, pnode->vRecvMsg.begin(), it);
                pnode->nProcessQueueSize += nSizeAdded;
                pnode->fPauseRecv = pnode->nProcessQueueSize > nReceiveFloodSize;
            }
            WakeMessageHandler();
        }
    }
    else if (nBytes == 0)
    {
        // socket closed gracefully
        if (!pnode->fDisconnect) {
            LogPrint(BCLog::NET, "socket closed for peer=%d\n", pnode->GetId());
        }
        LOCK(cs_vNodes);
        pnode->fOtherSideDisconnected = true; // avoid lingering
        pnode->CloseSocketDisconnect(this);
    }
    else if (nBytes < 0)
    {
        // error
        int nErr = WSAGetLastError();
        if (nErr != WSAEWOULDBLOCK && nErr != WSAEMSGSIZE && nErr != WSAEINTR && nErr != WSAEINPROGRESS)
        {
            if (!pnode->fDisconnect) {
                LogPrint(BCLog::NET, "socket recv error for peer=%d: %s\n", pnode->GetId(), NetworkErrorString(nErr));
            }
            LOCK(cs_vNodes);
            pnode->fOtherSideDisconnected = true; // avoid lingering
            pnode->CloseSocketDisconnect(this);
        }
    }
    if (nBytes < 0) {
        return 0;
    }
    return (size_t)nBytes;
}

void CConnman::ThreadSocketHandler()
{
    int64_t nLastCleanupNodes = 0;

    while (!interruptNet)
    {
        // Handle sockets before we do the next rounf of disconnects. This allows us to flush send buffers one last time
        // before actually closing sockets. Receiving is however skipped in case a peer is pending to be disconnected
        SocketHandler();
        if (GetTimeMillis() - nLastCleanupNodes > 1000) {
            ForEachNode(AllNodes, [&](CNode* pnode) {
                InactivityCheck(pnode);
            });
            nLastCleanupNodes = GetTimeMillis();
        }
        DisconnectNodes();
        NotifyNumConnectionsChanged();
    }
}

void CConnman::WakeMessageHandler()
{
    {
        LOCK(mutexMsgProc);
        fMsgProcWake = true;
    }
    condMsgProc.notify_one();
}

void CConnman::WakeSelect()
{
#ifdef USE_WAKEUP_PIPE
    if (wakeupPipe[1] == -1) {
        return;
    }

    char buf{0};
    if (write(wakeupPipe[1], &buf, sizeof(buf)) != 1) {
        LogPrint(BCLog::NET, "write to wakeupPipe failed\n");
    }
#endif

    wakeupSelectNeeded = false;
}

void CConnman::ThreadDNSAddressSeed()
{
    // goal: only query DNS seeds if address need is acute
    // Avoiding DNS seeds when we don't need them improves user privacy by
    //  creating fewer identifying DNS requests, reduces trust by giving seeds
    //  less influence on the network topology, and reduces traffic to the seeds.
    if ((addrman.size() > 0) &&
        (!gArgs.GetBoolArg("-forcednsseed", DEFAULT_FORCEDNSSEED))) {
        if (!interruptNet.sleep_for(std::chrono::seconds(11)))
            return;

        LOCK(cs_vNodes);
        int nRelevant = 0;
        for (const CNode* pnode : vNodes) {
            nRelevant += pnode->fSuccessfullyConnected && !pnode->fFeeler && !pnode->fOneShot && !pnode->m_manual_connection && !pnode->fInbound && !pnode->m_smartnode_probe_connection;
        }
        if (nRelevant >= 2) {
            LogPrintf("P2P peers available. Skipped DNS seeding.\n");
            return;
        }
    }

    const std::vector<std::string> &vSeeds = Params().DNSSeeds();
    int found = 0;

    LogPrintf("Loading addresses from DNS seeds (could take a while)\n");

    for (const std::string &seed : vSeeds) {
        if (interruptNet) {
            return;
        }
        if (HaveNameProxy()) {
            AddOneShot(seed);
        } else {
            std::vector<CNetAddr> vIPs;
            std::vector<CAddress> vAdd;
            ServiceFlags requiredServiceBits = GetDesirableServiceFlags(NODE_NONE);
            std::string host = strprintf("x%x.%s", requiredServiceBits, seed);
            CNetAddr resolveSource;
            if (!resolveSource.SetInternal(host)) {
                continue;
            }
            unsigned int nMaxIPs = 256; // Limits number of IPs learned from a DNS seed
            if (LookupHost(host.c_str(), vIPs, nMaxIPs, true))
            {
                for (const CNetAddr& ip : vIPs)
                {
                    int nOneDay = 24*3600;
                    CAddress addr = CAddress(CService(ip, Params().GetDefaultPort()), requiredServiceBits);
                    addr.nTime = GetTime() - 3*nOneDay - GetRand(4*nOneDay); // use a random age between 3 and 7 days old
                    vAdd.push_back(addr);
                    found++;
                }
                addrman.Add(vAdd, resolveSource);
            } else {
                // We now avoid directly using results from DNS Seeds which do not support service bit filtering,
                // instead using them as a oneshot to get nodes with our desired service bits.
                AddOneShot(seed);
            }
        }
    }

    LogPrintf("%d addresses found from DNS seeds\n", found);
}












void CConnman::DumpAddresses()
{
    int64_t nStart = GetTimeMillis();

    CAddrDB adb;
    adb.Write(addrman);

    LogPrint(BCLog::NET, "Flushed %d addresses to peers.dat  %dms\n", addrman.size(), GetTimeMillis() - nStart);
}

void CConnman::ProcessOneShot()
{
    std::string strDest;
    {
        LOCK(cs_vOneShots);
        if (vOneShots.empty())
            return;
        strDest = vOneShots.front();
        vOneShots.pop_front();
    }
    CAddress addr;
    CSemaphoreGrant grant(*semOutbound, true);
    if (grant) {
        OpenNetworkConnection(addr, false, &grant, strDest.c_str(), true);
    }
}

bool CConnman::GetTryNewOutboundPeer()
{
    return m_try_another_outbound_peer;
}

void CConnman::SetTryNewOutboundPeer(bool flag)
{
    m_try_another_outbound_peer = flag;
    LogPrint(BCLog::NET, "net: setting try another outbound peer=%s\n", flag ? "true" : "false");
}

// Return the number of peers we have over our outbound connection limit
// Exclude peers that are marked for disconnect, or are going to be
// disconnected soon (eg one-shots and feelers)
// Also exclude peers that haven't finished initial connection handshake yet
// (so that we don't decide we're over our desired connection limit, and then
// evict some peer that has finished the handshake)
int CConnman::GetExtraOutboundCount()
{
    int nOutbound = 0;
    {
        LOCK(cs_vNodes);
        for (const CNode* pnode : vNodes) {
            // don't count outbound smartnodes
            if (pnode->m_smartnode_connection) {
                continue;
            }
            if (!pnode->fInbound && !pnode->m_manual_connection && !pnode->fFeeler && !pnode->fDisconnect && !pnode->fOneShot && pnode->fSuccessfullyConnected && !pnode->m_smartnode_probe_connection) {
                ++nOutbound;
            }
        }
    }
    return std::max(nOutbound - nMaxOutbound, 0);
}

void CConnman::ThreadOpenConnections(const std::vector<std::string> connect)
{
    // Connect to specific addresses
    if (!connect.empty())
    {
        for (int64_t nLoop = 0;; nLoop++)
        {
            ProcessOneShot();
            for (const std::string& strAddr : connect)
            {
                CAddress addr(CService(), NODE_NONE);
                OpenNetworkConnection(addr, false, nullptr, strAddr.c_str(), false, false, true);
                for (int i = 0; i < 10 && i < nLoop; i++)
                {
                    if (!interruptNet.sleep_for(std::chrono::milliseconds(500)))
                        return;
                }
            }
            if (!interruptNet.sleep_for(std::chrono::milliseconds(500)))
                return;
        }
    }

    // Initiate network connections
    int64_t nStart = GetTime();

    // Minimum time before next feeler connection (in microseconds).
    int64_t nNextFeeler = PoissonNextSend(nStart*1000*1000, FEELER_INTERVAL);
    while (!interruptNet)
    {
        ProcessOneShot();

        if (!interruptNet.sleep_for(std::chrono::milliseconds(500)))
            return;

        CSemaphoreGrant grant(*semOutbound);
        if (interruptNet)
            return;

        // Add seed nodes if DNS seeds are all down (an infrastructure attack?).
        if (addrman.size() == 0 && (GetTime() - nStart > 60)) {
            static bool done = false;
            if (!done) {
                LogPrintf("Adding fixed seed nodes as DNS doesn't seem to be available.\n");
                CNetAddr local;
                local.SetInternal("fixedseeds");
                addrman.Add(convertSeed6(Params().FixedSeeds()), local);
                done = true;
            }
        }

        //
        // Choose an address to connect to based on most recently seen
        //
        CAddress addrConnect;

        // Only connect out to one peer per network group (/16 for IPv4).
        // This is only done for mainnet and testnet
        int nOutbound = 0;
        std::set<std::vector<unsigned char> > setConnected;
        if (!Params().AllowMultipleAddressesFromGroup()) {
            LOCK(cs_vNodes);
            for (const CNode* pnode : vNodes) {
                if (!pnode->fInbound && !pnode->m_smartnode_connection && !pnode->m_manual_connection) {
                    // Netgroups for inbound and addnode peers are not excluded because our goal here
                    // is to not use multiple of our limited outbound slots on a single netgroup
                    // but inbound and addnode peers do not use our outbound slots.  Inbound peers
                    // also have the added issue that they're attacker controlled and could be used
                    // to prevent us from connecting to particular hosts if we used them here.
                    setConnected.insert(pnode->addr.GetGroup(addrman.m_asmap));
                    nOutbound++;
                }
            }
        }

        std::set<uint256> setConnectedSmartnodes;
        {
            LOCK(cs_vNodes);
            for (CNode* pnode : vNodes) {
                auto verifiedProRegTxHash = pnode->GetVerifiedProRegTxHash();
                if (!verifiedProRegTxHash.IsNull()) {
                    setConnectedSmartnodes.emplace(verifiedProRegTxHash);
                }
            }
        }

        // Feeler Connections
        //
        // Design goals:
        //  * Increase the number of connectable addresses in the tried table.
        //
        // Method:
        //  * Choose a random address from new and attempt to connect to it if we can connect
        //    successfully it is added to tried.
        //  * Start attempting feeler connections only after node finishes making outbound
        //    connections.
        //  * Only make a feeler connection once every few minutes.
        //
        bool fFeeler = false;

        if (nOutbound >= nMaxOutbound && !GetTryNewOutboundPeer()) {
            int64_t nTime = GetTimeMicros(); // The current time right now (in microseconds).
            if (nTime > nNextFeeler) {
                nNextFeeler = PoissonNextSend(nTime, FEELER_INTERVAL);
                fFeeler = true;
            } else {
                continue;
            }
        }

        addrman.ResolveCollisions();

        auto mnList = deterministicMNManager->GetListAtChainTip();

        int64_t nANow = GetAdjustedTime();
        int nTries = 0;
        while (!interruptNet)
        {
            CAddrInfo addr = addrman.SelectTriedCollision();

            // SelectTriedCollision returns an invalid address if it is empty.
            if (!fFeeler || !addr.IsValid()) {
                addr = addrman.Select(fFeeler);
            }

            auto dmn = mnList.GetMNByService(addr);
            bool isSmartnode = dmn != nullptr;

            // if we selected an invalid address, restart
            if (!addr.IsValid() || setConnected.count(addr.GetGroup(addrman.m_asmap)))
                break;

            // don't try to connect to smartnodes that we already have a connection to (most likely inbound)
            if (isSmartnode && setConnectedSmartnodes.count(dmn->proTxHash))
                break;

            // if we selected a local address, restart (local addresses are allowed in regtest and devnet)
            bool fAllowLocal = Params().AllowMultiplePorts() && addrConnect.GetPort() != GetListenPort();
            if (!fAllowLocal && IsLocal(addrConnect))
                break;

            // If we didn't find an appropriate destination after trying 100 addresses fetched from addrman,
            // stop this loop, and let the outer loop run again (which sleeps, adds seed nodes, recalculates
            // already-connected network ranges, ...) before trying new addrman addresses.
            nTries++;
            if (nTries > 100)
                break;

            if (IsLimited(addr))
                continue;

            // only consider very recently tried nodes after 30 failed attempts
            if (nANow - addr.nLastTry < 600 && nTries < 30)
                continue;

            // for non-feelers, require all the services we'll want,
            // for feelers, only require they be a full node (only because most
            // SPV clients don't have a good address DB available)
            if (!isSmartnode && !fFeeler && !HasAllDesirableServiceFlags(addr.nServices)) {
                continue;
            } else if (!isSmartnode && fFeeler && !MayHaveUsefulAddressDB(addr.nServices)) {
                continue;
            }

            // do not allow non-default ports, unless after 50 invalid addresses selected already
            if ((!isSmartnode || !Params().AllowMultiplePorts()) && addr.GetPort() != Params().GetDefaultPort() && addr.GetPort() != GetListenPort() && nTries < 50)
                continue;

            addrConnect = addr;
            break;
        }

        if (addrConnect.IsValid()) {

            if (fFeeler) {
                // Add small amount of random noise before connection to avoid synchronization.
                int randsleep = GetRandInt(FEELER_SLEEP_WINDOW * 1000);
                if (!interruptNet.sleep_for(std::chrono::milliseconds(randsleep)))
                    return;
                if (fLogIPs) {
                    LogPrint(BCLog::NET, "Making feeler connection to %s\n", addrConnect.ToString());
                } else {
                    LogPrint(BCLog::NET, "Making feeler connection\n");
                }
            }

            OpenNetworkConnection(addrConnect, (int)setConnected.size() >= std::min(nMaxConnections - 1, 2), &grant, nullptr, false, fFeeler);
        }
    }
}

std::vector<AddedNodeInfo> CConnman::GetAddedNodeInfo()
{
    std::vector<AddedNodeInfo> ret;

    std::list<std::string> lAddresses(0);
    {
        LOCK(cs_vAddedNodes);
        ret.reserve(vAddedNodes.size());
        std::copy(vAddedNodes.cbegin(), vAddedNodes.cend(), std::back_inserter(lAddresses));
    }


    // Build a map of all already connected addresses (by IP:port and by name) to inbound/outbound and resolved CService
    std::map<CService, bool> mapConnected;
    std::map<std::string, std::pair<bool, CService>> mapConnectedByName;
    {
        LOCK(cs_vNodes);
        for (const CNode* pnode : vNodes) {
            if (pnode->addr.IsValid()) {
                mapConnected[pnode->addr] = pnode->fInbound;
            }
            std::string addrName = pnode->GetAddrName();
            if (!addrName.empty()) {
                mapConnectedByName[std::move(addrName)] = std::make_pair(pnode->fInbound, static_cast<const CService&>(pnode->addr));
            }
        }
    }

    for (const std::string& strAddNode : lAddresses) {
        CService service(LookupNumeric(strAddNode.c_str(), Params().GetDefaultPort()));
        AddedNodeInfo addedNode{strAddNode, CService(), false, false};
        if (service.IsValid()) {
            // strAddNode is an IP:port
            auto it = mapConnected.find(service);
            if (it != mapConnected.end()) {
                addedNode.resolvedAddress = service;
                addedNode.fConnected = true;
                addedNode.fInbound = it->second;
            }
        } else {
            // strAddNode is a name
            auto it = mapConnectedByName.find(strAddNode);
            if (it != mapConnectedByName.end()) {
                addedNode.resolvedAddress = it->second.second;
                addedNode.fConnected = true;
                addedNode.fInbound = it->second.first;
            }
        }
        ret.emplace_back(std::move(addedNode));
    }

    return ret;
}

void CConnman::ThreadOpenAddedConnections()
{
    while (true)
    {
        CSemaphoreGrant grant(*semAddnode);
        std::vector<AddedNodeInfo> vInfo = GetAddedNodeInfo();
        bool tried = false;
        for (const AddedNodeInfo& info : vInfo) {
            if (!info.fConnected) {
                if (!grant.TryAcquire()) {
                    // If we've used up our semaphore and need a new one, let's not wait here since while we are waiting
                    // the addednodeinfo state might change.
                    break;
                }
                tried = true;
                CAddress addr(CService(), NODE_NONE);
                OpenNetworkConnection(addr, false, &grant, info.strAddedNode.c_str(), false, false, true);
                if (!interruptNet.sleep_for(std::chrono::milliseconds(500)))
                    return;
            }
        }
        // Retry every 60 seconds if a connection was attempted, otherwise two seconds
        if (!interruptNet.sleep_for(std::chrono::seconds(tried ? 60 : 2)))
            return;
    }
}

void CConnman::ThreadOpenSmartnodeConnections()
{
    // Connecting to specific addresses, no smartnode connections available
    if (gArgs.IsArgSet("-connect") && gArgs.GetArgs("-connect").size() > 0)
        return;

    auto& chainParams = Params();

    bool didConnect = false;
    while (!interruptNet)
    {
        int sleepTime = 1000;
        if (didConnect) {
            sleepTime = 100;
        }
        if (!interruptNet.sleep_for(std::chrono::milliseconds(sleepTime)))
            return;

        didConnect = false;

        if (!fNetworkActive || !smartnodeSync.IsBlockchainSynced())
            continue;

        std::set<CService> connectedNodes;
        std::map<uint256, bool> connectedProRegTxHashes;
        ForEachNode([&](const CNode* pnode) {
            auto verifiedProRegTxHash = pnode->GetVerifiedProRegTxHash();
            connectedNodes.emplace(pnode->addr);
            if (!verifiedProRegTxHash.IsNull()) {
                connectedProRegTxHashes.emplace(verifiedProRegTxHash, pnode->fInbound);
            }
        });
        auto mnList = deterministicMNManager->GetListAtChainTip();

        if (interruptNet)
            return;

        int64_t nANow = GetAdjustedTime();

        // NOTE: Process only one pending smartnode at a time

        CDeterministicMNCPtr connectToDmn;
        bool isProbe = false;
        {
            LOCK(cs_main); // Lock cs_main first to avoid deadlocks (it is recursively locked deeper)
            LOCK2(cs_vNodes, cs_vPendingSmartnodes);

            if (!vPendingSmartnodes.empty()) {
                auto dmn = mnList.GetValidMN(vPendingSmartnodes.front());
                vPendingSmartnodes.erase(vPendingSmartnodes.begin());
                if (dmn && !connectedNodes.count(dmn->pdmnState->addr) && !IsSmartnodeOrDisconnectRequested(dmn->pdmnState->addr)) {
                    connectToDmn = dmn;
                    LogPrint(BCLog::NET_NETCONN, "CConnman::%s -- opening pending smartnode connection to %s, service=%s\n", __func__, dmn->proTxHash.ToString(), dmn->pdmnState->addr.ToString(false));
                }
            }

            if (!connectToDmn) {
                std::vector<CDeterministicMNCPtr> pending;
                for (const auto& group : smartnodeQuorumNodes) {
                    for (const auto& proRegTxHash : group.second) {
                        auto dmn = mnList.GetMN(proRegTxHash);
                        if (!dmn) {
                            continue;
                        }
                        const auto& addr2 = dmn->pdmnState->addr;
                        if (!connectedNodes.count(addr2) && !IsSmartnodeOrDisconnectRequested(addr2) && !connectedProRegTxHashes.count(proRegTxHash)) {
                            int64_t lastAttempt = mmetaman.GetMetaInfo(dmn->proTxHash)->GetLastOutboundAttempt();
                            // back off trying connecting to an address if we already tried recently
                            if (nANow - lastAttempt < chainParams.LLMQConnectionRetryTimeout()) {
                                continue;
                            }
                            pending.emplace_back(dmn);
                        }
                    }
                }

                if (!pending.empty()) {
                    connectToDmn = pending[GetRandInt(pending.size())];
                    LogPrint(BCLog::NET_NETCONN, "CConnman::%s -- opening quorum connection to %s, service=%s\n", __func__, connectToDmn->proTxHash.ToString(), connectToDmn->pdmnState->addr.ToString(false));
                }
            }

            if (!connectToDmn) {
                std::vector<CDeterministicMNCPtr> pending;
                for (auto it = smartnodePendingProbes.begin(); it != smartnodePendingProbes.end(); ) {
                    auto dmn = mnList.GetMN(*it);
                    if (!dmn) {
                        it = smartnodePendingProbes.erase(it);
                        continue;
                    }
                    bool connectedAndOutbound = connectedProRegTxHashes.count(dmn->proTxHash) && !connectedProRegTxHashes[dmn->proTxHash];
                    if (connectedAndOutbound) {
                        // we already have an outbound connection to this MN so there is no theed to probe it again
                        mmetaman.GetMetaInfo(dmn->proTxHash)->SetLastOutboundSuccess(nANow);
                        it = smartnodePendingProbes.erase(it);
                        continue;
                    }

                    ++it;

                    int64_t lastAttempt = mmetaman.GetMetaInfo(dmn->proTxHash)->GetLastOutboundAttempt();
                    // back off trying connecting to an address if we already tried recently
                    if (nANow - lastAttempt < chainParams.LLMQConnectionRetryTimeout()) {
                        continue;
                    }
                    pending.emplace_back(dmn);
                }

                if (!pending.empty()) {
                    connectToDmn = pending[GetRandInt(pending.size())];
                    smartnodePendingProbes.erase(connectToDmn->proTxHash);
                    isProbe = true;

                    LogPrint(BCLog::NET_NETCONN, "CConnman::%s -- probing smartnode %s, service=%s\n", __func__, connectToDmn->proTxHash.ToString(), connectToDmn->pdmnState->addr.ToString(false));
                }
            }
        }

        if (!connectToDmn) {
            continue;
        }

        didConnect = true;

        mmetaman.GetMetaInfo(connectToDmn->proTxHash)->SetLastOutboundAttempt(nANow);

        OpenSmartnodeConnection(CAddress(connectToDmn->pdmnState->addr, NODE_NETWORK), isProbe);
        // should be in the list now if connection was opened
        bool connected = ForNode(connectToDmn->pdmnState->addr, CConnman::AllNodes, [&](CNode* pnode) {
            if (pnode->fDisconnect) {
                return false;
            }
            return true;
        });
        if (!connected) {
            LogPrint(BCLog::NET_NETCONN, "CConnman::%s -- connection failed for smartnode  %s, service=%s\n", __func__, connectToDmn->proTxHash.ToString(), connectToDmn->pdmnState->addr.ToString(false));
            // reset last outbound success
            mmetaman.GetMetaInfo(connectToDmn->proTxHash)->SetLastOutboundSuccess(0);
        }
    }
}

// if successful, this moves the passed grant to the constructed node
void CConnman::OpenNetworkConnection(const CAddress& addrConnect, bool fCountFailure, CSemaphoreGrant *grantOutbound, const char *pszDest, bool fOneShot, bool fFeeler, bool manual_connection, bool smartnode_connection, bool smartnode_probe_connection)
{
    //
    // Initiate outbound network connection
    //
    if (interruptNet) {
        return;
    }
    if (!fNetworkActive) {
        return;
    }
    if (!pszDest) {
        // banned or exact match?
        if ((m_banman && m_banman->IsBanned(addrConnect)) || FindNode(addrConnect.ToStringIPPort()))
            return;
        // local and not a connection to itself?
        bool fAllowLocal = Params().AllowMultiplePorts() && addrConnect.GetPort() != GetListenPort();
        if (!fAllowLocal && IsLocal(addrConnect))
            return;
        // if multiple ports for same IP are allowed, search for IP:PORT match, otherwise search for IP-only match
        if ((!Params().AllowMultiplePorts() && FindNode(static_cast<CNetAddr>(addrConnect))) ||
            (Params().AllowMultiplePorts() && FindNode(static_cast<CService>(addrConnect))))
            return;
    } else if (FindNode(std::string(pszDest)))
        return;

    auto getIpStr = [&]() {
        if (fLogIPs) {
            return addrConnect.ToString(false);
        } else {
            return std::string("new peer");
        }
    };

    LogPrint(BCLog::NET_NETCONN, "CConnman::%s -- connecting to %s\n", __func__, getIpStr());
    CNode* pnode = ConnectNode(addrConnect, pszDest, fCountFailure, manual_connection);

    if (!pnode) {
        LogPrint(BCLog::NET_NETCONN, "CConnman::%s -- ConnectNode failed for %s\n", __func__, getIpStr());
        return;
    }
    LogPrint(BCLog::NET_NETCONN, "CConnman::%s -- succesfully connected to %s, sock=%d, peer=%d\n", __func__, getIpStr(), pnode->hSocket, pnode->GetId());
    if (grantOutbound)
        grantOutbound->MoveTo(pnode->grantOutbound);
    if (fOneShot)
        pnode->fOneShot = true;
    if (fFeeler)
        pnode->fFeeler = true;
    if (manual_connection)
        pnode->m_manual_connection = true;
    if (smartnode_connection)
        pnode->m_smartnode_connection = true;
    if (smartnode_probe_connection)
        pnode->m_smartnode_probe_connection = true;

    {
        LOCK(cs_vNodes);
        mapSocketToNode.emplace(pnode->hSocket, pnode);
    }

    m_msgproc->InitializeNode(pnode);
    {
        LOCK(cs_vNodes);
        vNodes.push_back(pnode);
        RegisterEvents(pnode);
        WakeSelect();
    }
}

void CConnman::OpenSmartnodeConnection(const CAddress &addrConnect, bool probe) {
    OpenNetworkConnection(addrConnect, false, nullptr, nullptr, false, false, false, true, probe);
}

void CConnman::ThreadMessageHandler()
{
    int64_t nLastSendMessagesTimeSmartnodes = 0;
#ifdef ENABLE_WALLET
    bool syncComplete = false;
#endif
    while (!flagInterruptMsgProc)
    {
        std::vector<CNode*> vNodesCopy = CopyNodeVector();

        bool fMoreWork = false;

        bool fSkipSendMessagesForSmartnodes = true;
        if (GetTimeMillis() - nLastSendMessagesTimeSmartnodes >= 100) {
            fSkipSendMessagesForSmartnodes = false;
            nLastSendMessagesTimeSmartnodes = GetTimeMillis();
        }

#ifdef ENABLE_WALLET
        if (!syncComplete && smartnodeSync.IsSynced()) {
            // Re-lock after blockchain sync, to capture all new collateral Txes:xxx
            for (const auto pwallet : GetWallets()) {
                pwallet->AutoLockSmartnodeCollaterals();
            }
            syncComplete = true;
        }
#endif

        for (CNode* pnode : vNodesCopy)
        {
            if (pnode->fDisconnect)
                continue;

            // Receive messages
            bool fMoreNodeWork = m_msgproc->ProcessMessages(pnode, flagInterruptMsgProc);
            fMoreWork |= (fMoreNodeWork && !pnode->fPauseSend);
            if (flagInterruptMsgProc)
                return;
            // Send messages
            if (!fSkipSendMessagesForSmartnodes || !pnode->m_smartnode_connection) {
                LOCK(pnode->cs_sendProcessing);
                m_msgproc->SendMessages(pnode);
            }

            if (flagInterruptMsgProc)
                return;
        }

        ReleaseNodeVector(vNodesCopy);

        WAIT_LOCK(mutexMsgProc, lock);
        if (!fMoreWork) {
            condMsgProc.wait_until(lock, std::chrono::steady_clock::now() + std::chrono::milliseconds(100), [this]() EXCLUSIVE_LOCKS_REQUIRED(mutexMsgProc) { return fMsgProcWake; });
        }
        fMsgProcWake = false;
    }
}






bool CConnman::BindListenPort(const CService &addrBind, std::string& strError, bool fWhitelisted)
{
    strError = "";
    int nOne = 1;

    // Create socket for listening for incoming connections
    struct sockaddr_storage sockaddr;
    socklen_t len = sizeof(sockaddr);
    if (!addrBind.GetSockAddr((struct sockaddr*)&sockaddr, &len))
    {
        strError = strprintf("Error: Bind address family for %s not supported", addrBind.ToString());
        LogPrintf("%s\n", strError);
        return false;
    }

    SOCKET hListenSocket = CreateSocket(addrBind);
    if (hListenSocket == INVALID_SOCKET)
    {
        strError = strprintf("Error: Couldn't open socket for incoming connections (socket returned error %s)", NetworkErrorString(WSAGetLastError()));
        LogPrintf("%s\n", strError);
        return false;
    }

    // Allow binding if the port is still in TIME_WAIT state after
    // the program was closed and restarted.
    setsockopt(hListenSocket, SOL_SOCKET, SO_REUSEADDR, (sockopt_arg_type)&nOne, sizeof(int));

    // some systems don't have IPV6_V6ONLY but are always v6only; others do have the option
    // and enable it by default or not. Try to enable it, if possible.
    if (addrBind.IsIPv6()) {
#ifdef IPV6_V6ONLY
        setsockopt(hListenSocket, IPPROTO_IPV6, IPV6_V6ONLY, (sockopt_arg_type)&nOne, sizeof(int));
#endif
#ifdef WIN32
        int nProtLevel = PROTECTION_LEVEL_UNRESTRICTED;
        setsockopt(hListenSocket, IPPROTO_IPV6, IPV6_PROTECTION_LEVEL, (const char*)&nProtLevel, sizeof(int));
#endif
    }

    if (::bind(hListenSocket, (struct sockaddr*)&sockaddr, len) == SOCKET_ERROR)
    {
        int nErr = WSAGetLastError();
        if (nErr == WSAEADDRINUSE)
            strError = strprintf(_("Unable to bind to %s on this computer. %s is probably already running."), addrBind.ToString(), PACKAGE_NAME);
        else
            strError = strprintf(_("Unable to bind to %s on this computer (bind returned error %s)"), addrBind.ToString(), NetworkErrorString(nErr));
        LogPrintf("%s\n", strError);
        CloseSocket(hListenSocket);
        return false;
    }
    LogPrintf("Bound to %s\n", addrBind.ToString());

    // Listen for incoming connections
    if (listen(hListenSocket, SOMAXCONN) == SOCKET_ERROR)
    {
        strError = strprintf(_("Error: Listening for incoming connections failed (listen returned error %s)"), NetworkErrorString(WSAGetLastError()));
        LogPrintf("%s\n", strError);
        CloseSocket(hListenSocket);
        return false;
    }

#ifdef USE_KQUEUE
    if (socketEventsMode == SOCKETEVENTS_KQUEUE) {
        struct kevent event;
        EV_SET(&event, hListenSocket, EVFILT_READ, EV_ADD, 0, 0, nullptr);
        if (kevent(kqueuefd, &event, 1, nullptr, 0, nullptr) != 0) {
            strError = strprintf(_("Error: failed to add socket to kqueuefd (kevent returned error %s)"), NetworkErrorString(WSAGetLastError()));
            LogPrintf("%s\n", strError);
            CloseSocket(hListenSocket);
            return false;
        }
    }
#endif

#ifdef USE_EPOLL
    if (socketEventsMode == SOCKETEVENTS_EPOLL) {
        epoll_event event;
        event.data.fd = hListenSocket;
        event.events = EPOLLIN;
        if (epoll_ctl(epollfd, EPOLL_CTL_ADD, hListenSocket, &event) != 0) {
            strError = strprintf(_("Error: failed to add socket to epollfd (epoll_ctl returned error %s)"), NetworkErrorString(WSAGetLastError()));
            LogPrintf("%s\n", strError);
            CloseSocket(hListenSocket);
            return false;
        }
    }
#endif

    vhListenSocket.push_back(ListenSocket(hListenSocket, fWhitelisted));

    if (addrBind.IsRoutable() && fDiscover && !fWhitelisted)
        AddLocal(addrBind, LOCAL_BIND);

    return true;
}

void Discover()
{
    if (!fDiscover)
        return;

#ifdef WIN32
    // Get local host IP
    char pszHostName[256] = "";
    if (gethostname(pszHostName, sizeof(pszHostName)) != SOCKET_ERROR)
    {
        std::vector<CNetAddr> vaddr;
        if (LookupHost(pszHostName, vaddr, 0, true))
        {
            for (const CNetAddr &addr : vaddr)
            {
                if (AddLocal(addr, LOCAL_IF))
                    LogPrintf("%s: %s - %s\n", __func__, pszHostName, addr.ToString());
            }
        }
    }
#elif (HAVE_DECL_GETIFADDRS && HAVE_DECL_FREEIFADDRS)
    // Get local host ip
    struct ifaddrs* myaddrs;
    if (getifaddrs(&myaddrs) == 0)
    {
        for (struct ifaddrs* ifa = myaddrs; ifa != nullptr; ifa = ifa->ifa_next)
        {
            if (ifa->ifa_addr == nullptr) continue;
            if ((ifa->ifa_flags & IFF_UP) == 0) continue;
            if (strcmp(ifa->ifa_name, "lo") == 0) continue;
            if (strcmp(ifa->ifa_name, "lo0") == 0) continue;
            if (ifa->ifa_addr->sa_family == AF_INET)
            {
                struct sockaddr_in* s4 = (struct sockaddr_in*)(ifa->ifa_addr);
                CNetAddr addr(s4->sin_addr);
                if (AddLocal(addr, LOCAL_IF))
                    LogPrintf("%s: IPv4 %s: %s\n", __func__, ifa->ifa_name, addr.ToString());
            }
            else if (ifa->ifa_addr->sa_family == AF_INET6)
            {
                struct sockaddr_in6* s6 = (struct sockaddr_in6*)(ifa->ifa_addr);
                CNetAddr addr(s6->sin6_addr);
                if (AddLocal(addr, LOCAL_IF))
                    LogPrintf("%s: IPv6 %s: %s\n", __func__, ifa->ifa_name, addr.ToString());
            }
        }
        freeifaddrs(myaddrs);
    }
#endif
}

void CConnman::SetNetworkActive(bool active)
{
    LogPrint(BCLog::NET, "SetNetworkActive: %s\n", active);

    if (fNetworkActive == active) {
        return;
    }

    fNetworkActive = active;

    // Always call the Reset() if the network gets enabled/disabled to make sure the sync process
    // gets a reset if its outdated..
    smartnodeSync.Reset();

    uiInterface.NotifyNetworkActiveChanged(fNetworkActive);
}

CConnman::CConnman(uint64_t nSeed0In, uint64_t nSeed1In) :
        addrman(Params().AllowMultiplePorts()),
        nSeed0(nSeed0In), nSeed1(nSeed1In)
{
    fNetworkActive = true;
    fAddressesInitialized = false;
    nLastNodeId = 0;
    nPrevNodeCount = 0;
    nSendBufferMaxSize = 0;
    nReceiveFloodSize = 0;
    flagInterruptMsgProc = false;
    SetTryNewOutboundPeer(false);

    Options connOptions;
    Init(connOptions);
}

NodeId CConnman::GetNewNodeId()
{
    return nLastNodeId.fetch_add(1, std::memory_order_relaxed);
}


bool CConnman::Bind(const CService &addr, unsigned int flags) {
    if (!(flags & BF_EXPLICIT) && IsLimited(addr))
        return false;
    std::string strError;
    if (!BindListenPort(addr, strError, (flags & BF_WHITELIST) != 0)) {
        if ((flags & BF_REPORT_ERROR) && clientInterface) {
            clientInterface->ThreadSafeMessageBox(strError, "", CClientUIInterface::MSG_ERROR);
        }
        return false;
    }
    return true;
}

bool CConnman::InitBinds(const std::vector<CService>& binds, const std::vector<CService>& whiteBinds) {
    bool fBound = false;
    for (const auto& addrBind : binds) {
        fBound |= Bind(addrBind, (BF_EXPLICIT | BF_REPORT_ERROR));
    }
    for (const auto& addrBind : whiteBinds) {
        fBound |= Bind(addrBind, (BF_EXPLICIT | BF_REPORT_ERROR | BF_WHITELIST));
    }
    if (binds.empty() && whiteBinds.empty()) {
        struct in_addr inaddr_any;
        inaddr_any.s_addr = INADDR_ANY;
        struct in6_addr inaddr6_any = IN6ADDR_ANY_INIT;
        fBound |= Bind(CService(inaddr6_any, GetListenPort()), BF_NONE);
        fBound |= Bind(CService(inaddr_any, GetListenPort()), !fBound ? BF_REPORT_ERROR : BF_NONE);
    }
    return fBound;
}

bool CConnman::Start(CScheduler& scheduler, const Options& connOptions)
{
    Init(connOptions);

    {
        LOCK(cs_totalBytesRecv);
        nTotalBytesRecv = 0;
    }
    {
        LOCK(cs_totalBytesSent);
        nTotalBytesSent = 0;
        nMaxOutboundTotalBytesSentInCycle = 0;
        nMaxOutboundCycleStartTime = 0;
    }

#ifdef USE_KQUEUE
    if (socketEventsMode == SOCKETEVENTS_KQUEUE) {
        kqueuefd = kqueue();
        if (kqueuefd == -1) {
            LogPrintf("kqueue failed\n");
            return false;
        }
    }
#endif

#ifdef USE_EPOLL
    if (socketEventsMode == SOCKETEVENTS_EPOLL) {
        epollfd = epoll_create1(0);
        if (epollfd == -1) {
            LogPrintf("epoll_create1 failed\n");
            return false;
        }
    }
#endif

    if (fListen && !InitBinds(connOptions.vBinds, connOptions.vWhiteBinds)) {
        if (clientInterface) {
            clientInterface->ThreadSafeMessageBox(
                _("Failed to listen on any port. Use -listen=0 if you want this."),
                "", CClientUIInterface::MSG_ERROR);
        }
        return false;
    }

    for (const auto& strDest : connOptions.vSeedNodes) {
        AddOneShot(strDest);
    }

    if (clientInterface) {
        clientInterface->InitMessage(_("Loading P2P addresses..."));
    }
    // Load addresses from peers.dat
    int64_t nStart = GetTimeMillis();
    {
        CAddrDB adb;
        if (adb.Read(addrman))
            LogPrintf("Loaded %i addresses from peers.dat  %dms\n", addrman.size(), GetTimeMillis() - nStart);
        else {
            addrman.Clear(); // Addrman can be in an inconsistent state after failure, reset it
            LogPrintf("Recreating peers.dat\n");
            DumpAddresses();
        }
    }

    uiInterface.InitMessage(_("Starting network threads..."));

    fAddressesInitialized = true;

    if (semOutbound == nullptr) {
        // initialize semaphore
        semOutbound = MakeUnique<CSemaphore>(std::min((nMaxOutbound + nMaxFeeler), nMaxConnections));
    }
    if (semAddnode == nullptr) {
        // initialize semaphore
        semAddnode = MakeUnique<CSemaphore>(nMaxAddnode);
    }

    //
    // Start threads
    //
    assert(m_msgproc);
    InterruptSocks5(false);
    interruptNet.reset();
    flagInterruptMsgProc = false;

    {
        LOCK(mutexMsgProc);
        fMsgProcWake = false;
    }

#ifdef USE_WAKEUP_PIPE
    if (pipe(wakeupPipe) != 0) {
        wakeupPipe[0] = wakeupPipe[1] = -1;
        LogPrint(BCLog::NET, "pipe() for wakeupPipe failed\n");
    } else {
        int fFlags = fcntl(wakeupPipe[0], F_GETFL, 0);
        if (fcntl(wakeupPipe[0], F_SETFL, fFlags | O_NONBLOCK) == -1) {
            LogPrint(BCLog::NET, "fcntl for O_NONBLOCK on wakeupPipe failed\n");
        }
        fFlags = fcntl(wakeupPipe[1], F_GETFL, 0);
        if (fcntl(wakeupPipe[1], F_SETFL, fFlags | O_NONBLOCK) == -1) {
            LogPrint(BCLog::NET, "fcntl for O_NONBLOCK on wakeupPipe failed\n");
        }
#ifdef USE_KQUEUE
        if (socketEventsMode == SOCKETEVENTS_KQUEUE) {
            struct kevent event;
            EV_SET(&event, wakeupPipe[0], EVFILT_READ, EV_ADD, 0, 0, nullptr);
            int r = kevent(kqueuefd, &event, 1, nullptr, 0, nullptr);
            if (r != 0) {
                LogPrint(BCLog::NET, "%s -- kevent(%d, %d, %d, ...) failed. error: %s\n", __func__,
                         kqueuefd, EV_ADD, wakeupPipe[0], NetworkErrorString(WSAGetLastError()));
                return false;
            }
        }
#endif
#ifdef USE_EPOLL
        if (socketEventsMode == SOCKETEVENTS_EPOLL) {
            epoll_event event;
            event.events = EPOLLIN;
            event.data.fd = wakeupPipe[0];
            int r = epoll_ctl(epollfd, EPOLL_CTL_ADD, wakeupPipe[0], &event);
            if (r != 0) {
                LogPrint(BCLog::NET, "%s -- epoll_ctl(%d, %d, %d, ...) failed. error: %s\n", __func__,
                         epollfd, EPOLL_CTL_ADD, wakeupPipe[0], NetworkErrorString(WSAGetLastError()));
                return false;
            }
        }
#endif
    }
#endif

    // Send and receive from sockets, accept connections
    threadSocketHandler = std::thread(&TraceThread<std::function<void()> >, "net", std::function<void()>(std::bind(&CConnman::ThreadSocketHandler, this)));

    if (!gArgs.GetBoolArg("-dnsseed", true))
        LogPrintf("DNS seeding disabled\n");
    else
        threadDNSAddressSeed = std::thread(&TraceThread<std::function<void()> >, "dnsseed", std::function<void()>(std::bind(&CConnman::ThreadDNSAddressSeed, this)));


    // Initiate outbound connections from -addnode
    threadOpenAddedConnections = std::thread(&TraceThread<std::function<void()> >, "addcon", std::function<void()>(std::bind(&CConnman::ThreadOpenAddedConnections, this)));

    if (connOptions.m_use_addrman_outgoing && !connOptions.m_specified_outgoing.empty()) {
        if (clientInterface) {
            clientInterface->ThreadSafeMessageBox(
                _("Cannot provide specific connections and have addrman find outgoing connections at the same."),
                "", CClientUIInterface::MSG_ERROR);
        }
        return false;
    }
    if (connOptions.m_use_addrman_outgoing || !connOptions.m_specified_outgoing.empty())
        threadOpenConnections = std::thread(&TraceThread<std::function<void()> >, "opencon", std::function<void()>(std::bind(&CConnman::ThreadOpenConnections, this, connOptions.m_specified_outgoing)));

    // Initiate smartnode connections
    threadOpenSmartnodeConnections = std::thread(&TraceThread<std::function<void()> >, "mncon", std::function<void()>(std::bind(&CConnman::ThreadOpenSmartnodeConnections, this)));

    // Process messages
    threadMessageHandler = std::thread(&TraceThread<std::function<void()> >, "msghand", std::function<void()>(std::bind(&CConnman::ThreadMessageHandler, this)));

    // Dump network addresses
    scheduler.scheduleEvery(std::bind(&CConnman::DumpAddresses, this), DUMP_PEERS_INTERVAL * 1000);

    return true;
}

class CNetCleanup
{
public:
    CNetCleanup() {}

    ~CNetCleanup()
    {
#ifdef WIN32
        // Shutdown Windows Sockets
        WSACleanup();
#endif
    }
}
instance_of_cnetcleanup;

void CExplicitNetCleanup::callCleanup()
{
    // Explicit call to destructor of CNetCleanup because it's not implicitly called
    // when the wallet is restarted from within the wallet itself.
    CNetCleanup *tmp = new CNetCleanup();
    delete tmp; // Stroustrup's gonna kill me for that
}

void CConnman::Interrupt()
{
    {
        LOCK(mutexMsgProc);
        flagInterruptMsgProc = true;
    }
    condMsgProc.notify_all();

    interruptNet();
    InterruptSocks5(true);

    if (semOutbound) {
        for (int i=0; i<(nMaxOutbound + nMaxFeeler); i++) {
            semOutbound->post();
        }
    }

    if (semAddnode) {
        for (int i=0; i<nMaxAddnode; i++) {
            semAddnode->post();
        }
    }
}

void CConnman::Stop()
{
    if (threadMessageHandler.joinable())
        threadMessageHandler.join();
    if (threadOpenSmartnodeConnections.joinable())
        threadOpenSmartnodeConnections.join();
    if (threadOpenConnections.joinable())
        threadOpenConnections.join();
    if (threadOpenAddedConnections.joinable())
        threadOpenAddedConnections.join();
    if (threadDNSAddressSeed.joinable())
        threadDNSAddressSeed.join();
    if (threadSocketHandler.joinable())
        threadSocketHandler.join();

    if (fAddressesInitialized)
    {
        DumpAddresses();
        fAddressesInitialized = false;
    }

    {
        LOCK(cs_vNodes);

        // Close sockets
        for (CNode *pnode : vNodes)
            pnode->CloseSocketDisconnect(this);
    }
    for (ListenSocket& hListenSocket : vhListenSocket)
        if (hListenSocket.socket != INVALID_SOCKET) {
#ifdef USE_KQUEUE
            if (socketEventsMode == SOCKETEVENTS_KQUEUE) {
                struct kevent event;
                EV_SET(&event, hListenSocket.socket, EVFILT_READ, EV_DELETE, 0, 0, nullptr);
                kevent(kqueuefd, &event, 1, nullptr, 0, nullptr);
            }
#endif
#ifdef USE_EPOLL
            if (socketEventsMode == SOCKETEVENTS_EPOLL) {
                epoll_ctl(epollfd, EPOLL_CTL_DEL, hListenSocket.socket, nullptr);
            }
#endif
            if (!CloseSocket(hListenSocket.socket))
                LogPrintf("CloseSocket(hListenSocket) failed with error %s\n", NetworkErrorString(WSAGetLastError()));
        }

    // clean up some globals (to help leak detection)
    std::vector<CNode*> nodes;
    WITH_LOCK(cs_vNodes, nodes.swap(vNodes));
    for (CNode *pnode : nodes) {
        DeleteNode(pnode);
    }
    for (CNode *pnode : vNodesDisconnected) {
        DeleteNode(pnode);
    }
    mapSocketToNode.clear();
    mapReceivableNodes.clear();
    {
        LOCK(cs_mapNodesWithDataToSend);
        mapNodesWithDataToSend.clear();
    }
    vNodesDisconnected.clear();
    vhListenSocket.clear();
    semOutbound.reset();
    semAddnode.reset();

#ifdef USE_KQUEUE
    if (socketEventsMode == SOCKETEVENTS_KQUEUE && kqueuefd != -1) {
#ifdef USE_WAKEUP_PIPE
        struct kevent event;
        EV_SET(&event, wakeupPipe[0], EVFILT_READ, EV_DELETE, 0, 0, nullptr);
        kevent(kqueuefd, &event, 1, nullptr, 0, nullptr);
#endif
        close(kqueuefd);
    }
    kqueuefd = -1;
#endif
#ifdef USE_EPOLL
    if (socketEventsMode == SOCKETEVENTS_EPOLL && epollfd != -1) {
#ifdef USE_WAKEUP_PIPE
        epoll_ctl(epollfd, EPOLL_CTL_DEL, wakeupPipe[0], nullptr);
#endif
        close(epollfd);
    }
    epollfd = -1;
#endif

#ifdef USE_WAKEUP_PIPE
    if (wakeupPipe[0] != -1) close(wakeupPipe[0]);
    if (wakeupPipe[1] != -1) close(wakeupPipe[1]);
    wakeupPipe[0] = wakeupPipe[1] = -1;
#endif
}

void CConnman::DeleteNode(CNode* pnode)
{
    assert(pnode);
    bool fUpdateConnectionTime = false;
    m_msgproc->FinalizeNode(pnode->GetId(), fUpdateConnectionTime);
    if(fUpdateConnectionTime) {
        addrman.Connected(pnode->addr);
    }
    delete pnode;
}

CConnman::~CConnman()
{
    Interrupt();
    Stop();
}

size_t CConnman::GetAddressCount() const
{
    return addrman.size();
}

void CConnman::SetServices(const CService &addr, ServiceFlags nServices)
{
    addrman.SetServices(addr, nServices);
}

void CConnman::MarkAddressGood(const CAddress& addr)
{
    addrman.Good(addr);
}

void CConnman::AddNewAddresses(const std::vector<CAddress>& vAddr, const CAddress& addrFrom, int64_t nTimePenalty)
{
    addrman.Add(vAddr, addrFrom, nTimePenalty);
}

std::vector<CAddress> CConnman::GetAddresses()
{
    return addrman.GetAddr();
}

bool CConnman::AddNode(const std::string& strNode)
{
    LOCK(cs_vAddedNodes);
    for (const std::string& it : vAddedNodes) {
        if (strNode == it) return false;
    }

    vAddedNodes.push_back(strNode);
    return true;
}

bool CConnman::RemoveAddedNode(const std::string& strNode)
{
    LOCK(cs_vAddedNodes);
    for(std::vector<std::string>::iterator it = vAddedNodes.begin(); it != vAddedNodes.end(); ++it) {
        if (strNode == *it) {
            vAddedNodes.erase(it);
            return true;
        }
    }
    return false;
}

bool CConnman::AddPendingSmartnode(const uint256& proTxHash)
{
    LOCK(cs_vPendingSmartnodes);
    if (std::find(vPendingSmartnodes.begin(), vPendingSmartnodes.end(), proTxHash) != vPendingSmartnodes.end()) {
        return false;
    }

    vPendingSmartnodes.push_back(proTxHash);
    return true;
}

void CConnman::SetSmartnodeQuorumNodes(Consensus::LLMQType llmqType, const uint256& quorumHash, const std::set<uint256>& proTxHashes)
{
    LOCK(cs_vPendingSmartnodes);
    auto it = smartnodeQuorumNodes.emplace(std::make_pair(llmqType, quorumHash), proTxHashes);
    if (!it.second) {
        it.first->second = proTxHashes;
    }
}

void CConnman::SetSmartnodeQuorumRelayMembers(Consensus::LLMQType llmqType, const uint256& quorumHash, const std::set<uint256>& proTxHashes)
{
    {
        LOCK(cs_vPendingSmartnodes);
        auto it = smartnodeQuorumRelayMembers.emplace(std::make_pair(llmqType, quorumHash), proTxHashes);
        if (!it.second) {
            it.first->second = proTxHashes;
        }
    }

    // Update existing connections
    ForEachNode([&](CNode* pnode) {
        auto verifiedProRegTxHash = pnode->GetVerifiedProRegTxHash();
        if (!verifiedProRegTxHash.IsNull() && !pnode->m_smartnode_iqr_connection && IsSmartnodeQuorumRelayMember(verifiedProRegTxHash)) {
            // Tell our peer that we're interested in plain LLMQ recovered signatures.
            // Otherwise the peer would only announce/send messages resulting from QRECSIG,
            // e.g. InstantSend locks or ChainLocks. SPV and regular full nodes should not send
            // this message as they are usually only interested in the higher level messages.
            const CNetMsgMaker msgMaker(pnode->GetSendVersion());
            PushMessage(pnode, msgMaker.Make(NetMsgType::QSENDRECSIGS, true));
            pnode->m_smartnode_iqr_connection = true;
        }
    });
}

bool CConnman::HasSmartnodeQuorumNodes(Consensus::LLMQType llmqType, const uint256& quorumHash)
{
    LOCK(cs_vPendingSmartnodes);
    return smartnodeQuorumNodes.count(std::make_pair(llmqType, quorumHash));
}

std::set<uint256> CConnman::GetSmartnodeQuorums(Consensus::LLMQType llmqType)
{
    LOCK(cs_vPendingSmartnodes);
    std::set<uint256> result;
    for (const auto& p : smartnodeQuorumNodes) {
        if (p.first.first != llmqType) {
            continue;
        }
        result.emplace(p.first.second);
    }
    return result;
}

std::set<NodeId> CConnman::GetSmartnodeQuorumNodes(Consensus::LLMQType llmqType, const uint256& quorumHash) const
{
    LOCK2(cs_vNodes, cs_vPendingSmartnodes);
    auto it = smartnodeQuorumNodes.find(std::make_pair(llmqType, quorumHash));
    if (it == smartnodeQuorumNodes.end()) {
        return {};
    }
    const auto& proRegTxHashes = it->second;

    std::set<NodeId> nodes;
    for (const auto pnode : vNodes) {
        if (pnode->fDisconnect) {
            continue;
        }
        auto verifiedProRegTxHash = pnode->GetVerifiedProRegTxHash();
        if (!pnode->qwatch && (verifiedProRegTxHash.IsNull() || !proRegTxHashes.count(verifiedProRegTxHash))) {
            continue;
        }
        nodes.emplace(pnode->GetId());
    }
    return nodes;
}

void CConnman::RemoveSmartnodeQuorumNodes(Consensus::LLMQType llmqType, const uint256& quorumHash)
{
    LOCK(cs_vPendingSmartnodes);
    smartnodeQuorumNodes.erase(std::make_pair(llmqType, quorumHash));
    smartnodeQuorumRelayMembers.erase(std::make_pair(llmqType, quorumHash));
}

bool CConnman::IsSmartnodeQuorumNode(const CNode* pnode)
{
    // Let's see if this is an outgoing connection to an address that is known to be a smartnode
    // We however only need to know this if the node did not authenticate itself as a MN yet
    uint256 assumedProTxHash;
    if (pnode->GetVerifiedProRegTxHash().IsNull() && !pnode->fInbound) {
        auto mnList = deterministicMNManager->GetListAtChainTip();
        auto dmn = mnList.GetMNByService(pnode->addr);
        if (dmn == nullptr) {
            // This is definitely not a smartnode
            return false;
        }
        assumedProTxHash = dmn->proTxHash;
    }

    LOCK(cs_vPendingSmartnodes);
    for (const auto& p : smartnodeQuorumNodes) {
        if (!pnode->GetVerifiedProRegTxHash().IsNull()) {
            if (p.second.count(pnode->GetVerifiedProRegTxHash())) {
                return true;
            }
        } else if (!assumedProTxHash.IsNull()) {
            if (p.second.count(assumedProTxHash)) {
                return true;
            }
        }
    }
    return false;
}

bool CConnman::IsSmartnodeQuorumRelayMember(const uint256& protxHash)
{
    if (protxHash.IsNull()) {
        return false;
    }
    LOCK(cs_vPendingSmartnodes);
    for (const auto& p : smartnodeQuorumRelayMembers) {
        if (p.second.count(protxHash)) {
            return true;
        }
    }
    return false;
}

void CConnman::AddPendingProbeConnections(const std::set<uint256> &proTxHashes)
{
    LOCK(cs_vPendingSmartnodes);
    smartnodePendingProbes.insert(proTxHashes.begin(), proTxHashes.end());
}

size_t CConnman::GetNodeCount(NumConnections flags)
{
    LOCK(cs_vNodes);

    int nNum = 0;
    for (const auto& pnode : vNodes) {
        if (pnode->fDisconnect) {
            continue;
        }
        if (flags & (pnode->fInbound ? CONNECTIONS_IN : CONNECTIONS_OUT)) {
            nNum++;
        }
    }

    return nNum;
}

size_t CConnman::GetMaxOutboundNodeCount()
{
    return nMaxOutbound;
}

void CConnman::GetNodeStats(std::vector<CNodeStats>& vstats)
{
    vstats.clear();
    LOCK(cs_vNodes);
    vstats.reserve(vNodes.size());
    for (CNode* pnode : vNodes) {
        if (pnode->fDisconnect) {
            continue;
        }
        vstats.emplace_back();
        pnode->copyStats(vstats.back(), addrman.m_asmap);
    }
}

bool CConnman::DisconnectNode(const std::string& strNode)
{
    LOCK(cs_vNodes);
    if (CNode* pnode = FindNode(strNode)) {
        pnode->fDisconnect = true;
        return true;
    }
    return false;
}

bool CConnman::DisconnectNode(const CSubNet& subnet)
{
    bool disconnected = false;
    LOCK(cs_vNodes);
    for (CNode* pnode : vNodes) {
        if (subnet.Match(pnode->addr)) {
            pnode->fDisconnect = true;
            disconnected = true;
        }
    }
    return disconnected;
}

bool CConnman::DisconnectNode(const CNetAddr& addr)
{
    return DisconnectNode(CSubNet(addr));
}

bool CConnman::DisconnectNode(NodeId id)
{
    LOCK(cs_vNodes);
    for(CNode* pnode : vNodes) {
        if (id == pnode->GetId()) {
            pnode->fDisconnect = true;
            return true;
        }
    }
    return false;
}

void CConnman::RelayTransaction(const CTransaction& tx)
{
    uint256 hash = tx.GetHash();
    int nInv = MSG_TX;
    if (CCoinJoin::GetDSTX(hash)) {
        nInv = MSG_DSTX;
    }
    CInv inv(nInv, hash);
    RelayInv(inv);
}

void CConnman::RelayInv(CInv &inv, const int minProtoVersion) {
    LOCK(cs_vNodes);
    for (const auto& pnode : vNodes) {
        if (pnode->nVersion < minProtoVersion || !pnode->CanRelay())
            continue;
        pnode->PushInventory(inv);
    }
}

void CConnman::RelayInvFiltered(CInv &inv, const CTransaction& relatedTx, const int minProtoVersion)
{
    LOCK(cs_vNodes);
    for (const auto& pnode : vNodes) {
        if (pnode->nVersion < minProtoVersion || !pnode->CanRelay())
            continue;
        {
            LOCK(pnode->cs_filter);
            if(pnode->pfilter && !pnode->pfilter->IsRelevantAndUpdate(relatedTx))
                continue;
        }
        pnode->PushInventory(inv);
    }
}

void CConnman::RelayInvFiltered(CInv &inv, const uint256& relatedTxHash, const int minProtoVersion)
{
    LOCK(cs_vNodes);
    for (const auto& pnode : vNodes) {
        if (pnode->nVersion < minProtoVersion || !pnode->CanRelay())
            continue;
        {
            LOCK(pnode->cs_filter);
            if(pnode->pfilter && !pnode->pfilter->contains(relatedTxHash)) continue;
        }
        pnode->PushInventory(inv);
    }
}

void CConnman::RecordBytesRecv(uint64_t bytes)
{
    LOCK(cs_totalBytesRecv);
    nTotalBytesRecv += bytes;
    statsClient.count("bandwidth.bytesReceived", bytes, 0.1f);
    statsClient.gauge("bandwidth.totalBytesReceived", nTotalBytesRecv, 0.01f);
}

void CConnman::RecordBytesSent(uint64_t bytes)
{
    LOCK(cs_totalBytesSent);
    nTotalBytesSent += bytes;
    statsClient.count("bandwidth.bytesSent", bytes, 0.01f);
    statsClient.gauge("bandwidth.totalBytesSent", nTotalBytesSent, 0.01f);

    uint64_t now = GetTime();
    if (nMaxOutboundCycleStartTime + nMaxOutboundTimeframe < now)
    {
        // timeframe expired, reset cycle
        nMaxOutboundCycleStartTime = now;
        nMaxOutboundTotalBytesSentInCycle = 0;
    }

    // TODO, exclude whitebind peers
    nMaxOutboundTotalBytesSentInCycle += bytes;
}

void CConnman::SetMaxOutboundTarget(uint64_t limit)
{
    LOCK(cs_totalBytesSent);
    nMaxOutboundLimit = limit;
}

uint64_t CConnman::GetMaxOutboundTarget()
{
    LOCK(cs_totalBytesSent);
    return nMaxOutboundLimit;
}

uint64_t CConnman::GetMaxOutboundTimeframe()
{
    LOCK(cs_totalBytesSent);
    return nMaxOutboundTimeframe;
}

uint64_t CConnman::GetMaxOutboundTimeLeftInCycle()
{
    LOCK(cs_totalBytesSent);
    if (nMaxOutboundLimit == 0)
        return 0;

    if (nMaxOutboundCycleStartTime == 0)
        return nMaxOutboundTimeframe;

    uint64_t cycleEndTime = nMaxOutboundCycleStartTime + nMaxOutboundTimeframe;
    uint64_t now = GetTime();
    return (cycleEndTime < now) ? 0 : cycleEndTime - GetTime();
}

void CConnman::SetMaxOutboundTimeframe(uint64_t timeframe)
{
    LOCK(cs_totalBytesSent);
    if (nMaxOutboundTimeframe != timeframe)
    {
        // reset measure-cycle in case of changing
        // the timeframe
        nMaxOutboundCycleStartTime = GetTime();
    }
    nMaxOutboundTimeframe = timeframe;

}

bool CConnman::OutboundTargetReached(bool historicalBlockServingLimit)
{
    LOCK(cs_totalBytesSent);
    if (nMaxOutboundLimit == 0)
        return false;

    if (historicalBlockServingLimit)
    {
        // keep a large enough buffer to at least relay each block once
        uint64_t timeLeftInCycle = GetMaxOutboundTimeLeftInCycle();
        uint64_t buffer = timeLeftInCycle / 600 * MaxBlockSize(fDIP0001ActiveAtTip);
        if (buffer >= nMaxOutboundLimit || nMaxOutboundTotalBytesSentInCycle >= nMaxOutboundLimit - buffer)
            return true;
    }
    else if (nMaxOutboundTotalBytesSentInCycle >= nMaxOutboundLimit)
        return true;

    return false;
}

uint64_t CConnman::GetOutboundTargetBytesLeft()
{
    LOCK(cs_totalBytesSent);
    if (nMaxOutboundLimit == 0)
        return 0;

    return (nMaxOutboundTotalBytesSentInCycle >= nMaxOutboundLimit) ? 0 : nMaxOutboundLimit - nMaxOutboundTotalBytesSentInCycle;
}

uint64_t CConnman::GetTotalBytesRecv()
{
    LOCK(cs_totalBytesRecv);
    return nTotalBytesRecv;
}

uint64_t CConnman::GetTotalBytesSent()
{
    LOCK(cs_totalBytesSent);
    return nTotalBytesSent;
}

ServiceFlags CConnman::GetLocalServices() const
{
    return nLocalServices;
}

void CConnman::SetBestHeight(int height)
{
    nBestHeight.store(height, std::memory_order_release);
}

int CConnman::GetBestHeight() const
{
    return nBestHeight.load(std::memory_order_acquire);
}

unsigned int CConnman::GetReceiveFloodSize() const { return nReceiveFloodSize; }

CNode::CNode(NodeId idIn, ServiceFlags nLocalServicesIn, int nMyStartingHeightIn, SOCKET hSocketIn, const CAddress& addrIn, uint64_t nKeyedNetGroupIn, uint64_t nLocalHostNonceIn, const CAddress& addrBindIn, const std::string& addrNameIn, bool fInboundIn)
    : nTimeConnected(GetSystemTimeInSeconds()),
    nTimeFirstMessageReceived(0),
    fFirstMessageIsMNAUTH(false),
    addr(addrIn),
    addrBind(addrBindIn),
    fInbound(fInboundIn),
    nKeyedNetGroup(nKeyedNetGroupIn),
    addrKnown(5000, 0.001),
    filterInventoryKnown(50000, 0.000001),
    id(idIn),
    nLocalHostNonce(nLocalHostNonceIn),
    nLocalServices(nLocalServicesIn),
    nMyStartingHeight(nMyStartingHeightIn),
    nSendVersion(0)
{
    nServices = NODE_NONE;
    hSocket = hSocketIn;
    nRecvVersion = INIT_PROTO_VERSION;
    nLastSend = 0;
    nLastRecv = 0;
    nSendBytes = 0;
    nRecvBytes = 0;
    nTimeOffset = 0;
    addrName = addrNameIn == "" ? addr.ToStringIPPort() : addrNameIn;
    nVersion = 0;
    nNumWarningsSkipped = 0;
    nLastWarningTime = 0;
    strSubVer = "";
    fWhitelisted = false;
    fOneShot = false;
    m_manual_connection = false;
    fClient = false; // set by version message
    m_limited_node = false; // set by version message
    fFeeler = false;
    fSuccessfullyConnected = false;
    fDisconnect = false;
    nRefCount = 0;
    nSendSize = 0;
    nSendOffset = 0;
    hashContinue = uint256();
    nStartingHeight = -1;
    filterInventoryKnown.reset();
    fSendMempool = false;
    fGetAddr = false;
    nNextLocalAddrSend = 0;
    nNextAddrSend = 0;
    fRelayTxes = false;
    fSentAddr = false;
    timeLastMempoolReq = 0;
    nLastBlockTime = 0;
    nLastTXTime = 0;
    nPingNonceSent = 0;
    nPingUsecStart = 0;
    nPingUsecTime = 0;
    fPingQueued = false;
    m_smartnode_connection = false;
    m_smartnode_probe_connection = false;
    nMinPingUsecTime = std::numeric_limits<int64_t>::max();
    fPauseRecv = false;
    fPauseSend = false;
    fHasRecvData = false;
    fCanSendData = false;
    nProcessQueueSize = 0;
    nSendMsgSize = 0;

    for (const std::string &msg : getAllNetMessageTypes())
        mapRecvBytesPerMsgCmd[msg] = 0;
    mapRecvBytesPerMsgCmd[NET_MESSAGE_COMMAND_OTHER] = 0;

    if (fLogIPs) {
        LogPrint(BCLog::NET, "Added connection to %s peer=%d\n", addrName, id);
    } else {
        LogPrint(BCLog::NET, "Added connection peer=%d\n", id);
    }
}

CNode::~CNode()
{
    CloseSocket(hSocket);
}

bool CConnman::NodeFullyConnected(const CNode* pnode)
{
    return pnode && pnode->fSuccessfullyConnected && !pnode->fDisconnect;
}

void CConnman::PushMessage(CNode* pnode, CSerializedNetMsg&& msg)
{
    size_t nMessageSize = msg.data.size();
    size_t nTotalSize = nMessageSize + CMessageHeader::HEADER_SIZE;
    LogPrint(BCLog::NET, "sending %s (%d bytes) peer=%d\n",  SanitizeString(msg.command), nMessageSize, pnode->GetId());
    statsClient.count("bandwidth.message." + SanitizeString(msg.command.c_str()) + ".bytesSent", nTotalSize, 1.0f);
    statsClient.inc("message.sent." + SanitizeString(msg.command.c_str()), 1.0f);

    std::vector<unsigned char> serializedHeader;
    serializedHeader.reserve(CMessageHeader::HEADER_SIZE);
    uint256 hash = Hash(msg.data.data(), msg.data.data() + nMessageSize);
    CMessageHeader hdr(Params().MessageStart(), msg.command.c_str(), nMessageSize);
    memcpy(hdr.pchChecksum, hash.begin(), CMessageHeader::CHECKSUM_SIZE);

    CVectorWriter{SER_NETWORK, INIT_PROTO_VERSION, serializedHeader, 0, hdr};

    size_t nBytesSent = 0;
    {
        LOCK(pnode->cs_vSend);
        bool hasPendingData = !pnode->vSendMsg.empty();

        //log total amount of bytes per command
        pnode->mapSendBytesPerMsgCmd[msg.command] += nTotalSize;
        pnode->nSendSize += nTotalSize;

        if (pnode->nSendSize > nSendBufferMaxSize)
            pnode->fPauseSend = true;
        pnode->vSendMsg.push_back(std::move(serializedHeader));
        if (nMessageSize)
            pnode->vSendMsg.push_back(std::move(msg.data));
        pnode->nSendMsgSize = pnode->vSendMsg.size();

        {
            LOCK(cs_mapNodesWithDataToSend);
            // we're not holding cs_vNodes here, so there is a chance of this node being disconnected shortly before
            // we get here. Whoever called PushMessage still has a ref to CNode*, but will later Release() it, so we
            // might end up having an entry in mapNodesWithDataToSend that is not in vNodes anymore. We need to
            // Add/Release refs when adding/erasing mapNodesWithDataToSend.
            if (mapNodesWithDataToSend.emplace(pnode->GetId(), pnode).second) {
                pnode->AddRef();
            }
        }

        // wake up select() call in case there was no pending data before (so it was not selecting this socket for sending)
        if (!hasPendingData && wakeupSelectNeeded)
            WakeSelect();
    }
    if (nBytesSent)
        RecordBytesSent(nBytesSent);
}

bool CConnman::ForNode(const CService& addr, std::function<bool(const CNode* pnode)> cond, std::function<bool(CNode* pnode)> func)
{
    CNode* found = nullptr;
    LOCK(cs_vNodes);
    for (auto&& pnode : vNodes) {
        if((CService)pnode->addr == addr) {
            found = pnode;
            break;
        }
    }
    return found != nullptr && cond(found) && func(found);
}

bool CConnman::ForNode(NodeId id, std::function<bool(const CNode* pnode)> cond, std::function<bool(CNode* pnode)> func)
{
    CNode* found = nullptr;
    LOCK(cs_vNodes);
    for (auto&& pnode : vNodes) {
        if(pnode->GetId() == id) {
            found = pnode;
            break;
        }
    }
    return found != nullptr && cond(found) && func(found);
}

bool CConnman::IsSmartnodeOrDisconnectRequested(const CService& addr) {
    return ForNode(addr, AllNodes, [](CNode* pnode){
        return pnode->m_smartnode_connection || pnode->fDisconnect;
    });
}

int64_t CConnman::PoissonNextSendInbound(int64_t now, int average_interval_seconds)
{
    if (m_next_send_inv_to_incoming < now) {
        // If this function were called from multiple threads simultaneously
        // it would possible that both update the next send variable, and return a different result to their caller.
        // This is not possible in practice as only the net processing thread invokes this function.
        m_next_send_inv_to_incoming = PoissonNextSend(now, average_interval_seconds);
    }
    return m_next_send_inv_to_incoming;
}

int64_t PoissonNextSend(int64_t now, int average_interval_seconds)
{
    return now + (int64_t)(log1p(GetRand(1ULL << 48) * -0.0000000000000035527136788 /* -1/2^48 */) * average_interval_seconds * -1000000.0 + 0.5);
}

std::vector<CNode*> CConnman::CopyNodeVector(std::function<bool(const CNode* pnode)> cond)
{
    std::vector<CNode*> vecNodesCopy;
    LOCK(cs_vNodes);
    vecNodesCopy.reserve(vNodes.size());
    for(size_t i = 0; i < vNodes.size(); ++i) {
        CNode* pnode = vNodes[i];
        if (!cond(pnode))
            continue;
        pnode->AddRef();
        vecNodesCopy.push_back(pnode);
    }
    return vecNodesCopy;
}

std::vector<CNode*> CConnman::CopyNodeVector()
{
    return CopyNodeVector(AllNodes);
}

void CConnman::ReleaseNodeVector(const std::vector<CNode*>& vecNodes)
{
    for(size_t i = 0; i < vecNodes.size(); ++i) {
        CNode* pnode = vecNodes[i];
        pnode->Release();
    }
}

CSipHasher CConnman::GetDeterministicRandomizer(uint64_t id) const
{
    return CSipHasher(nSeed0, nSeed1).Write(id);
}

uint64_t CConnman::CalculateKeyedNetGroup(const CAddress& ad) const
{
    std::vector<unsigned char> vchNetGroup(ad.GetGroup(addrman.m_asmap));

    return GetDeterministicRandomizer(RANDOMIZER_ID_NETGROUP).Write(vchNetGroup.data(), vchNetGroup.size()).Finalize();
}

void CConnman::RegisterEvents(CNode *pnode)
{
#ifdef USE_KQUEUE
    if (socketEventsMode != SOCKETEVENTS_KQUEUE) {
        return;
    }

    LOCK(pnode->cs_hSocket);
    assert(pnode->hSocket != INVALID_SOCKET);

    struct kevent events[2];
    EV_SET(&events[0], pnode->hSocket, EVFILT_READ, EV_ADD, 0, 0, nullptr);
    EV_SET(&events[1], pnode->hSocket, EVFILT_WRITE, EV_ADD | EV_CLEAR, 0, 0, nullptr);

    int r = kevent(kqueuefd, events, 2, nullptr, 0, nullptr);
    if (r != 0) {
        LogPrint(BCLog::NET, "%s -- kevent(%d, %d, %d, ...) failed. error: %s\n", __func__,
                kqueuefd, EV_ADD, pnode->hSocket, NetworkErrorString(WSAGetLastError()));
    }
#endif
#ifdef USE_EPOLL
    if (socketEventsMode != SOCKETEVENTS_EPOLL) {
        return;
    }

    LOCK(pnode->cs_hSocket);
    assert(pnode->hSocket != INVALID_SOCKET);

    epoll_event e;
    // We're using edge-triggered mode, so it's important that we drain sockets even if no signals come in
    e.events = EPOLLIN | EPOLLOUT | EPOLLET | EPOLLERR | EPOLLHUP;
    e.data.fd = pnode->hSocket;

    int r = epoll_ctl(epollfd, EPOLL_CTL_ADD, pnode->hSocket, &e);
    if (r != 0) {
        LogPrint(BCLog::NET, "%s -- epoll_ctl(%d, %d, %d, ...) failed. error: %s\n", __func__,
                epollfd, EPOLL_CTL_ADD, pnode->hSocket, NetworkErrorString(WSAGetLastError()));
    }
#endif
}

void CConnman::UnregisterEvents(CNode *pnode)
{
#ifdef USE_KQUEUE
    if (socketEventsMode != SOCKETEVENTS_KQUEUE) {
        return;
    }

    LOCK(pnode->cs_hSocket);
    if (pnode->hSocket == INVALID_SOCKET) {
        return;
    }

    struct kevent events[2];
    EV_SET(&events[0], pnode->hSocket, EVFILT_READ, EV_DELETE, 0, 0, nullptr);
    EV_SET(&events[1], pnode->hSocket, EVFILT_WRITE, EV_DELETE, 0, 0, nullptr);

    int r = kevent(kqueuefd, events, 2, nullptr, 0, nullptr);
    if (r != 0) {
        LogPrint(BCLog::NET, "%s -- kevent(%d, %d, %d, ...) failed. error: %s\n", __func__,
                kqueuefd, EV_DELETE, pnode->hSocket, NetworkErrorString(WSAGetLastError()));
    }
#endif
#ifdef USE_EPOLL
    if (socketEventsMode != SOCKETEVENTS_EPOLL) {
        return;
    }

    LOCK(pnode->cs_hSocket);
    if (pnode->hSocket == INVALID_SOCKET) {
        return;
    }

    int r = epoll_ctl(epollfd, EPOLL_CTL_DEL, pnode->hSocket, nullptr);
    if (r != 0) {
        LogPrint(BCLog::NET, "%s -- epoll_ctl(%d, %d, %d, ...) failed. error: %s\n", __func__,
                epollfd, EPOLL_CTL_DEL, pnode->hSocket, NetworkErrorString(WSAGetLastError()));
    }
#endif
}<|MERGE_RESOLUTION|>--- conflicted
+++ resolved
@@ -52,8 +52,6 @@
 #include <sys/event.h>
 #endif
 
-<<<<<<< HEAD
-=======
 #ifdef USE_UPNP
 #include <miniupnpc/miniupnpc.h>
 #include <miniupnpc/miniwget.h>
@@ -65,7 +63,6 @@
 #include <wallet/wallet.h>
 #endif
 
->>>>>>> cca50d9d
 #include <unordered_map>
 
 #include <math.h>
