// Copyright (c) 2016 The Bitcoin Core developers
// Distributed under the MIT software license, see the accompanying
// file COPYING or http://www.opensource.org/licenses/mit-license.php.

#include <versionbits.h>
#include <consensus/params.h>

const struct VBDeploymentInfo VersionBitsDeploymentInfo[Consensus::MAX_VERSION_BITS_DEPLOYMENTS] = {
    {
        /*.name =*/ "testdummy",
        /*.gbt_force =*/ true,
        /*.check_mn_protocol =*/ false,
<<<<<<< HEAD
    },
    {
        /*.name =*/ "csv",
        /*.gbt_force =*/ true,
        /*.check_mn_protocol =*/ false,
    },
    {
        /*.name =*/ "dip0001",
        /*.gbt_force =*/ true,
        /*.check_mn_protocol =*/ true,
    },
    {
        /*.name =*/ "bip147",
        /*.gbt_force =*/ true,
        /*.check_mn_protocol =*/ false,
    },
    {
        /*.name =*/ "dip0003",
        /*.gbt_force =*/ true,
        /*.check_mn_protocol =*/ false,
    },
    {
        /*.name =*/ "dip0008",
        /*.gbt_force =*/ true,
        /*.check_mn_protocol =*/ false,
    },
    {
        /*.name =*/ "realloc",
        /*.gbt_force =*/ true,
        /*.check_mn_protocol =*/ false,
    },
    {
        /*.name =*/ "dip0020",
        /*.gbt_force =*/ true,
        /*.check_mn_protocol =*/ false,
    },
=======
    }
>>>>>>> d63d9d81
};

ThresholdState AbstractThresholdConditionChecker::GetStateFor(const CBlockIndex* pindexPrev, const Consensus::Params& params, ThresholdConditionCache& cache) const
{
    int nPeriod = Period(params);
    int64_t nTimeStart = BeginTime(params);
    int64_t nTimeTimeout = EndTime(params);

    // A block's state is always the same as that of the first of its period, so it is computed based on a pindexPrev whose height equals a multiple of nPeriod - 1.
    if (pindexPrev != nullptr) {
        pindexPrev = pindexPrev->GetAncestor(pindexPrev->nHeight - ((pindexPrev->nHeight + 1) % nPeriod));
    }

    // Walk backwards in steps of nPeriod to find a pindexPrev whose information is known
    std::vector<const CBlockIndex*> vToCompute;
    while (cache.count(pindexPrev) == 0) {
        if (pindexPrev == nullptr) {
            // The genesis block is by definition defined.
            cache[pindexPrev] = ThresholdState::DEFINED;
            break;
        }
        if (pindexPrev->GetMedianTimePast() < nTimeStart) {
            // Optimization: don't recompute down further, as we know every earlier block will be before the start time
            cache[pindexPrev] = ThresholdState::DEFINED;
            break;
        }
        vToCompute.push_back(pindexPrev);
        pindexPrev = pindexPrev->GetAncestor(pindexPrev->nHeight - nPeriod);
    }

    // At this point, cache[pindexPrev] is known
    assert(cache.count(pindexPrev));
    ThresholdState state = cache[pindexPrev];

    int nStartHeight{std::numeric_limits<int>::max()};
    for (const auto& pair : cache) {
<<<<<<< HEAD
        if (pair.second == ThresholdState::STARTED && nStartHeight > pair.first->nHeight + 1) {
=======
        if (pair.second == THRESHOLD_STARTED && nStartHeight > pair.first->nHeight + 1) {
>>>>>>> d63d9d81
            nStartHeight = pair.first->nHeight + 1;
        }
    }

    // Now walk forward and compute the state of descendants of pindexPrev
    while (!vToCompute.empty()) {
        ThresholdState stateNext = state;
        pindexPrev = vToCompute.back();
        vToCompute.pop_back();

        switch (state) {
            case ThresholdState::DEFINED: {
                if (pindexPrev->GetMedianTimePast() >= nTimeTimeout) {
                    stateNext = ThresholdState::FAILED;
                } else if (pindexPrev->GetMedianTimePast() >= nTimeStart) {
<<<<<<< HEAD
                    stateNext = ThresholdState::STARTED;
=======
                    stateNext = THRESHOLD_STARTED;
>>>>>>> d63d9d81
                    nStartHeight = pindexPrev->nHeight + 1;
                }
                break;
            }
            case ThresholdState::STARTED: {
                if (pindexPrev->GetMedianTimePast() >= nTimeTimeout) {
                    stateNext = ThresholdState::FAILED;
                    break;
                }
                // We need to count
                const CBlockIndex* pindexCount = pindexPrev;
                int count = 0;
                for (int i = 0; i < nPeriod; i++) {
                    if (Condition(pindexCount, params)) {
                        count++;
                    }
                    pindexCount = pindexCount->pprev;
                }
                assert(nStartHeight > 0 && nStartHeight < std::numeric_limits<int>::max());
                int nAttempt = (pindexCount->nHeight + 1 - nStartHeight) / nPeriod;
                if (count >= Threshold(params, nAttempt)) {
<<<<<<< HEAD
                    stateNext = ThresholdState::LOCKED_IN;
=======
                    stateNext = THRESHOLD_LOCKED_IN;
>>>>>>> d63d9d81
                }
                break;
            }
            case ThresholdState::LOCKED_IN: {
                // Always progresses into ACTIVE.
                stateNext = ThresholdState::ACTIVE;
                break;
            }
            case ThresholdState::FAILED:
            case ThresholdState::ACTIVE: {
                // Nothing happens, these are terminal states.
                break;
            }
        }
        cache[pindexPrev] = state = stateNext;
    }

    return state;
}

// return the numerical statistics of blocks signalling the specified BIP9 condition in this current period
BIP9Stats AbstractThresholdConditionChecker::GetStateStatisticsFor(const CBlockIndex* pindex, const Consensus::Params& params, ThresholdConditionCache& cache) const
{
    BIP9Stats stats = {};

    stats.period = Period(params);
    stats.threshold = Threshold(params, 0);

    if (pindex == nullptr)
        return stats;

    // Find beginning of period
    const CBlockIndex* pindexEndOfPrevPeriod = pindex->GetAncestor(pindex->nHeight - ((pindex->nHeight + 1) % stats.period));
    stats.elapsed = pindex->nHeight - pindexEndOfPrevPeriod->nHeight;

    // Re-calculate current threshold
    int nAttempt{0};
    const ThresholdState state = GetStateFor(pindexEndOfPrevPeriod, params, cache);
<<<<<<< HEAD
    if (state == ThresholdState::STARTED) {
=======
    if (state == THRESHOLD_STARTED) {
>>>>>>> d63d9d81
        int nStartHeight = GetStateSinceHeightFor(pindexEndOfPrevPeriod, params, cache);
        nAttempt = (pindexEndOfPrevPeriod->nHeight + 1 - nStartHeight)/stats.period;
    }
    stats.threshold = Threshold(params, nAttempt);

    // Count from current block to beginning of period
    int count = 0;
    const CBlockIndex* currentIndex = pindex;
    while (pindexEndOfPrevPeriod->nHeight != currentIndex->nHeight){
        if (Condition(currentIndex, params))
            count++;
        currentIndex = currentIndex->pprev;
    }

    stats.count = count;
    stats.possible = (stats.period - stats.threshold ) >= (stats.elapsed - count);

    return stats;
}

int AbstractThresholdConditionChecker::GetStateSinceHeightFor(const CBlockIndex* pindexPrev, const Consensus::Params& params, ThresholdConditionCache& cache) const
{
    const ThresholdState initialState = GetStateFor(pindexPrev, params, cache);

    // BIP 9 about state DEFINED: "The genesis block is by definition in this state for each deployment."
    if (initialState == ThresholdState::DEFINED) {
        return 0;
    }

    const int nPeriod = Period(params);

    // A block's state is always the same as that of the first of its period, so it is computed based on a pindexPrev whose height equals a multiple of nPeriod - 1.
    // To ease understanding of the following height calculation, it helps to remember that
    // right now pindexPrev points to the block prior to the block that we are computing for, thus:
    // if we are computing for the last block of a period, then pindexPrev points to the second to last block of the period, and
    // if we are computing for the first block of a period, then pindexPrev points to the last block of the previous period.
    // The parent of the genesis block is represented by nullptr.
    pindexPrev = pindexPrev->GetAncestor(pindexPrev->nHeight - ((pindexPrev->nHeight + 1) % nPeriod));

    const CBlockIndex* previousPeriodParent = pindexPrev->GetAncestor(pindexPrev->nHeight - nPeriod);

    while (previousPeriodParent != nullptr && GetStateFor(previousPeriodParent, params, cache) == initialState) {
        pindexPrev = previousPeriodParent;
        previousPeriodParent = pindexPrev->GetAncestor(pindexPrev->nHeight - nPeriod);
    }

    // Adjust the result because right now we point to the parent block.
    return pindexPrev->nHeight + 1;
}

namespace
{
/**
 * Class to implement versionbits logic.
 */
class VersionBitsConditionChecker : public AbstractThresholdConditionChecker {
private:
    const Consensus::DeploymentPos id;

protected:
    int64_t BeginTime(const Consensus::Params& params) const override { return params.vDeployments[id].nStartTime; }
    int64_t EndTime(const Consensus::Params& params) const override { return params.vDeployments[id].nTimeout; }
    int Period(const Consensus::Params& params) const override { return params.vDeployments[id].nWindowSize ? params.vDeployments[id].nWindowSize : params.nMinerConfirmationWindow; }
    int Threshold(const Consensus::Params& params, int nAttempt) const override
    {
        if (params.vDeployments[id].nThresholdStart == 0) {
            return params.nRuleChangeActivationThreshold;
        }
        if (params.vDeployments[id].nThresholdMin == 0 || params.vDeployments[id].nFalloffCoeff == 0) {
            return params.vDeployments[id].nThresholdStart;
        }
        int64_t nThresholdCalc = params.vDeployments[id].nThresholdStart - nAttempt * nAttempt * Period(params) / 100 / params.vDeployments[id].nFalloffCoeff;
        return std::max(params.vDeployments[id].nThresholdMin, nThresholdCalc);
    }

    bool Condition(const CBlockIndex* pindex, const Consensus::Params& params) const override
    {
        return (((pindex->nVersion & VERSIONBITS_TOP_MASK) == VERSIONBITS_TOP_BITS) && (pindex->nVersion & Mask(params)) != 0);
    }

public:
    explicit VersionBitsConditionChecker(Consensus::DeploymentPos id_) : id(id_) {}
    uint32_t Mask(const Consensus::Params& params) const { return ((uint32_t)1) << params.vDeployments[id].bit; }
};

} // namespace

ThresholdState VersionBitsState(const CBlockIndex* pindexPrev, const Consensus::Params& params, Consensus::DeploymentPos pos, VersionBitsCache& cache)
{
    return VersionBitsConditionChecker(pos).GetStateFor(pindexPrev, params, cache.caches[pos]);
}

BIP9Stats VersionBitsStatistics(const CBlockIndex* pindexPrev, const Consensus::Params& params, Consensus::DeploymentPos pos, VersionBitsCache& cache)
{
    return VersionBitsConditionChecker(pos).GetStateStatisticsFor(pindexPrev, params, cache.caches[pos]);
}

int VersionBitsStateSinceHeight(const CBlockIndex* pindexPrev, const Consensus::Params& params, Consensus::DeploymentPos pos, VersionBitsCache& cache)
{
    return VersionBitsConditionChecker(pos).GetStateSinceHeightFor(pindexPrev, params, cache.caches[pos]);
}

uint32_t VersionBitsMask(const Consensus::Params& params, Consensus::DeploymentPos pos)
{
    return VersionBitsConditionChecker(pos).Mask(params);
}

void VersionBitsCache::Clear()
{
    for (unsigned int d = 0; d < Consensus::MAX_VERSION_BITS_DEPLOYMENTS; d++) {
        caches[d].clear();
    }
}<|MERGE_RESOLUTION|>--- conflicted
+++ resolved
@@ -10,46 +10,7 @@
         /*.name =*/ "testdummy",
         /*.gbt_force =*/ true,
         /*.check_mn_protocol =*/ false,
-<<<<<<< HEAD
-    },
-    {
-        /*.name =*/ "csv",
-        /*.gbt_force =*/ true,
-        /*.check_mn_protocol =*/ false,
-    },
-    {
-        /*.name =*/ "dip0001",
-        /*.gbt_force =*/ true,
-        /*.check_mn_protocol =*/ true,
-    },
-    {
-        /*.name =*/ "bip147",
-        /*.gbt_force =*/ true,
-        /*.check_mn_protocol =*/ false,
-    },
-    {
-        /*.name =*/ "dip0003",
-        /*.gbt_force =*/ true,
-        /*.check_mn_protocol =*/ false,
-    },
-    {
-        /*.name =*/ "dip0008",
-        /*.gbt_force =*/ true,
-        /*.check_mn_protocol =*/ false,
-    },
-    {
-        /*.name =*/ "realloc",
-        /*.gbt_force =*/ true,
-        /*.check_mn_protocol =*/ false,
-    },
-    {
-        /*.name =*/ "dip0020",
-        /*.gbt_force =*/ true,
-        /*.check_mn_protocol =*/ false,
-    },
-=======
-    }
->>>>>>> d63d9d81
+    }
 };
 
 ThresholdState AbstractThresholdConditionChecker::GetStateFor(const CBlockIndex* pindexPrev, const Consensus::Params& params, ThresholdConditionCache& cache) const
@@ -86,11 +47,7 @@
 
     int nStartHeight{std::numeric_limits<int>::max()};
     for (const auto& pair : cache) {
-<<<<<<< HEAD
         if (pair.second == ThresholdState::STARTED && nStartHeight > pair.first->nHeight + 1) {
-=======
-        if (pair.second == THRESHOLD_STARTED && nStartHeight > pair.first->nHeight + 1) {
->>>>>>> d63d9d81
             nStartHeight = pair.first->nHeight + 1;
         }
     }
@@ -106,11 +63,7 @@
                 if (pindexPrev->GetMedianTimePast() >= nTimeTimeout) {
                     stateNext = ThresholdState::FAILED;
                 } else if (pindexPrev->GetMedianTimePast() >= nTimeStart) {
-<<<<<<< HEAD
                     stateNext = ThresholdState::STARTED;
-=======
-                    stateNext = THRESHOLD_STARTED;
->>>>>>> d63d9d81
                     nStartHeight = pindexPrev->nHeight + 1;
                 }
                 break;
@@ -132,11 +85,7 @@
                 assert(nStartHeight > 0 && nStartHeight < std::numeric_limits<int>::max());
                 int nAttempt = (pindexCount->nHeight + 1 - nStartHeight) / nPeriod;
                 if (count >= Threshold(params, nAttempt)) {
-<<<<<<< HEAD
                     stateNext = ThresholdState::LOCKED_IN;
-=======
-                    stateNext = THRESHOLD_LOCKED_IN;
->>>>>>> d63d9d81
                 }
                 break;
             }
@@ -175,11 +124,7 @@
     // Re-calculate current threshold
     int nAttempt{0};
     const ThresholdState state = GetStateFor(pindexEndOfPrevPeriod, params, cache);
-<<<<<<< HEAD
     if (state == ThresholdState::STARTED) {
-=======
-    if (state == THRESHOLD_STARTED) {
->>>>>>> d63d9d81
         int nStartHeight = GetStateSinceHeightFor(pindexEndOfPrevPeriod, params, cache);
         nAttempt = (pindexEndOfPrevPeriod->nHeight + 1 - nStartHeight)/stats.period;
     }
