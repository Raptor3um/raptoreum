// Copyright (c) 2009-2010 Satoshi Nakamoto
// Copyright (c) 2009-2015 The Bitcoin Core developers
// Copyright (c) 2014-2021 The Dash Core developers
// Copyright (c) 2020-2022 The Raptoreum developers
// Distributed under the MIT software license, see the accompanying
// file COPYING or http://www.opensource.org/licenses/mit-license.php.

#include <validation.h>

#include <arith_uint256.h>
#include <chain.h>
#include <chainparams.h>
#include <checkpoints.h>
#include <checkqueue.h>
#include <consensus/consensus.h>
#include <consensus/merkle.h>
#include <consensus/tx_check.h>
#include <consensus/tx_verify.h>
#include <consensus/validation.h>
#include <cuckoocache.h>
#include <flatfile.h>
#include <hash.h>
#include <index/txindex.h>
#include <optional.h>
#include <policy/fees.h>
#include <policy/policy.h>
#include <policy/settings.h>
#include <pow.h>
#include <primitives/block.h>
#include <primitives/transaction.h>
#include <reverse_iterator.h>
#include <script/script.h>
#include <script/sigcache.h>
#include <shutdown.h>
#include <timedata.h>
#include <tinyformat.h>
#include <txdb.h>
#include <txmempool.h>
#include <ui_interface.h>
#include <undo.h>
#include <util/moneystr.h>
#include <util/strencodings.h>
#include <util/validation.h>
#include <util/system.h>
#include <validationinterface.h>
#include <versionbitsinfo.h>
#include <warnings.h>

#include <smartnode/smartnode-payments.h>
//#include <smartnode/smartnode-collaterals.h>

#include <evo/specialtx.h>
#include <evo/deterministicmns.h>

#include <llmq/quorums_instantsend.h>
#include <llmq/quorums_chainlocks.h>

#include <statsd_client.h>

#include <string>

#include <boost/algorithm/string/replace.hpp>
#include <boost/thread.hpp>

#if defined(NDEBUG)
# error "Raptoreum Core cannot be compiled without assertions."
#endif

#define MICRO 0.000001
#define MILLI 0.001

bool CBlockIndexWorkComparator::operator()(const CBlockIndex* pa, const CBlockIndex* pb) const
{
  // First sort by most total work, ...
  if (pa->nChainWork > pb->nChainWork) return false;
  if (pa->nChainWork < pb->nChainWork) return true;

  // ... then by earlies time received, ...
  if (pa->nSequenceId < pb->nSequenceId) return false;
  if (pa->nSequenceId > pb->nSequenceId) return true;

  // Use pointer address as tie breaker (should only happen
  // with blocks loaded from disc, as those all have id 0).
  if (pa < pb) return false;
  if (pa > pb) return true;

  // Identical blocks.
  return false;
}

ChainstateManager g_chainman;

CChainState& ChainstateActive()
{
    LOCK(::cs_main);
    assert(g_chainman.m_active_chainstate);
    return *g_chainman.m_active_chainstate;
}

CChain& ChainActive()
{
    LOCK(::cs_main);
    return ::ChainstateActive().m_chain;
}

RecursiveMutex cs_main;

CBlockIndex* pindexBestHeader = nullptr;
Mutex g_best_block_mutex;
std::condition_variable g_best_block_cv;
uint256 g_best_block;
bool g_parallel_script_checks{false};
std::atomic_bool fImporting(false);
std::atomic_bool fReindex(false);
std::atomic_bool fProcessingHeaders(false);
std::atomic<int> atomicHeaderHeight(0);
bool fAddressIndex = false;
bool fTimestampIndex = false;
bool fSpentIndex = false;
bool fFutureIndex = false;
bool fHavePruned = false;
bool fPruneMode = false;
bool fRequireStandard = true;
bool fCheckBlockIndex = false;
bool fCheckpointsEnabled = DEFAULT_CHECKPOINTS_ENABLED;
uint64_t nPruneTarget = 0;
int64_t nMaxTipAge = DEFAULT_MAX_TIP_AGE;

std::atomic<bool> fDIP0001ActiveAtTip{false};
std::atomic<bool> fDIP0003ActiveAtTip{false};

uint256 hashAssumeValid;
arith_uint256 nMinimumChainWork;

CFeeRate minRelayTxFee = CFeeRate(DEFAULT_MIN_RELAY_TX_FEE);

CBlockPolicyEstimator feeEstimator;
CTxMemPool mempool(&feeEstimator);

/** Constant stuff for coinbase transactions we create: */
CScript COINBASE_FLAGS;

// Internal stuff
namespace {
    CBlockIndex* pindexBestInvalid = nullptr;

    RecursiveMutex cs_LastBlockFile;
    std::vector<CBlockFileInfo> vinfoBlockFile;
    int nLastBlockFile = 0;
    /** Global flag to indicate we should check to see if there are
     *  block/undo files that should be deleted.  Set on startup
     *  or if we allocate more file space when we're in prune mode
     */
    bool fCheckForPruning = false;

    /** Dirty block index entries. */
    std::set<CBlockIndex*> setDirtyBlockIndex;

    /** Dirty block file entries. */
    std::set<int> setDirtyFileInfo;
} // anon namespace

CBlockIndex* LookupBlockIndex(const uint256& hash)
{
    AssertLockHeld(cs_main);
    BlockMap::const_iterator it = g_chainman.BlockIndex().find(hash);
    return it == g_chainman.BlockIndex().end() ? nullptr : it->second;
}

CBlockIndex* FindForkInGlobalIndex(const CChain& chain, const CBlockLocator& locator)
{
    AssertLockHeld(cs_main);

    // Find the latest block common to locator and chain - we expect that
    // locator.vHave is sorted descending by height.
    for (const uint256& hash : locator.vHave) {
        CBlockIndex* pindex = LookupBlockIndex(hash);
        if (pindex) {
            if (chain.Contains(pindex))
                return pindex;
        }
    }
    return chain.Genesis();
}

std::unique_ptr<CBlockTreeDB> pblocktree;

// See definition for documentation
static void FindFilesToPruneManual(ChainstateManager& chainman, std::set<int>& setFilesToPrune, int nManualPruneHeight);
static void FindFilesToPrune(ChainstateManager& chainman, std::set<int>& setFilesToPrune, uint64_t nPruneAfterHeight);
bool CheckInputs(const CTransaction& tx, CValidationState &state, const CCoinsViewCache &inputs, bool fScriptChecks, unsigned int flags, bool cacheSigStore, bool cacheFullScriptStore, PrecomputedTransactionData& txdata, std::vector<CScriptCheck> *pvChecks = nullptr);
static FILE* OpenUndoFile(const FlatFilePos &pos, bool fReadOnly = false);
static FlatFileSeq BlockFileSeq();
static FlatFileSeq UndoFileSeq();

bool CheckFinalTx(const CTransaction &tx, int flags)
{
    AssertLockHeld(cs_main);

    // By convention a negative value for flags indicates that the
    // current network-enforced consensus rules should be used. In
    // a future soft-fork scenario that would mean checking which
    // rules would be enforced for the next block and setting the
    // appropriate flags. At the present time no soft-forks are
    // scheduled, so no flags are set.
    flags = std::max(flags, 0);

    // CheckFinalTx() uses ::ChainActive().Height()+1 to evaluate
    // nLockTime because when IsFinalTx() is called within
    // CBlock::AcceptBlock(), the height of the block *being*
    // evaluated is what is used. Thus if we want to know if a
    // transaction can be part of the *next* block, we need to call
    // IsFinalTx() with one more than ::ChainActive().Height().
    const int nBlockHeight = ::ChainActive().Height() + 1;

    // BIP113 requires that time-locked transactions have nLockTime set to
    // less than the median time of the previous block they're contained in.
    // When the next block is created its previous block will be the current
    // chain tip, so we use that to calculate the median time passed to
    // IsFinalTx() if LOCKTIME_MEDIAN_TIME_PAST is set.
    const int64_t nBlockTime = (flags & LOCKTIME_MEDIAN_TIME_PAST)
                             ? ::ChainActive().Tip()->GetMedianTimePast()
                             : GetAdjustedTime();

    return IsFinalTx(tx, nBlockHeight, nBlockTime);
}

bool TestLockPointValidity(const LockPoints* lp)
{
    AssertLockHeld(cs_main);
    assert(lp);
    // If there are relative lock times then the maxInputBlock will be set
    // If there are no relative lock times, the LockPoints don't depend on the chain
    if (lp->maxInputBlock) {
        // Check whether ::ChainActive() is an extension of the block at which the LockPoints
        // calculation was valid.  If not LockPoints are no longer valid
        if (!::ChainActive().Contains(lp->maxInputBlock)) {
            return false;
        }
    }

    // LockPoints still valid
    return true;
}

bool CheckSequenceLocks(const CTxMemPool& pool, const CTransaction &tx, int flags, LockPoints* lp, bool useExistingLockPoints)
{
    AssertLockHeld(cs_main);
    AssertLockHeld(pool.cs);

    CBlockIndex* tip = ::ChainActive().Tip();
    assert(tip != nullptr);

    CBlockIndex index;
    index.pprev = tip;
    // CheckSequenceLocks() uses ::ChainActive().Height()+1 to evaluate
    // height based locks because when SequenceLocks() is called within
    // ConnectBlock(), the height of the block *being*
    // evaluated is what is used.
    // Thus if we want to know if a transaction can be part of the
    // *next* block, we need to use one more than ::ChainActive().Height()
    index.nHeight = tip->nHeight + 1;

    std::pair<int, int64_t> lockPair;
    if (useExistingLockPoints) {
        assert(lp);
        lockPair.first = lp->height;
        lockPair.second = lp->time;
    }
    else {
        // CoinsTip() contains the UTXO set for ::ChainActive().Tip()
        CCoinsViewMemPool viewMemPool(&::ChainstateActive().CoinsTip(), pool);
        std::vector<int> prevheights;
        prevheights.resize(tx.vin.size());
        for (size_t txinIndex = 0; txinIndex < tx.vin.size(); txinIndex++) {
            const CTxIn& txin = tx.vin[txinIndex];
            Coin coin;
            if (!viewMemPool.GetCoin(txin.prevout, coin)) {
                return error("%s: Missing input", __func__);
            }
            if (coin.nHeight == MEMPOOL_HEIGHT) {
                // Assume all mempool transaction confirm in the next block
                prevheights[txinIndex] = tip->nHeight + 1;
            } else {
                prevheights[txinIndex] = coin.nHeight;
            }
        }
        lockPair = CalculateSequenceLocks(tx, flags, &prevheights, index);
        if (lp) {
            lp->height = lockPair.first;
            lp->time = lockPair.second;
            // Also store the hash of the block with the highest height of
            // all the blocks which have sequence locked prevouts.
            // This hash needs to still be on the chain
            // for these LockPoint calculations to be valid
            // Note: It is impossible to correctly calculate a maxInputBlock
            // if any of the sequence locked inputs depend on unconfirmed txs,
            // except in the special case where the relative lock time/height
            // is 0, which is equivalent to no sequence lock. Since we assume
            // input height of tip+1 for mempool txs and test the resulting
            // lockPair from CalculateSequenceLocks against tip+1.  We know
            // EvaluateSequenceLocks will fail if there was a non-zero sequence
            // lock on a mempool input, so we can use the return value of
            // CheckSequenceLocks to indicate the LockPoints validity
            int maxInputHeight = 0;
            for (const int height : prevheights) {
                // Can ignore mempool inputs since we'll fail if they had non-zero locks
                if (height != tip->nHeight+1) {
                    maxInputHeight = std::max(maxInputHeight, height);
                }
            }
            lp->maxInputBlock = tip->GetAncestor(maxInputHeight);
        }
    }
    return EvaluateSequenceLocks(index, lockPair);
}

bool GetUTXOCoin(const COutPoint& outpoint, Coin& coin, int height)
{
    LOCK(cs_main);
    bool gotCoin = ::ChainstateActive().CoinsTip().GetCoin(outpoint, coin);

    int tipHeight = ::ChainActive().Tip() == nullptr ? 0 : ::ChainActive().Tip()->nHeight;
    if (height != tipHeight) {
        CSpentIndexKey key(outpoint.hash, outpoint.n);
        CSpentIndexValue value;

        if (GetSpentIndex(key, value) && value.blockHeight <= height) {
            // Not Valid, already spent at this height
            return false;
        }
        // Not spent, it was valid at this height
    }
    else
    {
        if (!gotCoin) {
            // Coin not found at tip
            return false;
        }
        if (coin.IsSpent()) {
            // Coin was spent
            return false;
        }
    }
    return true;
}

bool GetUTXOCoin(const COutPoint& outpoint, Coin& coin)
{
    LOCK(cs_main);
    if (!::ChainstateActive().CoinsTip().GetCoin(outpoint, coin))
        return false;
    if (coin.IsSpent())
        return false;
    return true;
}

int GetUTXOHeight(const COutPoint& outpoint)
{
    // -1 means UTXO is yet unknown or already spent
    Coin coin;
    return GetUTXOCoin(outpoint, coin) ? coin.nHeight : -1;
}

int GetUTXOConfirmations(const COutPoint& outpoint)
{
    // -1 means UTXO is yet unknown or already spent
    LOCK(cs_main);
    int nPrevoutHeight = GetUTXOHeight(outpoint);
    return (nPrevoutHeight > -1 && ::ChainActive().Tip()) ? ::ChainActive().Height() - nPrevoutHeight + 1 : -1;
}


bool ContextualCheckTransaction(const CTransaction& tx, CValidationState &state, const Consensus::Params& consensusParams, const CBlockIndex* pindexPrev)
{
    int nHeight = pindexPrev == nullptr ? 0 : pindexPrev->nHeight + 1;
    bool fDIP0001Active_context = consensusParams.DIP0001Enabled;
    bool fDIP0003Active_context = consensusParams.DIP0003Enabled;

    if (fDIP0003Active_context) {
        // check version 3 transaction types
        if (tx.nVersion >= 3) {
            if (tx.nType != TRANSACTION_NORMAL &&
                tx.nType != TRANSACTION_PROVIDER_REGISTER &&
                tx.nType != TRANSACTION_PROVIDER_UPDATE_SERVICE &&
                tx.nType != TRANSACTION_PROVIDER_UPDATE_REGISTRAR &&
                tx.nType != TRANSACTION_PROVIDER_UPDATE_REVOKE &&
                tx.nType != TRANSACTION_COINBASE &&
                tx.nType != TRANSACTION_QUORUM_COMMITMENT &&
                tx.nType != TRANSACTION_FUTURE) {
                return state.DoS(100, false, REJECT_INVALID, "bad-txns-type");
            }
            if (tx.IsCoinBase() && tx.nType != TRANSACTION_COINBASE)
                return state.DoS(100, false, REJECT_INVALID, "bad-txns-cb-type");
        } else if (tx.nType != TRANSACTION_NORMAL) {
            return state.DoS(100, false, REJECT_INVALID, "bad-txns-type");
        }
    }

    // Size limits
    if (fDIP0001Active_context && ::GetSerializeSize(tx, SER_NETWORK, PROTOCOL_VERSION) > MAX_STANDARD_TX_SIZE)
        return state.DoS(100, false, REJECT_INVALID, "bad-txns-oversize");

    return true;
}

// Returns the script flags which should be checked for a given block
static unsigned int GetBlockScriptFlags(const CBlockIndex* pindex, const Consensus::Params& chainparams);

static void LimitMempoolSize(CTxMemPool& pool, size_t limit, unsigned long age) EXCLUSIVE_LOCKS_REQUIRED(pool.cs, ::cs_main)
{
    int expired = pool.Expire(GetTime() - age);
    if (expired != 0) {
        LogPrint(BCLog::MEMPOOL, "Expired %i transactions from the memory pool\n", expired);
    }

    std::vector<COutPoint> vNoSpendsRemaining;
    pool.TrimToSize(limit, &vNoSpendsRemaining);
    for (const COutPoint& removed : vNoSpendsRemaining)
        ::ChainstateActive().CoinsTip().Uncache(removed);
}

static bool IsCurrentForFeeEstimation() EXCLUSIVE_LOCKS_REQUIRED(cs_main)
{
    AssertLockHeld(cs_main);
    if (::ChainstateActive().IsInitialBlockDownload())
        return false;
    if (::ChainActive().Tip()->GetBlockTime() < (GetTime() - MAX_FEE_ESTIMATION_TIP_AGE))
        return false;
    if (::ChainActive().Height() < pindexBestHeader->nHeight - 1)
        return false;
    return true;
}

/* Make mempool consistent after a reorg, by re-adding or recursively erasing
 * disconnected block transactions from the mempool, and also removing any
 * other transactions from the mempool that are no longer valid given the new
 * tip/height.
 *
 * Note: we assume that disconnectpool only contains transactions that are NOT
 * confirmed in the current chain nor already in the mempool (otherwise,
 * in-mempool descendants of such transactions would be removed).
 *
 * Passing fAddToMempool=false will skip trying to add the transactions back,
 * and instead just erase from the mempool as needed.
 */

void UpdateMempoolForReorg(DisconnectedBlockTransactions& disconnectpool, bool fAddToMempool) EXCLUSIVE_LOCKS_REQUIRED(cs_main, ::mempool.cs)
{
    AssertLockHeld(cs_main);
    std::vector<uint256> vHashUpdate;
    // disconnectpool's insertion_order index sorts the entries from
    // oldest to newest, but the oldest entry will be the last tx from the
    // latest mined block that was disconnected.
    // Iterate disconnectpool in reverse, so that we add transactions
    // back to the mempool starting with the earliest transaction that had
    // been previously seen in a block.
    auto it = disconnectpool.queuedTx.get<insertion_order>().rbegin();
    while (it != disconnectpool.queuedTx.get<insertion_order>().rend()) {
        // ignore validation errors in resurrected transactions
        CValidationState stateDummy;
        if (!fAddToMempool || (*it)->IsCoinBase() ||
            !AcceptToMemoryPool(mempool, stateDummy, *it, nullptr /* pfMissingInputs */,
                                true /* bypass_limits */, 0 /* nAbsurdFee */)) {
            // If the transaction doesn't make it in to the mempool, remove any
            // transactions that depend on it (which would now be orphans).
            mempool.removeRecursive(**it, MemPoolRemovalReason::REORG);
        } else if (mempool.exists((*it)->GetHash())) {
            vHashUpdate.push_back((*it)->GetHash());
        }
        ++it;
    }
    disconnectpool.queuedTx.clear();
    // AcceptToMemoryPool/addUnchecked all assume that new mempool entries have
    // no in-mempool children, which is generally not true when adding
    // previously-confirmed transactions back to the mempool.
    // UpdateTransactionsFromBlock finds descendants of any transactions in
    // the disconnectpool that were added back and cleans up the mempool state.
    mempool.UpdateTransactionsFromBlock(vHashUpdate);

    // We also need to remove any now-immature transactions
    mempool.removeForReorg(&::ChainstateActive().CoinsTip(), ::ChainActive().Tip()->nHeight + 1, STANDARD_LOCKTIME_VERIFY_FLAGS);
    // Re-limit mempool size, in case we added any transactions
    LimitMempoolSize(mempool, gArgs.GetArg("-maxmempool", DEFAULT_MAX_MEMPOOL_SIZE) * 1000000, gArgs.GetArg("-mempoolexpiry", DEFAULT_MEMPOOL_EXPIRY) * 60 * 60);
}

// Used to avoid mempool polluting consensus critical paths if CCoinsViewMempool
// were somehow broken and returning the wrong scriptPubKeys
static bool CheckInputsFromMempoolAndCache(const CTransaction& tx, CValidationState &state, const CCoinsViewCache &view, CTxMemPool& pool,
                                           unsigned int flags, bool cacheSigStore, PrecomputedTransactionData& txdata)
{
    AssertLockHeld(cs_main);

    // pool.cs should be locked already, but go ahead and re-take the lock here
    // to enforce that mempool doesn't change between when we check the view
    // and when we actually call through to CheckInputs
    LOCK(pool.cs);

    assert(!tx.IsCoinBase());
    for (const CTxIn& txin : tx.vin) {
        const Coin& coin = view.AccessCoin(txin.prevout);

        // At this point we haven't actually checked if the coins are all
        // available (or shouldn't assume we have, since CheckInputs does).
        // So we just return failure if the inputs are not available here,
        // and then only have to check equivalence for available inputs.
        if (coin.IsSpent()) return false;

        const CTransactionRef& txFrom = pool.get(txin.prevout.hash);
        if (txFrom) {
            assert(txFrom->GetHash() == txin.prevout.hash);
            assert(txFrom->vout.size() > txin.prevout.n);
            assert(txFrom->vout[txin.prevout.n] == coin.out);
        } else {
            const Coin& coinFromDisk = ::ChainstateActive().CoinsTip().AccessCoin(txin.prevout);
            assert(!coinFromDisk.IsSpent());
            assert(coinFromDisk.out == coin.out);
        }
    }

    return CheckInputs(tx, state, view, true, flags, cacheSigStore, true, txdata);
}

static bool AcceptToMemoryPoolWorker(const CChainParams& chainparams, CTxMemPool& pool, CValidationState& state, const CTransactionRef& ptx,
                                     bool* pfMissingInputs, int64_t nAcceptTime, bool bypass_limits,
                                     const CAmount& nAbsurdFee, std::vector<COutPoint>& coins_to_uncache, bool fDryRun)
{
    std::chrono::system_clock::time_point start = std::chrono::system_clock::now();
    //boost::posix_time::ptime start = boost::posix_time::microsec_clock::local_time();
    const CTransaction& tx = *ptx;
    const uint256 hash = tx.GetHash();
    AssertLockHeld(cs_main);
    LOCK(pool.cs); // mempool "read lock" (held through GetMainSignals().TransactionAddedToMempool())
    if (pfMissingInputs) {
        *pfMissingInputs = false;
    }

    if (!CheckTransaction(tx, state, 0, 0))
        return false; // state filled in by CheckTransaction

    if (!ContextualCheckTransaction(tx, state, chainparams.GetConsensus(), ::ChainActive().Tip()))
        return error("%s: ContextualCheckTransaction: %s, %s", __func__, hash.ToString(), FormatStateMessage(state));

    if (tx.nVersion == 3 && tx.nType == TRANSACTION_QUORUM_COMMITMENT)
        // quorum commitment is not allowed outside of blocks
        return state.DoS(100, false, REJECT_INVALID, "qc-not-allowed");

    // Coinbase is only valid in a block, not as a loose transaction
    if (tx.IsCoinBase())
        return state.DoS(100, false, REJECT_INVALID, "coinbase");

    // Rather not work on nonstandard transactions (unless -testnet/-regtest)
    std::string reason;
    if (fRequireStandard && !IsStandardTx(tx, reason))
        return state.DoS(0, false, REJECT_NONSTANDARD, reason);

    // Only accept nLockTime-using transactions that can be mined in the next
    // block; we don't want our mempool filled up with transactions that can't
    // be mined yet.
    if (!CheckFinalTx(tx, STANDARD_LOCKTIME_VERIFY_FLAGS))
        return state.DoS(0, false, REJECT_NONSTANDARD, "non-final");

    // is it already in the memory pool?
    if (pool.exists(hash)) {
        statsClient.inc("transactions.duplicate", 1.0f);
        return state.Invalid(false, REJECT_DUPLICATE, "txn-already-in-mempool");
    }

    llmq::CInstantSendLockPtr conflictLock = llmq::quorumInstantSendManager->GetConflictingLock(tx);
    if (conflictLock) {
        uint256 hashBlock;
        CTransactionRef txConflict = GetTransaction(/* block_index */ nullptr, &pool, conflictLock->txid, chainparams.GetConsensus(), hashBlock);
        if (txConflict) {
            GetMainSignals().NotifyInstantSendDoubleSpendAttempt(ptx, txConflict);
        }
        return state.DoS(10, error("AcceptToMemoryPool : Transaction %s conflicts with locked TX %s",
                                   hash.ToString(), conflictLock->txid.ToString()),
                         REJECT_INVALID, "tx-txlock-conflict");
    }

    if (llmq::quorumInstantSendManager->IsWaitingForTx(hash)) {
        pool.removeConflicts(tx);
        pool.removeProTxConflicts(tx);
    } else {
        // Check for conflicts with in-memory transactions
        for (const CTxIn &txin : tx.vin)
        {
            const CTransaction* ptxConflicting = pool.GetConflictTx(txin.prevout);
            if (ptxConflicting)
            {
                // Transaction conflicts with mempool and RBF doesn't exist in Raptoreum
                return state.Invalid(false, REJECT_DUPLICATE, "txn-mempool-conflict");
            }
        }
    }

    {
        CCoinsView dummy;
        CCoinsViewCache view(&dummy);

        LockPoints lp;
        CCoinsViewCache& coins_cache = ::ChainstateActive().CoinsTip();
        CCoinsViewMemPool viewMemPool(&coins_cache, pool);
        view.SetBackend(viewMemPool);

        // do all inputs exist?
        for (const CTxIn& txin : tx.vin) {
            if (!coins_cache.HaveCoinInCache(txin.prevout)) {
                coins_to_uncache.push_back(txin.prevout);
            }
            if (!view.HaveCoin(txin.prevout)) {
                // Are inputs missing because we already have the tx?
                for (size_t out = 0; out < tx.vout.size(); out++) {
                    // Optimistically just do efficient check of cache for outputs
                    if (coins_cache.HaveCoinInCache(COutPoint(hash, out))) {
                        return state.Invalid(false, REJECT_DUPLICATE, "txn-already-known");
                    }
                }
                // Otherwise assume this might be an orphan tx for which we just haven't seen parents yet
                if (pfMissingInputs) {
                    *pfMissingInputs = true;
                }
                return false; // fMissingInputs and !state.IsInvalid() is used to detect this condition, don't set state.Invalid()
            }
        }

        // Bring the best block into scope
        view.GetBestBlock();

        // we have all inputs cached now, so switch back to dummy, so we don't need to keep lock on mempool
        view.SetBackend(dummy);

        // Only accept BIP68 sequence locked transactions that can be mined in the next
        // block; we don't want our mempool filled up with transactions that can't
        // be mined yet.
        // Must keep pool.cs for this unless we change CheckSequenceLocks to take a
        // CoinsViewCache instead of create its own
        if (!CheckSequenceLocks(pool, tx, STANDARD_LOCKTIME_VERIFY_FLAGS, &lp))
            return state.DoS(0, false, REJECT_NONSTANDARD, "non-BIP68-final");

        CAmount nFees = 0;
        CAmount specialTxFees = 0;
        bool isV17active = Params().IsFutureActive(::ChainActive().Tip());
        if (!Consensus::CheckTxInputs(tx, state, view, GetSpendHeight(view), nFees, specialTxFees, isV17active, true)) {
            return error("%s: Consensus::CheckTxInputs: %s, %s", __func__, tx.GetHash().ToString(), FormatStateMessage(state));
        }

        // Check for non-standard pay-to-script-hash in inputs
        if (fRequireStandard && !AreInputsStandard(tx, view))
            return state.Invalid(false, REJECT_NONSTANDARD, "bad-txns-nonstandard-inputs");
        unsigned int nSigOps = GetTransactionSigOpCount(tx, view, STANDARD_SCRIPT_VERIFY_FLAGS);

        // nModifiedFees includes any fee deltas from PrioritiseTransaction
        CAmount nModifiedFees = nFees;
        pool.ApplyDelta(hash, nModifiedFees);

        // Keep track of transactions that spend a coinbase, which we re-scan
        // during reorgs to ensure COINBASE_MATURITY is still met.
        bool fSpendsCoinbase = false;
        for (const CTxIn &txin : tx.vin) {
            const Coin &coin = view.AccessCoin(txin.prevout);
            if (coin.IsCoinBase()) {
                fSpendsCoinbase = true;
                break;
            }
        }

        CTxMemPoolEntry entry(ptx, nFees, specialTxFees, nAcceptTime, ::ChainActive().Height(),
                              fSpendsCoinbase, nSigOps, lp);
        unsigned int nSize = entry.GetTxSize();

        // Check that the transaction doesn't have an excessive number of
        // sigops, making it impossible to mine. Since the coinbase transaction
        // itself can contain sigops MAX_STANDARD_TX_SIGOPS is less than
        // MAX_BLOCK_SIGOPS; we still consider this an invalid rather than
        // merely non-standard transaction.
        if ((nSigOps > MAX_STANDARD_TX_SIGOPS) || (nBytesPerSigOp && nSigOps > nSize / nBytesPerSigOp))
            return state.DoS(0, false, REJECT_NONSTANDARD, "bad-txns-too-many-sigops", false,
                strprintf("%d", nSigOps));

        CAmount mempoolRejectFee = pool.GetMinFee(gArgs.GetArg("-maxmempool", DEFAULT_MAX_MEMPOOL_SIZE) * 1000000).GetFee(nSize);
        if (!bypass_limits && mempoolRejectFee > 0 && nModifiedFees < mempoolRejectFee) {
            return state.DoS(0, false, REJECT_INSUFFICIENTFEE, "mempool min fee not met", false, strprintf("%d < %d", nModifiedFees, mempoolRejectFee));
        }

        // No transactions are allowed below minRelayTxFee except from disconnected blocks
        if (!bypass_limits && nModifiedFees < ::minRelayTxFee.GetFee(nSize)) {
            return state.DoS(0, false, REJECT_INSUFFICIENTFEE, "min relay fee not met", false, strprintf("%d < %d", nModifiedFees, ::minRelayTxFee.GetFee(nSize)));
        }
        if (nAbsurdFee && nFees > nAbsurdFee)
            return state.Invalid(false,
                REJECT_HIGHFEE, "absurdly-high-fee",
                strprintf("%d > %d", nFees, nAbsurdFee));

        // Calculate in-mempool ancestors, up to a limit.
        CTxMemPool::setEntries setAncestors;
        size_t nLimitAncestors = gArgs.GetArg("-limitancestorcount", DEFAULT_ANCESTOR_LIMIT);
        size_t nLimitAncestorSize = gArgs.GetArg("-limitancestorsize", DEFAULT_ANCESTOR_SIZE_LIMIT)*1000;
        size_t nLimitDescendants = gArgs.GetArg("-limitdescendantcount", DEFAULT_DESCENDANT_LIMIT);
        size_t nLimitDescendantSize = gArgs.GetArg("-limitdescendantsize", DEFAULT_DESCENDANT_SIZE_LIMIT)*1000;
        std::string errString;
        if (!pool.CalculateMemPoolAncestors(entry, setAncestors, nLimitAncestors, nLimitAncestorSize, nLimitDescendants, nLimitDescendantSize, errString)) {
            return state.DoS(0, false, REJECT_NONSTANDARD, "too-long-mempool-chain", false, errString);
        }

        // check special TXs after all the other checks. If we'd do this before the other checks, we might end up
        // DoS scoring a node for non-critical errors, e.g. duplicate keys because a TX is received that was already
        // mined
<<<<<<< HEAD
        // NOTE: we use UTXO here and do NOT allow mempool txes as masternode collaterals
        if (!CheckSpecialTx(tx, ::ChainActive().Tip(), state, ::ChainstateActive().CoinsTip(), true))
=======
        // NOTE: we use UTXO here and do NOT allow mempool txes as smartnode collaterals
        if (!CheckSpecialTx(tx, chainActive.Tip(), state, *pcoinsTip.get()))
>>>>>>> 46dd65c7
            return false;
        if (pool.existsProviderTxConflict(tx)) {
            return state.DoS(0, false, REJECT_DUPLICATE, "protx-dup");
        }

        // If we aren't going to actually accept it but just were verifying it, we are fine already
        if(fDryRun) return true;

        constexpr unsigned int scriptVerifyFlags = STANDARD_SCRIPT_VERIFY_FLAGS;

        // Check against previous transactions
        // This is done last to help prevent CPU exhaustion denial-of-service attacks.
        PrecomputedTransactionData txdata(tx);
        if (!CheckInputs(tx, state, view, true, scriptVerifyFlags, true, false, txdata))
            return false; // state filled in by CheckInputs

        // Check again against the current block tip's script verification
        // flags to cache our script execution flags. This is, of course,
        // useless if the next block has different script flags from the
        // previous one, but because the cache tracks script flags for us it
        // will auto-invalidate and we'll just have a few blocks of extra
        // misses on soft-fork activation.
        //
        // This is also useful in case of bugs in the standard flags that cause
        // transactions to pass as valid when they're actually invalid. For
        // instance the STRICTENC flag was incorrectly allowing certain
        // CHECKSIG NOT scripts to pass, even though they were invalid.
        //
        // There is a similar check in CreateNewBlock() to prevent creating
        // invalid blocks (using TestBlockValidity), however allowing such
        // transactions into the mempool can be exploited as a DoS attack.
        unsigned int currentBlockScriptVerifyFlags = GetBlockScriptFlags(::ChainActive().Tip(), chainparams.GetConsensus());
        if (!CheckInputsFromMempoolAndCache(tx, state, view, pool, currentBlockScriptVerifyFlags, true, txdata)) {
            return error("%s: BUG! PLEASE REPORT THIS! CheckInputs failed against latest-block but not STANDARD flags %s, %s",
                    __func__, hash.ToString(), FormatStateMessage(state));
        }

        // This transaction should only count for fee estimation if:
        // - it's not being re-added during a reorg which bypasses typical mempool fee limits
        // - the node is not behind
        // - the transaction is not dependent on any other transactions in the mempool
        // - the transaction is not a zero fee transaction
        bool validForFeeEstimation = (nFees !=0) && !bypass_limits && IsCurrentForFeeEstimation() && pool.HasNoInputsOf(tx);

        // Store transaction in memory
        pool.addUnchecked(entry, setAncestors, validForFeeEstimation);
        CAmount nValueOut = tx.GetValueOut();
        statsClient.count("transactions.sizeBytes", nSize, 1.0f);
        statsClient.count("transactions.fees", nFees, 1.0f);
        statsClient.count("transactions.inputValue", nValueOut - nFees, 1.0f);
        statsClient.count("transactions.outputValue", nValueOut, 1.0f);
        statsClient.count("transactions.sigOps", nSigOps, 1.0f);

        // Add memory address index
        if (fAddressIndex) {
            pool.addAddressIndex(entry, view);
        }

        // Add memory spent index
        if (fSpentIndex) {
            pool.addSpentIndex(entry, view);
        }

        // Add memory future index
        if (fFutureIndex) {
            pool.addFutureIndex(entry, view);
        }

        if (!bypass_limits) {
            LimitMempoolSize(pool, gArgs.GetArg("-maxmempool", DEFAULT_MAX_MEMPOOL_SIZE) * 1000000, gArgs.GetArg("-mempoolexpiry", DEFAULT_MEMPOOL_EXPIRY) * 60 * 60);
            if (!pool.exists(hash))
                return state.DoS(0, false, REJECT_INSUFFICIENTFEE, "mempool full");
        }
    }
    if (!fDryRun)
        GetMainSignals().TransactionAddedToMempool(ptx, nAcceptTime);

    std::chrono::system_clock::time_point finish = std::chrono::system_clock::now();
    int64_t diff = std::chrono::duration_cast<std::chrono::milliseconds>(finish - start).count();
    //boost::posix_time::ptime finish = boost::posix_time::microsec_clock::local_time();
    //boost::posix_time::time_duration diff = finish - start;
    statsClient.timing("AcceptToMemoryPool_ms", diff, 1.0f);
    statsClient.inc("transactions.accepted", 1.0f);
    statsClient.count("transactions.inputs", tx.vin.size(), 1.0f);
    statsClient.count("transactions.outputs", tx.vout.size(), 1.0f);

    return true;
}

/** (try to) add transaction to memory pool with a specified acceptance time **/
static bool AcceptToMemoryPoolWithTime(const CChainParams& chainparams, CTxMemPool& pool, CValidationState &state, const CTransactionRef &tx,
                        bool* pfMissingInputs, int64_t nAcceptTime, bool bypass_limits,
                        const CAmount nAbsurdFee, bool fDryRun)
{
    std::vector<COutPoint> coins_to_uncache;
    bool res = AcceptToMemoryPoolWorker(chainparams, pool, state, tx, pfMissingInputs, nAcceptTime, bypass_limits, nAbsurdFee, coins_to_uncache, fDryRun);
    if (!res || fDryRun) {
        if(!res) LogPrint(BCLog::MEMPOOL, "%s: %s %s (%s)\n", __func__, tx->GetHash().ToString(), state.GetRejectReason(), state.GetDebugMessage());
        for (const COutPoint& hashTx : coins_to_uncache)
            ::ChainstateActive().CoinsTip().Uncache(hashTx);
    }
    // After we've (potentially) uncached entries, ensure our coins cache is still within its size limits
    CValidationState stateDummy;
    ::ChainstateActive().FlushStateToDisk(chainparams, stateDummy, FlushStateMode::PERIODIC);
    return res;
}

bool AcceptToMemoryPool(CTxMemPool& pool, CValidationState &state, const CTransactionRef &tx,
                        bool* pfMissingInputs, bool bypass_limits, const CAmount nAbsurdFee, bool fDryRun)
{
    const CChainParams& chainparams = Params();
    return AcceptToMemoryPoolWithTime(chainparams, pool, state, tx, pfMissingInputs, GetTime(), bypass_limits, nAbsurdFee, fDryRun);
}

bool GetTimestampIndex(const unsigned int &high, const unsigned int &low, std::vector<uint256> &hashes)
{
    if (!fTimestampIndex)
        return error("Timestamp index not enabled");

    if (!pblocktree->ReadTimestampIndex(high, low, hashes))
        return error("Unable to get hashes for timestamps");

    return true;
}

bool GetSpentIndex(CSpentIndexKey &key, CSpentIndexValue &value)
{
    if (!fSpentIndex)
        return false;

    if (mempool.getSpentIndex(key, value))
        return true;

    if (!pblocktree->ReadSpentIndex(key, value))
        return false;

    return true;
}

bool GetFutureIndex(CFutureIndexKey &key, CFutureIndexValue &value)
{
    if (!fFutureIndex)
        return false;

    if (mempool.getFutureIndex(key, value))
        return true;

    if (!pblocktree->ReadFutureIndex(key, value))
        return false;

    return true;
}

bool GetAddressIndex(uint160 addressHash, int type,
                     std::vector<std::pair<CAddressIndexKey, CAmount> > &addressIndex, int start, int end)
{
    if (!fAddressIndex)
        return error("address index not enabled");

    if (!pblocktree->ReadAddressIndex(addressHash, type, addressIndex, start, end))
        return error("unable to get txids for address");

    return true;
}

bool GetAddressUnspent(uint160 addressHash, int type, std::vector<std::pair<CAddressUnspentKey, CAddressUnspentValue> > &unspentOutputs)
{
    if (!fAddressIndex)
        return error("address index not enabled");

    if (!pblocktree->ReadAddressUnspentIndex(addressHash, type, unspentOutputs))
        return error("unable to get txids for address");

    return true;
}

CTransactionRef GetTransaction(const CBlockIndex* const block_index, const CTxMemPool* const mempool, const uint256& hash, const Consensus::Params& consensusParams, uint256& hashBlock)
{
    LOCK(cs_main);

    if (block_index) {
        CBlock block;
        if (ReadBlockFromDisk(block, block_index, consensusParams)) {
            for (const auto& tx : block.vtx) {
                if (tx->GetHash() == hash) {
                    hashBlock = block_index->GetBlockHash();
                    return tx;
                }
            }
        }
        return nullptr;
    }
    if (mempool) {
        CTransactionRef ptx = mempool->get(hash);
        if (ptx) return ptx;
    }
    if (g_txindex) {
        CTransactionRef tx;
        if (g_txindex->FindTx(hash, hashBlock, tx)) return tx;
    }
    return nullptr;
}

//////////////////////////////////////////////////////////////////////////////
//
// CBlock and CBlockIndex
//

static bool WriteBlockToDisk(const CBlock& block, FlatFilePos& pos, const CMessageHeader::MessageStartChars& messageStart)
{
    // Open history file to append
    CAutoFile fileout(OpenBlockFile(pos), SER_DISK, CLIENT_VERSION);
    if (fileout.IsNull())
        return error("WriteBlockToDisk: OpenBlockFile failed");

    // Write index header
    unsigned int nSize = GetSerializeSize(fileout, block);
    fileout << messageStart << nSize;

    // Write block
    long fileOutPos = ftell(fileout.Get());
    if (fileOutPos < 0)
        return error("WriteBlockToDisk: ftell failed");
    pos.nPos = (unsigned int)fileOutPos;
    fileout << block;

    return true;
}

bool CheckPOW(const CBlock& block, const Consensus::Params& consensusParams)
{
    if (!CheckProofOfWork(block.GetPOWHash(), block.nBits, consensusParams)) {
        LogPrintf("CheckPOW: CheckProofOfWork failed for %s, retesting without POW cache\n", block.GetHash().ToString());
        // Retest without POW cache in case cache was corrupted:
        return CheckProofOfWork(block.GetPOWHash(false), block.nBits, consensusParams);
    }
    return true;
}

bool ReadBlockFromDisk(CBlock& block, const FlatFilePos& pos, const Consensus::Params& consensusParams)
{
    block.SetNull();

    // Open history file to read
    CAutoFile filein(OpenBlockFile(pos, true), SER_DISK, CLIENT_VERSION);
    if (filein.IsNull())
        return error("ReadBlockFromDisk: OpenBlockFile failed for %s", pos.ToString());

    // Read block
    try {
        filein >> block;
    } catch (const std::exception& e) {
        return error("%s: Deserialize or I/O error - %s at %s", __func__, e.what(), pos.ToString());
    }

    // Check the header
    if (!CheckPOW(block, consensusParams)) {
        return error("ReadBlockFromDisk: Errors in block header at %s", pos.ToString());
    }

    return true;
}

bool ReadBlockFromDisk(CBlock& block, const CBlockIndex* pindex, const Consensus::Params& consensusParams)
{
    FlatFilePos blockPos;
    {
        LOCK(cs_main);
        blockPos = pindex->GetBlockPos();
    }

    if (!ReadBlockFromDisk(block, blockPos, consensusParams))
        return false;
    if (block.GetHash() != pindex->GetBlockHash())
        return error("ReadBlockFromDisk(CBlock&, CBlockIndex*): GetHash() doesn't match index for %s at %s",
                pindex->ToString(), pindex->GetBlockPos().ToString());
    return true;
}

double ConvertBitsToDouble(unsigned int nBits)
{
    int nShift = (nBits >> 24) & 0xff;

    double dDiff = (double)0x0000ffff / (double)(nBits & 0x00ffffff);

    while (nShift < 29)
    {
        dDiff *= 256.0;
        nShift++;
    }
    while (nShift > 29)
    {
        dDiff /= 256.0;
        nShift--;
    }

    return dDiff;
}

/*
NOTE:   unlike bitcoin we are using PREVIOUS block height here,
        might be a good idea to change this to use prev bits
        but current height to avoid confusion.
*/
CAmount GetBlockSubsidy(int nPrevBits, int nPrevHeight, const Consensus::Params& consensusParams, bool fSuperblockPartOnly)
{
    // if (Params().NetworkIDString() == "main") {
    //     std::cout << "This is Testnet only build" << endl;
    //     exit(1);
    // }
    double nSubsidy = 5000;      // (declaring the reward variable and its original/default amount)
    const short owlings = 21262; // amount of blocks between 2 owlings
    int multiplier;              // integer number of owlings
    int tempHeight;              // number of blocks since last anchor
    if (nPrevHeight < 720) {
        nSubsidy = 4;
    } else if ((nPrevHeight > 553531) && (nPrevHeight < 2105657)) {
        tempHeight = nPrevHeight - 553532;
        multiplier = tempHeight / owlings;
        nSubsidy -= (multiplier * 10 + 10);
    } else if ((nPrevHeight >= 2105657) && (nPrevHeight < 5273695)) {
        tempHeight = nPrevHeight - 2105657;
        multiplier = tempHeight / owlings;
        nSubsidy -= (multiplier * 20 + 750);
    } else if ((nPrevHeight >= 5273695) && (nPrevHeight < 7378633)) {
        tempHeight = nPrevHeight - 5273695;
        multiplier = tempHeight / owlings;
        nSubsidy -= (multiplier * 10 + 3720);
    } else if ((nPrevHeight >= 7378633) && (nPrevHeight < 8399209)) {
        tempHeight = nPrevHeight - 7378633;
        multiplier = tempHeight / owlings;
        nSubsidy -= (multiplier * 5 + 4705);
    } else if ((nPrevHeight >= 8399209) && (nPrevHeight < 14735285)) {
        nSubsidy = 55;
    } else if ((nPrevHeight >= 14735285) && (nPrevHeight < 15798385)) {
        tempHeight = nPrevHeight - 14735285;
        multiplier = tempHeight / owlings;
        nSubsidy -= (multiplier + 4946);
    } else if ((nPrevHeight >= 15798385) && (nPrevHeight < 25844304)) {
        nSubsidy = 5;
    } else if (nPrevHeight >= 25844304) {
        nSubsidy = 0.001;
    }
    return nSubsidy * COIN;
}

CAmount GetSmartnodePayment(int nHeight, CAmount blockValue, CAmount specialTxFees)
{
    size_t mnCount = ::ChainActive().Tip() == nullptr ? 0 : deterministicMNManager->GetListForBlock(::ChainActive().Tip()).GetAllMNsCount();

    if (mnCount >= 10 || Params().NetworkIDString().compare("test") == 0) {
        int percentage = Params().GetConsensus().nCollaterals.getRewardPercentage(nHeight);
        CAmount specialFeeReward = specialTxFees * Params().GetConsensus().nFutureRewardShare.smartnode;
        return blockValue * percentage / 100 + specialFeeReward;
    } else {
        return 0;
    }
}

CoinsViews::CoinsViews(
    std::string ldb_name,
    size_t cache_size_bytes,
    bool in_memory,
    bool should_wipe) : m_dbview(
                            GetDataDir() / ldb_name, cache_size_bytes, in_memory, should_wipe),
                        m_catcherview(&m_dbview) {}

void CoinsViews::InitCache()
{
    m_cacheview = MakeUnique<CCoinsViewCache>(&m_catcherview);
}

CChainState::CChainState(BlockManager& blockman, uint256 from_snapshot_blockhash)
    : m_blockman(blockman),
      m_from_snapshot_blockhash(from_snapshot_blockhash) {}

void CChainState::InitCoinsDB(
    size_t cache_size_bytes,
    bool in_memory,
    bool should_wipe,
    std::string leveldb_name)
{
    if (!m_from_snapshot_blockhash.IsNull()) {
        leveldb_name += "_" + m_from_snapshot_blockhash.ToString();
    }

    m_coins_views = MakeUnique<CoinsViews>(leveldb_name, cache_size_bytes, in_memory, should_wipe);
}

void CChainState::InitCoinsCache(size_t cache_size_bytes)
{
    assert(m_coins_views != nullptr);
    m_coinstip_cache_size_bytes = cache_size_bytes;
    m_coins_views->InitCache();
}

// Note that though this is marked const, we may end up modifying `m_cached_finished_ibd`, which
// is a performance-related implementation detail. This function must be marked
// `const` so that `CValidationInterface` clients (which are given a `const CChainState*`)
// can call it.
//
bool CChainState::IsInitialBlockDownload() const
{
    // Optimization: pre-test latch before taking the lock.
    if (m_cached_finished_ibd.load(std::memory_order_relaxed))
        return false;

    LOCK(cs_main);
    if (m_cached_finished_ibd.load(std::memory_order_relaxed))
        return false;
    if (fImporting || fReindex)
        return true;
    if (m_chain.Tip() == nullptr)
        return true;
    if (m_chain.Tip()->nChainWork < nMinimumChainWork)
        return true;
    if (m_chain.Tip()->GetBlockTime() < (GetTime() - nMaxTipAge))
        return true;
    LogPrintf("Leaving InitialBlockDownload (latching to false)\n");
    m_cached_finished_ibd.store(true, std::memory_order_relaxed);
    return false;
}

CBlockIndex *pindexBestForkTip = nullptr, *pindexBestForkBase = nullptr;

BlockMap& BlockIndex()
{
    LOCK(::cs_main);
    return g_chainman.m_blockman.m_block_index;
}

PrevBlockMap& PrevBlockIndex()
{
    LOCK(::cs_main);
    return g_chainman.m_blockman.m_prev_block_index;
}

static void AlertNotify(const std::string& strMessage)
{
    uiInterface.NotifyAlertChanged();
    std::string strCmd = gArgs.GetArg("-alertnotify", "");
    if (strCmd.empty()) return;

    // Alert text should be plain ascii coming from a trusted source, but to
    // be safe we first strip anything not in safeChars, then add single quotes around
    // the whole string before passing it to the shell:
    std::string singleQuote("'");
    std::string safeStatus = SanitizeString(strMessage);
    safeStatus = singleQuote+safeStatus+singleQuote;
    boost::replace_all(strCmd, "%s", safeStatus);

    std::thread t(runCommand, strCmd);
    t.detach(); // thread runs free
}

static void CheckForkWarningConditions()
{
    AssertLockHeld(cs_main);
    // Before we get past initial download, we cannot reliably alert about forks
    // (we assume we don't get stuck on a fork before finishing our initial sync)
    if (::ChainstateActive().IsInitialBlockDownload())
        return;

    // If our best fork is no longer within 72 blocks (+/- 3 hours if no one mines it)
    // of our head, drop it
    if (pindexBestForkTip && ::ChainActive().Height() - pindexBestForkTip->nHeight >= 72)
        pindexBestForkTip = nullptr;

    if (pindexBestForkTip || (pindexBestInvalid && pindexBestInvalid->nChainWork > ::ChainActive().Tip()->nChainWork + (GetBlockProof(*::ChainActive().Tip()) * 6)))
    {
        if (!GetfLargeWorkForkFound() && pindexBestForkBase)
        {
            if(pindexBestForkBase->phashBlock){
                std::string warning = std::string("'Warning: Large-work fork detected, forking after block ") +
                    pindexBestForkBase->phashBlock->ToString() + std::string("'");
                AlertNotify(warning);
            }
        }
        if (pindexBestForkTip && pindexBestForkBase)
        {
            if(pindexBestForkBase->phashBlock){
                LogPrintf("%s: Warning: Large valid fork found\n  forking the chain at height %d (%s)\n  lasting to height %d (%s).\nChain state database corruption likely.\n", __func__,
                       pindexBestForkBase->nHeight, pindexBestForkBase->phashBlock->ToString(),
                       pindexBestForkTip->nHeight, pindexBestForkTip->phashBlock->ToString());
                SetfLargeWorkForkFound(true);
            }
        }
        else
        {
            if(pindexBestInvalid->nHeight > ::ChainActive().Height() + 6)
                LogPrintf("%s: Warning: Found invalid chain at least ~6 blocks longer than our best chain.\nChain state database corruption likely.\n", __func__);
            else
                LogPrintf("%s: Warning: Found invalid chain which has higher work (at least ~6 blocks worth of work) than our best chain.\nChain state database corruption likely.\n", __func__);
            SetfLargeWorkInvalidChainFound(true);
        }
    }
    else
    {
        SetfLargeWorkForkFound(false);
        SetfLargeWorkInvalidChainFound(false);
    }
}

static void CheckForkWarningConditionsOnNewFork(CBlockIndex* pindexNewForkTip)
{
    AssertLockHeld(cs_main);
    // If we are on a fork that is sufficiently large, set a warning flag
    CBlockIndex* pfork = pindexNewForkTip;
    CBlockIndex* plonger = ::ChainActive().Tip();
    while (pfork && pfork != plonger)
    {
        while (plonger && plonger->nHeight > pfork->nHeight)
            plonger = plonger->pprev;
        if (pfork == plonger)
            break;
        pfork = pfork->pprev;
    }

    // We define a condition where we should warn the user about as a fork of at least 7 blocks
    // with a tip within 72 blocks (+/- 3 hours if no one mines it) of ours
    // or a chain that is entirely longer than ours and invalid (note that this should be detected by both)
    // We use 7 blocks rather arbitrarily as it represents just under 10% of sustained network
    // hash rate operating on the fork.
    // We define it this way because it allows us to only store the highest fork tip (+ base) which meets
    // the 7-block condition and from this always have the most-likely-to-cause-warning fork
    if (pfork && (!pindexBestForkTip || pindexNewForkTip->nHeight > pindexBestForkTip->nHeight) &&
            pindexNewForkTip->nChainWork - pfork->nChainWork > (GetBlockProof(*pfork) * 7) &&
            ::ChainActive().Height() - pindexNewForkTip->nHeight < 72)
    {
        pindexBestForkTip = pindexNewForkTip;
        pindexBestForkBase = pfork;
    }

    CheckForkWarningConditions();
}

void static InvalidChainFound(CBlockIndex* pindexNew)
{
    statsClient.inc("warnings.InvalidChainFound", 1.0f);

    if (!pindexBestInvalid || pindexNew->nChainWork > pindexBestInvalid->nChainWork)
        pindexBestInvalid = pindexNew;

    LogPrintf("%s: invalid block=%s  height=%d  log2_work=%.8f  date=%s\n", __func__,
      pindexNew->GetBlockHash().ToString(), pindexNew->nHeight,
      log(pindexNew->nChainWork.getdouble())/log(2.0), FormatISO8601DateTime(pindexNew->GetBlockTime()));
    CBlockIndex *tip = ::ChainActive().Tip();
    assert (tip);
    LogPrintf("%s:  current best=%s  height=%d  log2_work=%.8f  date=%s\n", __func__,
      tip->GetBlockHash().ToString(), ::ChainActive().Height(), log(tip->nChainWork.getdouble())/log(2.0),
      FormatISO8601DateTime(tip->GetBlockTime()));
    CheckForkWarningConditions();
}

void static ConflictingChainFound(CBlockIndex* pindexNew)
{
    statsClient.inc("warnings.ConflictingChainFound", 1.0f);

    LogPrintf("%s: conflicting block=%s  height=%d  log2_work=%.8f  date=%s\n", __func__,
      pindexNew->GetBlockHash().ToString(), pindexNew->nHeight,
      log(pindexNew->nChainWork.getdouble())/log(2.0), FormatISO8601DateTime(pindexNew->GetBlockTime()));
    CBlockIndex *tip = ::ChainActive().Tip();
    assert (tip);
    LogPrintf("%s:  current best=%s  height=%d  log2_work=%.8f  date=%s\n", __func__,
      tip->GetBlockHash().ToString(), ::ChainActive().Height(), log(tip->nChainWork.getdouble())/log(2.0),
      FormatISO8601DateTime(tip->GetBlockTime()));
    CheckForkWarningConditions();
}

void CChainState::InvalidBlockFound(CBlockIndex *pindex, const CValidationState &state) {
    statsClient.inc("warnings.InvalidBlockFound", 1.0f);
    if (!state.CorruptionPossible()) {
        pindex->nStatus |= BLOCK_FAILED_VALID;
        m_blockman.m_failed_blocks.insert(pindex);
        setDirtyBlockIndex.insert(pindex);
        setBlockIndexCandidates.erase(pindex);
        InvalidChainFound(pindex);
    }
}

void UpdateCoins(const CTransaction& tx, CCoinsViewCache& inputs, CTxUndo &txundo, int nHeight)
{
    // mark inputs spent
    if (!tx.IsCoinBase()) {
        txundo.vprevout.reserve(tx.vin.size());
        for (const CTxIn &txin : tx.vin) {
            txundo.vprevout.emplace_back();
            bool is_spent = inputs.SpendCoin(txin.prevout, &txundo.vprevout.back());
            assert(is_spent);
        }
    }
    // add outputs
    AddCoins(inputs, tx, nHeight);
}

void UpdateCoins(const CTransaction& tx, CCoinsViewCache& inputs, int nHeight)
{
    CTxUndo txundo;
    UpdateCoins(tx, inputs, txundo, nHeight);
}

bool CScriptCheck::operator()() {
    const CScript &scriptSig = ptxTo->vin[nIn].scriptSig;
    PrecomputedTransactionData txdata(*ptxTo);
    return VerifyScript(scriptSig, m_tx_out.scriptPubKey, nFlags, CachingTransactionSignatureChecker(ptxTo, nIn, m_tx_out.nValue, txdata, cacheStore), &error);
}

int GetSpendHeight(const CCoinsViewCache& inputs)
{
    LOCK(cs_main);
    CBlockIndex* pindexPrev = LookupBlockIndex(inputs.GetBestBlock());
    return pindexPrev->nHeight + 1;
}


static CuckooCache::cache<uint256, SignatureCacheHasher> scriptExecutionCache;
static uint256 scriptExecutionCacheNonce(GetRandHash());

void InitScriptExecutionCache() {
    // nMaxCacheSize is unsigned. If -maxsigcachesize is set to zero,
    // setup_bytes creates the minimum possible cache (2 elements).
    size_t nMaxCacheSize = std::min(std::max((int64_t)0, gArgs.GetArg("-maxsigcachesize", DEFAULT_MAX_SIG_CACHE_SIZE) / 2), MAX_MAX_SIG_CACHE_SIZE) * ((size_t) 1 << 20);
    size_t nElems = scriptExecutionCache.setup_bytes(nMaxCacheSize);
    LogPrintf("Using %zu MiB out of %zu/2 requested for script execution cache, able to store %zu elements\n",
            (nElems*sizeof(uint256)) >>20, (nMaxCacheSize*2)>>20, nElems);
}

/**
 * Check whether all inputs of this transaction are valid (no double spends, scripts & sigs, amounts)
 * This does not modify the UTXO set.
 *
 * If pvChecks is not nullptr, script checks are pushed onto it instead of being performed inline. Any
 * script checks which are not necessary (eg due to script execution cache hits) are, obviously,
 * not pushed onto pvChecks/run.
 *
 * Setting cacheSigStore/cacheFullScriptStore to false will remove elements from the corresponding cache
 * which are matched. This is useful for checking blocks where we will likely never need the cache
 * entry again.
 *
 * Non-static (and re-declared) in src/test/txvalidationcache_tests.cpp
 */
bool CheckInputs(const CTransaction& tx, CValidationState &state, const CCoinsViewCache &inputs, bool fScriptChecks, unsigned int flags, bool cacheSigStore, bool cacheFullScriptStore, PrecomputedTransactionData& txdata, std::vector<CScriptCheck> *pvChecks)
{
    //boost::posix_time::ptime start = boost::posix_time::microsec_clock::local_time();
    std::chrono::system_clock::time_point start = std::chrono::system_clock::now();
    if (!tx.IsCoinBase())
    {
        if (pvChecks)
            pvChecks->reserve(tx.vin.size());

        // The first loop above does all the inexpensive checks.
        // Only if ALL inputs pass do we perform expensive ECDSA signature checks.
        // Helps prevent CPU exhaustion attacks.

        // Skip script verification when connecting blocks under the
        // assumevalid block. Assuming the assumevalid block is valid this
        // is safe because block merkle hashes are still computed and checked,
        // Of course, if an assumed valid block is invalid due to false scriptSigs
        // this optimization would allow an invalid chain to be accepted.
        if (fScriptChecks) {
            // First check if script executions have been cached with the same
            // flags. Note that this assumes that the inputs provided are
            // correct (ie that the transaction hash which is in tx's prevouts
            // properly commits to the scriptPubKey in the inputs view of that
            // transaction).
            uint256 hashCacheEntry;
            // We only use the first 19 bytes of nonce to avoid a second SHA
            // round - giving us 19 + 32 + 4 = 55 bytes (+ 8 + 1 = 64)
            static_assert(55 - sizeof(flags) - 32 >= 128/8, "Want at least 128 bits of nonce for script execution cache");
            CSHA256().Write(scriptExecutionCacheNonce.begin(), 55 - sizeof(flags) - 32).Write(tx.GetHash().begin(), 32).Write((unsigned char*)&flags, sizeof(flags)).Finalize(hashCacheEntry.begin());
            AssertLockHeld(cs_main); //TODO: Remove this requirement by making CuckooCache not require external locks
            if (scriptExecutionCache.contains(hashCacheEntry, !cacheFullScriptStore)) {
                return true;
            }

            for (unsigned int i = 0; i < tx.vin.size(); i++) {
                const COutPoint &prevout = tx.vin[i].prevout;
                const Coin& coin = inputs.AccessCoin(prevout);
                assert(!coin.IsSpent());

                // We very carefully only pass in things to CScriptCheck which
                // are clearly committed to by tx' witness hash. This provides
                // a sanity check that our caching is not introducing consensus
                // failures through additional data in, eg, the coins being
                // spent being checked as a part of CScriptCheck.

                // Verify signature
                CScriptCheck check(coin.out, tx, i, flags, cacheSigStore, &txdata);
                if (pvChecks) {
                    pvChecks->push_back(CScriptCheck());
                    check.swap(pvChecks->back());
                } else if (!check()) {
                    const bool hasNonMandatoryFlags = (flags & STANDARD_NOT_MANDATORY_VERIFY_FLAGS) != 0;
                    const bool hasDIP0020Opcodes = (flags & SCRIPT_ENABLE_DIP0020_OPCODES) != 0;

                    if (hasNonMandatoryFlags || !hasDIP0020Opcodes) {
                        // Check whether the failure was caused by a
                        // non-mandatory script verification check, such as
                        // non-standard DER encodings or non-null dummy
                        // arguments; if so, don't trigger DoS protection to
                        // avoid splitting the network between upgraded and
                        // non-upgraded nodes.
                        CScriptCheck check2(coin.out, tx, i,
                                (flags & ~STANDARD_NOT_MANDATORY_VERIFY_FLAGS) | SCRIPT_ENABLE_DIP0020_OPCODES, cacheSigStore, &txdata);
                        if (check2())
                            return state.Invalid(false, REJECT_NONSTANDARD, strprintf("non-mandatory-script-verify-flag (%s)", ScriptErrorString(check.GetScriptError())));
                    }
                    // Failures of other flags indicate a transaction that is
                    // invalid in new blocks, e.g. an invalid P2SH. We DoS ban
                    // such nodes as they are not following the protocol. That
                    // said during an upgrade careful thought should be taken
                    // as to the correct behavior - we may want to continue
                    // peering with non-upgraded nodes even after soft-fork
                    // super-majority signaling has occurred.
                    return state.DoS(100,false, REJECT_INVALID, strprintf("mandatory-script-verify-flag-failed (%s)", ScriptErrorString(check.GetScriptError())));
                }
            }

            if (cacheFullScriptStore && !pvChecks) {
                // We executed all of the provided scripts, and were told to
                // cache the result. Do so now.
                scriptExecutionCache.insert(hashCacheEntry);
            }
        }
    }

    //boost::posix_time::ptime finish = boost::posix_time::microsec_clock::local_time();
    //boost::posix_time::time_duration diff = finish - start;
    std::chrono::system_clock::time_point finish = std::chrono::system_clock::now();
    int64_t diff = std::chrono::duration_cast<std::chrono::milliseconds>(finish - start).count();
    statsClient.timing("CheckInputs_ms", diff, 1.0f);

    return true;
}

static bool UndoWriteToDisk(const CBlockUndo& blockundo, FlatFilePos& pos, const uint256& hashBlock, const CMessageHeader::MessageStartChars& messageStart)
{
    // Open history file to append
    CAutoFile fileout(OpenUndoFile(pos), SER_DISK, CLIENT_VERSION);
    if (fileout.IsNull())
        return error("%s: OpenUndoFile failed", __func__);

    // Write index header
    unsigned int nSize = GetSerializeSize(fileout, blockundo);
    fileout << messageStart << nSize;

    // Write undo data
    long fileOutPos = ftell(fileout.Get());
    if (fileOutPos < 0)
        return error("%s: ftell failed", __func__);
    pos.nPos = (unsigned int)fileOutPos;
    fileout << blockundo;

    // calculate & write checksum
    CHashWriter hasher(SER_GETHASH, PROTOCOL_VERSION);
    hasher << hashBlock;
    hasher << blockundo;
    fileout << hasher.GetHash();

    return true;
}

bool UndoReadFromDisk(CBlockUndo& blockundo, const CBlockIndex* pindex)
{
    FlatFilePos pos = pindex->GetUndoPos();
    if (pos.IsNull()) {
        return error("%s: no undo data available", __func__);
    }

    // Open history file to read
    CAutoFile filein(OpenUndoFile(pos, true), SER_DISK, CLIENT_VERSION);
    if (filein.IsNull())
        return error("%s: OpenUndoFile failed", __func__);

    // Read block
    uint256 hashChecksum;
    CHashVerifier<CAutoFile> verifier(&filein); // We need a CHashVerifier as reserializing may lose data
    try {
        verifier << pindex->pprev->GetBlockHash();
        verifier >> blockundo;
        filein >> hashChecksum;
    }
    catch (const std::exception& e) {
        return error("%s: Deserialize or I/O error - %s", __func__, e.what());
    }

    // Verify checksum
    if (hashChecksum != verifier.GetHash())
        return error("%s: Checksum mismatch", __func__);

    return true;
}

/** Abort with a message */
bool AbortNode(const std::string& strMessage, const std::string& userMessage = "", unsigned int prefix = 0)
{
    SetMiscWarning(strMessage);
    LogPrintf("*** %s\n", strMessage);
    if (!userMessage.empty()) {
        uiInterface.ThreadSafeMessageBox(userMessage, "", CClientUIInterface::MSG_ERROR | prefix);
    } else {
        uiInterface.ThreadSafeMessageBox(_("Error: A fatal internal error occurred, see debug.log for details"), "", CClientUIInterface::MSG_ERROR | CClientUIInterface::MSG_NOPREFIX);
    }
    StartShutdown();
    return false;
}

bool AbortNode(CValidationState& state, const std::string& strMessage, const std::string& userMessage = "", unsigned int prefix = 0)
{
    AbortNode(strMessage, userMessage, prefix);
    return state.Error(strMessage);
}

/**
 * Restore the UTXO in a Coin at a given COutPoint
 * @param undo The Coin to be restored.
 * @param view The coins view to which to apply the changes.
 * @param out The out point that corresponds to the tx input.
 * @return A DisconnectResult as an int
 */
int ApplyTxInUndo(Coin&& undo, CCoinsViewCache& view, const COutPoint& out)
{
    bool fClean = true;

    if (view.HaveCoin(out)) fClean = false; // overwriting transaction output

    if (undo.nHeight == 0) {
        // Missing undo metadata (height and coinbase). Older versions included this
        // information only in undo records for the last spend of a transactions'
        // outputs. This implies that it must be present for some other output of the same tx.
        const Coin& alternate = AccessByTxid(view, out.hash);
        if (!alternate.IsSpent()) {
            undo.nHeight = alternate.nHeight;
            undo.fCoinBase = alternate.fCoinBase;
        } else {
            return DISCONNECT_FAILED; // adding output for transaction without known metadata
        }
    }
    // The potential_overwrite parameter to AddCoin is only allowed to be false if we know for
    // sure that the coin did not already exist in the cache. As we have queried for that above
    // using HaveCoin, we don't need to guess. When fClean is false, a coin already existed and
    // it is an overwrite.
    view.AddCoin(out, std::move(undo), !fClean);

    return fClean ? DISCONNECT_OK : DISCONNECT_UNCLEAN;
}

/** Undo the effects of this block (with given index) on the UTXO set represented by coins.
 *  When FAILED is returned, view is left in an indeterminate state. */
DisconnectResult CChainState::DisconnectBlock(const CBlock& block, const CBlockIndex* pindex, CCoinsViewCache& view)
{
    AssertLockHeld(cs_main);

    bool fDIP0003Active = Params().GetConsensus().DIP0003Enabled;

    if (fDIP0003Active && !evoDb->VerifyBestBlock(pindex->GetBlockHash())) {
        // Nodes that upgraded after DIP3 activation will have to reindex to ensure evodb consistency
        AbortNode("Found EvoDB inconsistency, you must reindex to continue");
        return DISCONNECT_FAILED;
    }

    //boost::posix_time::ptime start = boost::posix_time::microsec_clock::local_time();
    std::chrono::system_clock::time_point start = std::chrono::system_clock::now();

    bool fClean = true;

    CBlockUndo blockUndo;
    if (!UndoReadFromDisk(blockUndo, pindex)) {
        error("DisconnectBlock(): failure reading undo data");
        return DISCONNECT_FAILED;
    }

    if (blockUndo.vtxundo.size() + 1 != block.vtx.size()) {
        error("DisconnectBlock(): block and undo data inconsistent");
        return DISCONNECT_FAILED;
    }

    std::vector<std::pair<CAddressIndexKey, CAmount> > addressIndex;
    std::vector<std::pair<CAddressUnspentKey, CAddressUnspentValue> > addressUnspentIndex;
    std::vector<std::pair<CSpentIndexKey, CSpentIndexValue> > spentIndex;
    std::vector<std::pair<CFutureIndexKey, CFutureIndexValue> > futureIndex;

    if (!UndoSpecialTxsInBlock(block, pindex)) {
        return DISCONNECT_FAILED;
    }

    // undo transactions in reverse order
    for (int i = block.vtx.size() - 1; i >= 0; i--) {
        const CTransaction &tx = *(block.vtx[i]);
        uint256 hash = tx.GetHash();
        bool is_coinbase = tx.IsCoinBase();

        if (fAddressIndex) {

            for (unsigned int k = tx.vout.size(); k-- > 0;) {
                const CTxOut &out = tx.vout[k];

                if (out.scriptPubKey.IsPayToScriptHash()) {
                    std::vector<unsigned char> hashBytes(out.scriptPubKey.begin()+2, out.scriptPubKey.begin()+22);

                    // undo receiving activity
                    addressIndex.push_back(std::make_pair(CAddressIndexKey(2, uint160(hashBytes), pindex->nHeight, i, hash, k, false), out.nValue));

                    // undo unspent index
                    addressUnspentIndex.push_back(std::make_pair(CAddressUnspentKey(2, uint160(hashBytes), hash, k), CAddressUnspentValue()));

                } else if (out.scriptPubKey.IsPayToPublicKeyHash()) {
                    std::vector<unsigned char> hashBytes(out.scriptPubKey.begin()+3, out.scriptPubKey.begin()+23);

                    // undo receiving activity
                    addressIndex.push_back(std::make_pair(CAddressIndexKey(1, uint160(hashBytes), pindex->nHeight, i, hash, k, false), out.nValue));

                    // undo unspent index
                    addressUnspentIndex.push_back(std::make_pair(CAddressUnspentKey(1, uint160(hashBytes), hash, k), CAddressUnspentValue()));

                } else if (out.scriptPubKey.IsPayToPublicKey()) {
                    uint160 hashBytes(Hash160(out.scriptPubKey.begin()+1, out.scriptPubKey.end()-1));
                    addressIndex.push_back(std::make_pair(CAddressIndexKey(1, hashBytes, pindex->nHeight, i, hash, k, false), out.nValue));
                    addressUnspentIndex.push_back(std::make_pair(CAddressUnspentKey(1, hashBytes, hash, k), CAddressUnspentValue()));
                } else {
                    continue;
                }

            }

        }

        // Check that all outputs are available and match the outputs in the block itself
        // exactly.
        for (size_t o = 0; o < tx.vout.size(); o++) {
            if (!tx.vout[o].scriptPubKey.IsUnspendable()) {
                COutPoint out(hash, o);
                Coin coin;
                bool is_spent = view.SpendCoin(out, &coin);
                if (!is_spent || tx.vout[o] != coin.out || pindex->nHeight != coin.nHeight || is_coinbase != coin.fCoinBase) {
                    fClean = false; // transaction output mismatch
                }
            }
        }

        // restore inputs
        if (i > 0) { // not coinbases
            CTxUndo &txundo = blockUndo.vtxundo[i-1];
            if (txundo.vprevout.size() != tx.vin.size()) {
                error("DisconnectBlock(): transaction and undo data inconsistent");
                return DISCONNECT_FAILED;
            }
            for (unsigned int j = tx.vin.size(); j-- > 0;) {
                const COutPoint &out = tx.vin[j].prevout;
                int undoHeight = txundo.vprevout[j].nHeight;
                int res = ApplyTxInUndo(std::move(txundo.vprevout[j]), view, out);
                if (res == DISCONNECT_FAILED) {
                	return DISCONNECT_FAILED;
                }
                fClean = fClean && res != DISCONNECT_UNCLEAN;

                const CTxIn input = tx.vin[j];

                if (fSpentIndex) {
                    // undo and delete the spent index
                    spentIndex.push_back(std::make_pair(CSpentIndexKey(input.prevout.hash, input.prevout.n), CSpentIndexValue()));
                }

                if (fAddressIndex) {
                    const Coin& coin = view.AccessCoin(tx.vin[j].prevout);
                    const CTxOut& prevout = coin.out;
                    CFutureTx ftx;
                    int spendableHeight = coin.nHeight;
                    int64_t spendableTime = 0;
                    int lockOutputIndex = -1;
                    if (coin.nType == TRANSACTION_FUTURE) {
                        if (GetTxPayload(coin.vExtraPayload, ftx)) {
                            lockOutputIndex = ftx.lockOutputIndex;
                            if (ftx.maturity >= 0) {
                                spendableHeight += ftx.maturity;
                            } else {
                                spendableHeight = -1;
                            }
                            if (ftx.lockTime >= 0) {
                                spendableTime += ftx.lockTime;
                            } else {
                                spendableTime = -1;
                            }
                        }
                    }
                    if (prevout.scriptPubKey.IsPayToScriptHash()) {
                        std::vector<unsigned char> hashBytes(prevout.scriptPubKey.begin() + 2, prevout.scriptPubKey.begin() + 22);

                        // undo spending activity
                        addressIndex.push_back(std::make_pair(CAddressIndexKey(2, uint160(hashBytes), pindex->nHeight, i, hash, j, true), prevout.nValue * -1));

                        // restore unspent index
                        addressUnspentIndex.push_back(std::make_pair(CAddressUnspentKey(2, uint160(hashBytes), input.prevout.hash, input.prevout.n), CAddressUnspentValue(prevout.nValue, prevout.scriptPubKey, undoHeight, spendableHeight, spendableTime)));


                    } else if (prevout.scriptPubKey.IsPayToPublicKeyHash()) {
                        std::vector<unsigned char> hashBytes(prevout.scriptPubKey.begin()+3, prevout.scriptPubKey.begin()+23);

                        // undo spending activity
                        addressIndex.push_back(std::make_pair(CAddressIndexKey(1, uint160(hashBytes), pindex->nHeight, i, hash, j, true), prevout.nValue * -1));

                        // restore unspent index
                        addressUnspentIndex.push_back(std::make_pair(CAddressUnspentKey(1, uint160(hashBytes), input.prevout.hash, input.prevout.n), CAddressUnspentValue(prevout.nValue, prevout.scriptPubKey, undoHeight, spendableHeight, spendableTime)));

                    } else if (prevout.scriptPubKey.IsPayToPublicKey()) {
                        uint160 hashBytes(Hash160(prevout.scriptPubKey.begin()+1, prevout.scriptPubKey.end()-1));
                        addressIndex.push_back(std::make_pair(CAddressIndexKey(1, hashBytes, pindex->nHeight, i, hash, j, false), prevout.nValue));
                        addressUnspentIndex.push_back(std::make_pair(CAddressUnspentKey(1, hashBytes, hash, j), CAddressUnspentValue()));
                    } else {
                        continue;
                    }
                }
            }
            // At this point, all of txundo.vprevout should have been moved out.

            // Remove any future index entries
            if (fFutureIndex) {
                for (size_t o = 0; o < tx.vout.size(); o++) {
                    futureIndex.push_back(std::make_pair(CFutureIndexKey(hash, o), CFutureIndexValue()));
                }
            }
        }
    }


    if (fFutureIndex) {
        if (!pblocktree->UpdateFutureIndex(futureIndex)) {
            AbortNode("Failed to delete future index");
            return DISCONNECT_FAILED;
        }
    }

    if (fSpentIndex) {
        if (!pblocktree->UpdateSpentIndex(spentIndex)) {
            AbortNode("Failed to delete spent index");
            return DISCONNECT_FAILED;
        }
    }

    if (fAddressIndex) {
        if (!pblocktree->EraseAddressIndex(addressIndex)) {
            AbortNode("Failed to delete address index");
            return DISCONNECT_FAILED;
        }
        if (!pblocktree->UpdateAddressUnspentIndex(addressUnspentIndex)) {
            AbortNode("Failed to write address unspent index");
            return DISCONNECT_FAILED;
        }
    }

    // move best block pointer to prevout block
    view.SetBestBlock(pindex->pprev->GetBlockHash());
    evoDb->WriteBestBlock(pindex->pprev->GetBlockHash());

    std::chrono::system_clock::time_point finish = std::chrono::system_clock::now();
    int64_t diff = std::chrono::duration_cast<std::chrono::milliseconds>(finish - start).count();
    //boost::posix_time::ptime finish = boost::posix_time::microsec_clock::local_time();
    //boost::posix_time::time_duration diff = finish - start;
    statsClient.timing("DisconnectBlock_ms", diff, 1.0f);

    return fClean ? DISCONNECT_OK : DISCONNECT_UNCLEAN;
}

void static FlushBlockFile(bool fFinalize = false)
{
    LOCK(cs_LastBlockFile);

    FlatFilePos block_pos_old(nLastBlockFile, vinfoBlockFile[nLastBlockFile].nSize);
    FlatFilePos undo_pos_old(nLastBlockFile, vinfoBlockFile[nLastBlockFile].nUndoSize);

    bool status = true;
    status &= BlockFileSeq().Flush(block_pos_old, fFinalize);
    status &= UndoFileSeq().Flush(undo_pos_old, fFinalize);
    if (!status) {
        AbortNode("Flushing block file to disk failed. This is likely the result of an I/O error.");
    }
}

static bool FindUndoPos(CValidationState &state, int nFile, FlatFilePos &pos, unsigned int nAddSize);

static bool WriteUndoDataForBlock(const CBlockUndo& blockundo, CValidationState& state, CBlockIndex* pindex, const CChainParams& chainparams)
{
    // Write undo information to disk
    if (pindex->GetUndoPos().IsNull()) {
        FlatFilePos _pos;
        if (!FindUndoPos(state, pindex->nFile, _pos, ::GetSerializeSize(blockundo, SER_DISK, CLIENT_VERSION) + 40))
            return error("ConnectBlock(): FindUndoPos failed");
        if (!UndoWriteToDisk(blockundo, _pos, pindex->pprev->GetBlockHash(), chainparams.MessageStart()))
            return AbortNode(state, "Failed to write undo data");

        // update nUndoPos in block index
        pindex->nUndoPos = _pos.nPos;
        pindex->nStatus |= BLOCK_HAVE_UNDO;
        setDirtyBlockIndex.insert(pindex);
    }

    return true;
}

static CCheckQueue<CScriptCheck> scriptcheckqueue(128);

void StartScriptCheckWorkerThreads(int threads_num)
{
    scriptcheckqueue.StartWorkerThreads(threads_num);
}

void StopScriptCheckWorkerThreads()
{
    scriptcheckqueue.StopWorkerThreads();
}

// Protected by cs_main
VersionBitsCache versionbitscache;

int32_t ComputeBlockVersion(const CBlockIndex* pindexPrev, const Consensus::Params& params, bool fCheckSmartnodesUpgraded)
{
    LOCK(cs_main);
    int32_t nVersion = VERSIONBITS_TOP_BITS;

    for (int i = 0; i < (int)Consensus::MAX_VERSION_BITS_DEPLOYMENTS; i++) {
        Consensus::DeploymentPos pos = Consensus::DeploymentPos(i);
        ThresholdState state = VersionBitsState(pindexPrev, params, pos, versionbitscache);
        const struct VBDeploymentInfo& vbinfo = VersionBitsDeploymentInfo[pos];
        if (vbinfo.check_mn_protocol && state == ThresholdState::STARTED && fCheckSmartnodesUpgraded) {
            // TODO implement new logic for MN upgrade checks (e.g. with LLMQ based feature/version voting)
        }
        if (state == ThresholdState::LOCKED_IN || state == ThresholdState::STARTED) {
            nVersion |= VersionBitsMask(params, static_cast<Consensus::DeploymentPos>(i));
        }
    }

    return nVersion;
}

bool GetBlockHash(uint256& hashRet, int nBlockHeight)
{
    LOCK(cs_main);
    if(::ChainActive().Tip() == nullptr) return false;
    if(nBlockHeight < -1 || nBlockHeight > ::ChainActive().Height()) return false;
    if(nBlockHeight == -1) nBlockHeight = ::ChainActive().Height();
    hashRet = ::ChainActive()[nBlockHeight]->GetBlockHash();
    return true;
}

/**
 * Threshold condition checker that triggers when unknown versionbits are seen on the network.
 */
class WarningBitsConditionChecker : public AbstractThresholdConditionChecker
{
private:
    int bit;

public:
    explicit WarningBitsConditionChecker(int bitIn) : bit(bitIn) {}

    int64_t BeginTime(const Consensus::Params& params) const override { return 0; }
    int64_t EndTime(const Consensus::Params& params) const override { return std::numeric_limits<int64_t>::max(); }
    int Period(const Consensus::Params& params) const override { return params.nMinerConfirmationWindow; }
    int Threshold(const Consensus::Params& params, int nAttempt) const override { return params.nRuleChangeActivationThreshold; }

    bool Condition(const CBlockIndex* pindex, const Consensus::Params& params) const override
    {
        return ((pindex->nVersion & VERSIONBITS_TOP_MASK) == VERSIONBITS_TOP_BITS) &&
               ((pindex->nVersion >> bit) & 1) != 0 &&
               ((ComputeBlockVersion(pindex->pprev, params) >> bit) & 1) == 0;
    }
};

// Protected by cs_main
static ThresholdConditionCache warningcache[VERSIONBITS_NUM_BITS];

static unsigned int GetBlockScriptFlags(const CBlockIndex* pindex, const Consensus::Params& consensusparams) {
    AssertLockHeld(cs_main);

    // BIP16 didn't become active until Apr 1 2012
    int64_t nBIP16SwitchTime = 1333238400;
    bool fStrictPayToScriptHash = (pindex->GetBlockTime() >= nBIP16SwitchTime);

    unsigned int flags = fStrictPayToScriptHash ? SCRIPT_VERIFY_P2SH : SCRIPT_VERIFY_NONE;

    // Start enforcing the DERSIG (BIP66) rule
    if (consensusparams.BIP66Enabled) {
        flags |= SCRIPT_VERIFY_DERSIG;
    }

    // Start enforcing CHECKLOCKTIMEVERIFY (BIP65) rule
    if (consensusparams.BIP65Enabled) {
        flags |= SCRIPT_VERIFY_CHECKLOCKTIMEVERIFY;
    }

    // Start enforcing BIP68 (sequence locks) and BIP112 (CHECKSEQUENCEVERIFY) using versionbits logic.
    if (consensusparams.BIPCSVEnabled) {
        flags |= SCRIPT_VERIFY_CHECKSEQUENCEVERIFY;
    }

    // Start enforcing BIP147 (NULLDUMMY) rule using versionbits logic.
    if (consensusparams.BIP147Enabled) {
        flags |= SCRIPT_VERIFY_NULLDUMMY;
    }

    if (VersionBitsState(pindex->pprev, consensusparams, Consensus::DEPLOYMENT_V17, versionbitscache) == ThresholdState::ACTIVE) {
        flags |= SCRIPT_ENABLE_DIP0020_OPCODES;
    }

    return flags;
}



static int64_t nTimeCheck = 0;
static int64_t nTimeForks = 0;
static int64_t nTimeVerify = 0;
static int64_t nTimeISFilter = 0;
static int64_t nTimeSubsidy = 0;
static int64_t nTimeValueValid = 0;
static int64_t nTimePayeeValid = 0;
static int64_t nTimeProcessSpecial = 0;
static int64_t nTimeRaptoreumSpecific = 0;
static int64_t nTimeConnect = 0;
static int64_t nTimeIndex = 0;
static int64_t nTimeCallbacks = 0;
static int64_t nTimeTotal = 0;
static int64_t nBlocksTotal = 0;

void getFutureMaturity(const CTransaction& tx, int& lockOutputIndex, CFutureTx& ftx, int& spendableHeight, int64_t& spendableTime)
{
    if (tx.nType == TRANSACTION_FUTURE) {
        if (GetTxPayload(tx, ftx)) {
            lockOutputIndex = ftx.lockOutputIndex;
            if (ftx.maturity >= 0) {
                spendableHeight += ftx.maturity;
            } else {
                spendableHeight = -1;
            }
            if (ftx.lockTime >= 0) {
                spendableTime += ftx.lockTime;
            } else {
                spendableTime = -1;
            }
        }
    }
}
/** Apply the effects of this block (with given index) on the UTXO set represented by coins.
 *  Validity checks that depend on the UTXO set are also done; ConnectBlock()
 *  can fail if those validity checks fail (among other reasons). */
bool CChainState::ConnectBlock(const CBlock& block, CValidationState& state, CBlockIndex* pindex,
                  CCoinsViewCache& view, const CChainParams& chainparams, bool fJustCheck)
{
    std::chrono::system_clock::time_point start = std::chrono::system_clock::now();
    //boost::posix_time::ptime start = boost::posix_time::microsec_clock::local_time();

    AssertLockHeld(cs_main);
    assert(pindex);
    assert(*pindex->phashBlock == block.GetHash());
    int64_t nTimeStart = GetTimeMicros();

    // Check it again in case a previous version let a bad block in
    // NOTE: We don't currently (re-)invoke ContextualCheckBlock() or
    // ContextualCheckBlockHeader() here. This means that if we add a new
    // consensus rule that is enforced in one of those two functions, then we
    // may have let in a block that violates the rule prior to updating the
    // software, and we would NOT be enforcing the rule here. Fully solving
    // upgrade from one software version to the next after a consensus rule
    // change is potentially tricky and issue-specific (see RewindBlockIndex()
    // for one general approach that was used for BIP 141 deployment).
    // Also, currently the rule against blocks more than 2 hours in the future
    // is enforced in ContextualCheckBlockHeader(); we wouldn't want to
    // re-enforce that rule here (at least until we make it impossible for
    // GetAdjustedTime() to go backward).
    if (!CheckBlock(block, state, chainparams.GetConsensus(),  pindex->nHeight, !fJustCheck, !fJustCheck)) {
        if (state.CorruptionPossible()) {
            // We don't write down blocks to disk if they may have been
            // corrupted, so this should be impossible unless we're having hardware
            // problems.
            return AbortNode(state, "Corrupt block found indicating potential hardware failure; shutting down");
        }
        return error("%s: Consensus::CheckBlock: %s", __func__, FormatStateMessage(state));
    }

    if (pindex->pprev && pindex->phashBlock && llmq::chainLocksHandler->HasConflictingChainLock(pindex->nHeight, pindex->GetBlockHash())) {
        return state.DoS(10, error("%s: conflicting with chainlock", __func__), REJECT_INVALID, "bad-chainlock");
    }

    // verify that the view's current state corresponds to the previous block
    uint256 hashPrevBlock = pindex->pprev == nullptr ? uint256() : pindex->pprev->GetBlockHash();
    assert(hashPrevBlock == view.GetBestBlock());

    if (pindex->pprev) {
        bool fDIP0003Active = chainparams.GetConsensus().DIP0003Enabled;

        if (fDIP0003Active && pindex->nHeight != 1 && !evoDb->VerifyBestBlock(pindex->pprev->GetBlockHash())) {
            // Nodes that upgraded after DIP3 activation will have to reindex to ensure evodb consistency
            return AbortNode(state, "Found EvoDB inconsistency, you must reindex to continue");
        }
    }

    // Special case for the genesis block, skipping connection of its transactions
    // (its coinbase is unspendable)
    if (block.GetHash() == chainparams.GetConsensus().hashGenesisBlock) {
        if (!fJustCheck)
            view.SetBestBlock(pindex->GetBlockHash());
        return true;
    }

    nBlocksTotal++;

    bool fScriptChecks = true;
    if (!hashAssumeValid.IsNull()) {
        // We've been configured with the hash of a block which has been externally verified to have a valid history.
        // A suitable default value is included with the software and updated from time to time.  Because validity
        //  relative to a piece of software is an objective fact these defaults can be easily reviewed.
        // This setting doesn't force the selection of any particular chain but makes validating some faster by
        //  effectively caching the result of part of the verification.
        BlockMap::const_iterator  it = m_blockman.m_block_index.find(hashAssumeValid);
        if (it != m_blockman.m_block_index.end()) {
            if (it->second->GetAncestor(pindex->nHeight) == pindex &&
                pindexBestHeader->GetAncestor(pindex->nHeight) == pindex &&
                pindexBestHeader->nChainWork >= nMinimumChainWork) {
                // This block is a member of the assumed verified chain and an ancestor of the best header.
                // The equivalent time check discourages hash power from extorting the network via DOS attack
                //  into accepting an invalid block through telling users they must manually set assumevalid.
                //  Requiring a software change or burying the invalid block, regardless of the setting, makes
                //  it hard to hide the implication of the demand.  This also avoids having release candidates
                //  that are hardly doing any signature verification at all in testing without having to
                //  artificially set the default assumed verified block further back.
                // The test against nMinimumChainWork prevents the skipping when denied access to any chain at
                //  least as good as the expected chain.
                fScriptChecks = (GetBlockProofEquivalentTime(*pindexBestHeader, *pindex, *pindexBestHeader, chainparams.GetConsensus()) <= 60 * 60 * 24 * 7 * 2);
            }
        }
    }

    int64_t nTime1 = GetTimeMicros(); nTimeCheck += nTime1 - nTimeStart;
    LogPrint(BCLog::BENCHMARK, "    - Sanity checks: %.2fms [%.2fs (%.2fms/blk)]\n", MILLI * (nTime1 - nTimeStart), nTimeCheck * MICRO, nTimeCheck * MILLI / nBlocksTotal);

    /// RAPTOREUM: Check superblock start

    // make sure old budget is the real one
    if (pindex->nHeight == chainparams.GetConsensus().nSuperblockStartBlock &&
        chainparams.GetConsensus().nSuperblockStartHash != uint256() &&
        block.GetHash() != chainparams.GetConsensus().nSuperblockStartHash)
            return state.DoS(100, error("ConnectBlock(): invalid superblock start"),
                             REJECT_INVALID, "bad-sb-start");

    /// END RAPTOREUM

    // Start enforcing BIP68 (sequence locks) and BIP112 (CHECKSEQUENCEVERIFY) using versionbits logic.
    int nLockTimeFlags = 0;
    if (chainparams.GetConsensus().BIPCSVEnabled) {
        nLockTimeFlags |= LOCKTIME_VERIFY_SEQUENCE;
    }

    // Get the script flags for this block
    unsigned int flags = GetBlockScriptFlags(pindex, chainparams.GetConsensus());

    int64_t nTime2 = GetTimeMicros(); nTimeForks += nTime2 - nTime1;
    LogPrint(BCLog::BENCHMARK, "    - Fork checks: %.2fms [%.2fs (%.2fms/blk)]\n", MILLI * (nTime2 - nTime1), nTimeForks * MICRO, nTimeForks * MILLI / nBlocksTotal);

    CBlockUndo blockundo;

    CCheckQueueControl<CScriptCheck> control(fScriptChecks && g_parallel_script_checks ? &scriptcheckqueue : nullptr);

    std::vector<int> prevheights;
    CAmount nFees = 0;
    CAmount specialTxFees = 0;
    int nInputs = 0;
    unsigned int nSigOps = 0;
    blockundo.vtxundo.reserve(block.vtx.size() - 1);
    std::vector<std::pair<CAddressIndexKey, CAmount> > addressIndex;
    std::vector<std::pair<CAddressUnspentKey, CAddressUnspentValue> > addressUnspentIndex;
    std::vector<std::pair<CSpentIndexKey, CSpentIndexValue> > spentIndex;
    std::vector<std::pair<CFutureIndexKey, CFutureIndexValue> > futureIndex;

    std::vector<PrecomputedTransactionData> txdata;
    txdata.reserve(block.vtx.size()); // Required so that pointers to individual PrecomputedTransactionData don't get invalidated

    bool fDIP0001Active_context = Params().GetConsensus().DIP0001Enabled;

    // MUST process special txes before updating UTXO to ensure consistency between mempool and block processing
    if (!ProcessSpecialTxsInBlock(block, pindex, state, view, fJustCheck, fScriptChecks)) {
        return error("ConnectBlock(RAPTOREUM): ProcessSpecialTxsInBlock for block %s failed with %s",
                     pindex->GetBlockHash().ToString(), FormatStateMessage(state));
    }

    int64_t nTime2_1 = GetTimeMicros(); nTimeProcessSpecial += nTime2_1 - nTime2;
    LogPrint(BCLog::BENCHMARK, "      - ProcessSpecialTxsInBlock: %.2fms [%.2fs (%.2fms/blk)]\n", MILLI * (nTime2_1 - nTime2), nTimeProcessSpecial * MICRO, nTimeProcessSpecial * MILLI / nBlocksTotal);

    bool isV17active = Params().IsFutureActive(::ChainActive().Tip());
    for (unsigned int i = 0; i < block.vtx.size(); i++)
    {
        const CTransaction &tx = *(block.vtx[i]);
        const uint256 txhash = tx.GetHash();

        nInputs += tx.vin.size();

        if (!tx.IsCoinBase())
        {
            CAmount txfee = 0;
            CAmount specialTxFee = 0;
            bool isSyncing = IsInitialBlockDownload();
            if (!Consensus::CheckTxInputs(tx, state, view, pindex->nHeight, txfee, specialTxFee, isV17active, !isSyncing)) {
                return error("%s: Consensus::CheckTxInputs: %s, %s", __func__, tx.GetHash().ToString(), FormatStateMessage(state));
            }
            nFees += txfee;
            specialTxFees += specialTxFee;
            if (!MoneyRange(nFees, isV17active)) {
                return state.DoS(100, error("%s: accumulated fee in the block out of range.", __func__),
                                 REJECT_INVALID, "bad-txns-accumulated-fee-outofrange");
            }

            if (!MoneyRange(specialTxFees, isV17active)) {
                return state.DoS(100, error("%s: accumulated specialTxFees in the block out of range.", __func__),
                    REJECT_INVALID, "bad-txns-accumulated-specialTxFees-outofrange");
            }

            // Check that transaction is BIP68 final
            // BIP68 lock checks (as opposed to nLockTime checks) must
            // be in ConnectBlock because they require the UTXO set
            prevheights.resize(tx.vin.size());
            for (size_t j = 0; j < tx.vin.size(); j++) {
                prevheights[j] = view.AccessCoin(tx.vin[j].prevout).nHeight;
            }

            if (!SequenceLocks(tx, nLockTimeFlags, &prevheights, *pindex)) {
                return state.DoS(100, error("%s: contains a non-BIP68-final transaction", __func__),
                                 REJECT_INVALID, "bad-txns-nonfinal");
            }

            if (fAddressIndex || fSpentIndex)
            {
                for (size_t j = 0; j < tx.vin.size(); j++) {
                    const CTxIn input = tx.vin[j];
                    const Coin& coin = view.AccessCoin(tx.vin[j].prevout);
                    const CTxOut &prevout = coin.out;
                    uint160 hashBytes;
                    int addressType;

                    if (prevout.scriptPubKey.IsPayToScriptHash()) {
                        hashBytes = uint160(std::vector<unsigned char>(prevout.scriptPubKey.begin()+2, prevout.scriptPubKey.begin()+22));
                        addressType = 2;
                    } else if (prevout.scriptPubKey.IsPayToPublicKeyHash()) {
                        hashBytes = uint160(std::vector<unsigned char>(prevout.scriptPubKey.begin()+3, prevout.scriptPubKey.begin()+23));
                        addressType = 1;
                    } else if (prevout.scriptPubKey.IsPayToPublicKey()) {
                        hashBytes = Hash160(prevout.scriptPubKey.begin()+1, prevout.scriptPubKey.end()-1);
                        addressType = 1;
                    } else {
                        hashBytes.SetNull();
                        addressType = 0;
                    }

                    if (fAddressIndex && addressType > 0) {
                        // record spending activity
                        addressIndex.push_back(std::make_pair(CAddressIndexKey(addressType, hashBytes, pindex->nHeight, i, txhash, j, true), prevout.nValue * -1));

                        // remove address from unspent index
                        addressUnspentIndex.push_back(std::make_pair(CAddressUnspentKey(addressType, hashBytes, input.prevout.hash, input.prevout.n), CAddressUnspentValue()));
                    }

                    if (fSpentIndex) {
                        // add the spent index to determine the txid and input that spent an output
                        // and to find the amount and address from an input
                        spentIndex.push_back(std::make_pair(CSpentIndexKey(input.prevout.hash, input.prevout.n), CSpentIndexValue(txhash, j, pindex->nHeight, prevout.nValue, addressType, hashBytes)));
                    }
                }

            }

        }

        // GetTransactionSigOpCount counts 2 types of sigops:
        // * legacy (always)
        // * p2sh (when P2SH enabled in flags and excludes coinbase)
        nSigOps += GetTransactionSigOpCount(tx, view, flags);
        if (nSigOps > MaxBlockSigOps(fDIP0001Active_context))
            return state.DoS(100, error("ConnectBlock(): too many sigops"),
                             REJECT_INVALID, "bad-blk-sigops");

        txdata.emplace_back(tx);
        if (!tx.IsCoinBase())
        {

            std::vector<CScriptCheck> vChecks;
            bool fCacheResults = fJustCheck; /* Don't cache results if we're actually connecting blocks (still consult the cache, though) */
            if (!CheckInputs(tx, state, view, fScriptChecks, flags, fCacheResults, fCacheResults, txdata[i], g_parallel_script_checks ? &vChecks : nullptr))
                return error("ConnectBlock(): CheckInputs on %s failed with %s",
                    tx.GetHash().ToString(), FormatStateMessage(state));
            control.Add(vChecks);
        }

        if (fAddressIndex || fFutureIndex) {
            CFutureTx ftx;
            int spendableHeight = pindex->nHeight;
            int64_t spendableTime = pindex->nTime;
            int lockOutputIndex = -1;
            getFutureMaturity(tx, lockOutputIndex, ftx, spendableHeight, spendableTime);
            for (unsigned int k = 0; k < tx.vout.size(); k++) {
                const CTxOut& out = tx.vout[k];
                int vSpendableHeight = pindex->nHeight;
                int64_t vSpendableTime = pindex->nTime;
                if (lockOutputIndex == k) {
                    vSpendableHeight = spendableHeight;
                    vSpendableTime = spendableTime;
                }
                if (fAddressIndex) {
                    if (out.scriptPubKey.IsPayToScriptHash()) {
                        std::vector<unsigned char> hashBytes(out.scriptPubKey.begin() + 2, out.scriptPubKey.begin() + 22);

                        // record receiving activity
                        addressIndex.push_back(std::make_pair(CAddressIndexKey(2, uint160(hashBytes), pindex->nHeight, i, txhash, k, false), out.nValue));

                        // record unspent output
                        addressUnspentIndex.push_back(std::make_pair(CAddressUnspentKey(2, uint160(hashBytes), txhash, k), CAddressUnspentValue(out.nValue, out.scriptPubKey, pindex->nHeight, vSpendableHeight, vSpendableTime)));

                    } else if (out.scriptPubKey.IsPayToPublicKeyHash()) {
                        std::vector<unsigned char> hashBytes(out.scriptPubKey.begin() + 3, out.scriptPubKey.begin() + 23);

                        // record receiving activity
                        addressIndex.push_back(std::make_pair(CAddressIndexKey(1, uint160(hashBytes), pindex->nHeight, i, txhash, k, false), out.nValue));

                        // record unspent output
                        addressUnspentIndex.push_back(std::make_pair(CAddressUnspentKey(1, uint160(hashBytes), txhash, k), CAddressUnspentValue(out.nValue, out.scriptPubKey, pindex->nHeight, vSpendableHeight, vSpendableTime)));

                    } else if (out.scriptPubKey.IsPayToPublicKey()) {
                        uint160 hashBytes(Hash160(out.scriptPubKey.begin() + 1, out.scriptPubKey.end() - 1));
                        addressIndex.push_back(std::make_pair(CAddressIndexKey(1, hashBytes, pindex->nHeight, i, txhash, k, false), out.nValue));
                        addressUnspentIndex.push_back(std::make_pair(CAddressUnspentKey(1, hashBytes, txhash, k), CAddressUnspentValue(out.nValue, out.scriptPubKey, pindex->nHeight, vSpendableHeight, vSpendableTime)));
                    }
                }
                if (fFutureIndex && spendableHeight >= 0 && spendableTime >= 0 && k == lockOutputIndex) {
                    uint160 addressHash;
                    int addressType;
                    if (out.scriptPubKey.IsPayToScriptHash()) {
                        addressHash = uint160(std::vector<unsigned char> (out.scriptPubKey.begin()+2, out.scriptPubKey.begin()+22));
                        addressType = 2;
                    } else if (out.scriptPubKey.IsPayToPublicKeyHash()) {
                        addressHash = uint160(std::vector<unsigned char> (out.scriptPubKey.begin()+3, out.scriptPubKey.begin()+23));
                        addressType = 1;
                    } else if (out.scriptPubKey.IsPayToPublicKey()) {
                        addressHash = Hash160(out.scriptPubKey.begin()+1, out.scriptPubKey.end()-1);
                        addressType = 1;
                    } else {
                        addressHash.SetNull();
                        addressType = 0;
                    }
                    futureIndex.push_back(std::make_pair(CFutureIndexKey(txhash, k), CFutureIndexValue(out.nValue, addressType, addressHash, pindex->nHeight, spendableHeight, spendableTime)));
                }
            }
        }

        CTxUndo undoDummy;
        if (i > 0) {
            blockundo.vtxundo.push_back(CTxUndo());
        }
        UpdateCoins(tx, view, i == 0 ? undoDummy : blockundo.vtxundo.back(), pindex->nHeight);
    }
    int64_t nTime3 = GetTimeMicros(); nTimeConnect += nTime3 - nTime2;
    LogPrint(BCLog::BENCHMARK, "      - Connect %u transactions: %.2fms (%.3fms/tx, %.3fms/txin) [%.2fs (%.2fms/blk)]\n", (unsigned)block.vtx.size(), MILLI * (nTime3 - nTime2), MILLI * (nTime3 - nTime2) / block.vtx.size(), nInputs <= 1 ? 0 : MILLI * (nTime3 - nTime2) / (nInputs-1), nTimeConnect * MICRO, nTimeConnect * MILLI / nBlocksTotal);

    if (!control.Wait())
        return state.DoS(100, error("%s: CheckQueue failed", __func__), REJECT_INVALID, "block-validation-failed");
    int64_t nTime4 = GetTimeMicros(); nTimeVerify += nTime4 - nTime2;
    LogPrint(BCLog::BENCHMARK, "    - Verify %u txins: %.2fms (%.3fms/txin) [%.2fs (%.2fms/blk)]\n", nInputs - 1, MILLI * (nTime4 - nTime2), nInputs <= 1 ? 0 : MILLI * (nTime4 - nTime2) / (nInputs-1), nTimeVerify * MICRO, nTimeVerify * MILLI / nBlocksTotal);


    // RAPTOREUM

    // It's possible that we simply don't have enough data and this could fail
    // (i.e. block itself could be a correct one and we need to store it),
    // that's why this is in ConnectBlock. Could be the other way around however -
    // the peer who sent us this block is missing some data and wasn't able
    // to recognize that block is actually invalid.

    // RAPTOREUM : CHECK TRANSACTIONS FOR INSTANTSEND

    if (llmq::RejectConflictingBlocks()) {
        // Require other nodes to comply, send them some data in case they are missing it.
        for (const auto& tx : block.vtx) {
            // skip txes that have no inputs
            if (tx->vin.empty()) continue;
            llmq::CInstantSendLockPtr conflictLock = llmq::quorumInstantSendManager->GetConflictingLock(*tx);
            if (!conflictLock) {
                continue;
            }
            if (llmq::chainLocksHandler->HasChainLock(pindex->nHeight, pindex->GetBlockHash())) {
                llmq::quorumInstantSendManager->RemoveConflictingLock(::SerializeHash(*conflictLock), *conflictLock);
                assert(llmq::quorumInstantSendManager->GetConflictingLock(*tx) == nullptr);
            } else {
                // The node which relayed this should switch to correct chain.
                // TODO: relay instantsend data/proof.
                LOCK(cs_main);
                return state.DoS(10, error("ConnectBlock(RAPTOREUM): transaction %s conflicts with transaction lock %s", tx->GetHash().ToString(), conflictLock->txid.ToString()),
                                 REJECT_INVALID, "conflict-tx-lock");
            }
        }
    }

    int64_t nTime5_1 = GetTimeMicros(); nTimeISFilter += nTime5_1 - nTime4;
    LogPrint(BCLog::BENCHMARK, "      - IS filter: %.2fms [%.2fs (%.2fms/blk)]\n", MILLI * (nTime5_1 - nTime4), nTimeISFilter * MICRO, nTimeISFilter * MILLI / nBlocksTotal);

    // RAPTOREUM : MODIFIED TO CHECK SMARTNODE PAYMENTS AND SUPERBLOCKS

    // TODO: resync data (both ways?) and try to reprocess this block later.
    CAmount mintReward = GetBlockSubsidy(pindex->pprev->nBits, pindex->pprev->nHeight, chainparams.GetConsensus());
    CAmount blockReward = nFees + mintReward;
    std::string strError = "";

    int64_t nTime5_2 = GetTimeMicros(); nTimeSubsidy += nTime5_2 - nTime5_1;
    LogPrint(BCLog::BENCHMARK, "      - GetBlockSubsidy: %.2fms [%.2fs (%.2fms/blk)]\n", MILLI * (nTime5_2 - nTime5_1), nTimeSubsidy * MICRO, nTimeSubsidy * MILLI / nBlocksTotal);

    if (!IsBlockValueValid(block, pindex->nHeight, (blockReward + specialTxFees), strError)) {
        return state.DoS(0, error("ConnectBlock(RAPTOREUM): %s", strError), REJECT_INVALID, "bad-cb-amount");
    }

    int64_t nTime5_3 = GetTimeMicros(); nTimeValueValid += nTime5_3 - nTime5_2;
    LogPrint(BCLog::BENCHMARK, "      - IsBlockValueValid: %.2fms [%.2fs (%.2fms/blk)]\n", MILLI * (nTime5_3 - nTime5_2), nTimeValueValid * MICRO, nTimeValueValid * MILLI / nBlocksTotal);

    if (!IsBlockPayeeValid(*block.vtx[0], pindex->nHeight, blockReward, specialTxFees)) {
        return state.DoS(0, error("ConnectBlock(RAPTOREUM): couldn't find smartnode or superblock payments"),
                                REJECT_INVALID, "bad-cb-payee");
    }

    int64_t nTime5_4 = GetTimeMicros(); nTimePayeeValid += nTime5_4 - nTime5_3;
    LogPrint(BCLog::BENCHMARK, "      - IsBlockPayeeValid: %.2fms [%.2fs (%.2fms/blk)]\n", MILLI * (nTime5_4 - nTime5_3), nTimePayeeValid * MICRO, nTimePayeeValid * MILLI / nBlocksTotal);

    int64_t nTime5 = GetTimeMicros(); nTimeRaptoreumSpecific += nTime5 - nTime4;
    LogPrint(BCLog::BENCHMARK, "    - Raptoreum specific: %.2fms [%.2fs (%.2fms/blk)]\n", MILLI * (nTime5 - nTime4), nTimeRaptoreumSpecific * MICRO, nTimeRaptoreumSpecific * MILLI / nBlocksTotal);

    // END RAPTOREUM

    if (fJustCheck)
        return true;

    if (!WriteUndoDataForBlock(blockundo, state, pindex, chainparams))
        return false;

    if (!pindex->IsValid(BLOCK_VALID_SCRIPTS)) {
        pindex->RaiseValidity(BLOCK_VALID_SCRIPTS);
        setDirtyBlockIndex.insert(pindex);
    }

    if (fAddressIndex) {
        if (!pblocktree->WriteAddressIndex(addressIndex)) {
            return AbortNode(state, "Failed to write address index");
        }

        if (!pblocktree->UpdateAddressUnspentIndex(addressUnspentIndex)) {
            return AbortNode(state, "Failed to write address unspent index");
        }
    }

    if (fSpentIndex)
        if (!pblocktree->UpdateSpentIndex(spentIndex))
            return AbortNode(state, "Failed to write transaction index");

    if (fFutureIndex)
        if (!pblocktree->UpdateFutureIndex(futureIndex))
            return AbortNode(state, "Failed to write future index");

    if (fTimestampIndex)
        if (!pblocktree->WriteTimestampIndex(CTimestampIndexKey(pindex->nTime, pindex->GetBlockHash())))
            return AbortNode(state, "Failed to write timestamp index");

    assert(pindex->phashBlock);
    // add this block to the view's block chain
    view.SetBestBlock(pindex->GetBlockHash());

    int64_t nTime6 = GetTimeMicros(); nTimeIndex += nTime6 - nTime5;
    LogPrint(BCLog::BENCHMARK, "    - Index writing: %.2fms [%.2fs (%.2fms/blk)]\n", MILLI * (nTime6 - nTime5), nTimeIndex * MICRO, nTimeIndex * MILLI / nBlocksTotal);

    evoDb->WriteBestBlock(pindex->GetBlockHash());

    int64_t nTime7 = GetTimeMicros(); nTimeCallbacks += nTime7 - nTime6;
    LogPrint(BCLog::BENCHMARK, "    - Callbacks: %.2fms [%.2fs (%.2fms/blk)]\n", MILLI * (nTime7 - nTime6), nTimeCallbacks * MICRO, nTimeCallbacks * MILLI / nBlocksTotal);

    std::chrono::system_clock::time_point finish = std::chrono::system_clock::now();
    int64_t diff = std::chrono::duration_cast<std::chrono::milliseconds>(finish - start).count();
    //boost::posix_time::ptime finish = boost::posix_time::microsec_clock::local_time();
    //boost::posix_time::time_duration diff = finish - start;
    statsClient.timing("ConnectBlock_ms", diff, 1.0f);
    statsClient.gauge("blocks.tip.SizeBytes", ::GetSerializeSize(block, PROTOCOL_VERSION), 1.0f);
    statsClient.gauge("blocks.tip.Height", m_chain.Height(), 1.0f);
    statsClient.gauge("blocks.tip.Version", block.nVersion, 1.0f);
    statsClient.gauge("blocks.tip.NumTransactions", block.vtx.size(), 1.0f);
    statsClient.gauge("blocks.tip.SigOps", nSigOps, 1.0f);

    return true;
}

CoinsCacheSizeState CChainState::GetCoinsCacheSizeState(const CTxMemPool* tx_pool)
{
    return this->GetCoinsCacheSizeState(tx_pool, m_coinstip_cache_size_bytes, gArgs.GetArg("-maxmempool", DEFAULT_MAX_MEMPOOL_SIZE) * 1000000);
}

CoinsCacheSizeState CChainState::GetCoinsCacheSizeState(const CTxMemPool* tx_pool, size_t max_coins_cache_size_bytes, size_t max_mempool_size_bytes)
{
    const int64_t nMempoolUsage = tx_pool ? tx_pool->DynamicMemoryUsage() : 0;
    int64_t cacheSize = CoinsTip().DynamicMemoryUsage();
    int64_t nTotalSpace = max_coins_cache_size_bytes + std::max<int64_t>(max_mempool_size_bytes - nMempoolUsage, 0);

    cacheSize += evoDb->GetMemoryUsage();

    //! No need to periodic flush if at least this much space still available.
    static constexpr int64_t MAX_BLOCK_COINSDB_USAGE_BYTES = 10 * 1024 * 1024;  // 10MB
    int64_t large_threshold = std::max((9 * nTotalSpace) / 10, nTotalSpace - MAX_BLOCK_COINSDB_USAGE_BYTES);

    if (cacheSize > nTotalSpace) {
        LogPrintf("Cache size (%s) exceeds total space (%s)\n", cacheSize, nTotalSpace);
        return CoinsCacheSizeState::CRITICAL;
    } else if (cacheSize > large_threshold) {
        return CoinsCacheSizeState::LARGE;
    }
    return CoinsCacheSizeState::OK;
}

bool CChainState::FlushStateToDisk(const CChainParams& chainparams, CValidationState &state, FlushStateMode mode, int nManualPruneHeight)
{
    LOCK(cs_main);
    assert(this->CanFlushToDisk());
    static int64_t nLastWrite = 0;
    static int64_t nLastFlush = 0;
    std::set<int> setFilesToPrune;
    bool full_flush_completed = false;

    const size_t coins_count = ::ChainstateActive().CoinsTip().GetCacheSize();
    const size_t coins_mem_usage = ::ChainstateActive().CoinsTip().DynamicMemoryUsage();

    try {
    {
        bool fFlushForPrune = false;
        bool fDoFullFlush = false;
        CoinsCacheSizeState cache_state = GetCoinsCacheSizeState(&::mempool);
        LOCK(cs_LastBlockFile);
        if (fPruneMode && (fCheckForPruning || nManualPruneHeight > 0) && !fReindex) {
            if (nManualPruneHeight > 0) {
                FindFilesToPruneManual(g_chainman, setFilesToPrune, nManualPruneHeight);
            } else {
                FindFilesToPrune(g_chainman, setFilesToPrune, chainparams.PruneAfterHeight());
                fCheckForPruning = false;
            }
            if (!setFilesToPrune.empty()) {
                fFlushForPrune = true;
                if (!fHavePruned) {
                    pblocktree->WriteFlag("prunedblockfiles", true);
                    fHavePruned = true;
                }
            }
        }
        int64_t nNow = GetTimeMicros();
        // Avoid writing/flushing immediately after startup.
        if (nLastWrite == 0) {
            nLastWrite = nNow;
        }
        if (nLastFlush == 0) {
            nLastFlush = nNow;
        }
        // The cache is large and we're within 10% and 10 MiB of the limit, but we have time now (not in the middle of a block processing).
        bool fCacheLarge = mode == FlushStateMode::PERIODIC && cache_state >= CoinsCacheSizeState::LARGE;
        // The cache is over the limit, we have to write now.
        bool fCacheCritical = mode == FlushStateMode::IF_NEEDED && cache_state >= CoinsCacheSizeState::CRITICAL;
        // It's been a while since we wrote the block index to disk. Do this frequently, so we don't need to redownload after a crash.
        bool fPeriodicWrite = mode == FlushStateMode::PERIODIC && nNow > nLastWrite + (int64_t)DATABASE_WRITE_INTERVAL * 1000000;
        // It's been very long since we flushed the cache. Do this infrequently, to optimize cache usage.
        bool fPeriodicFlush = mode == FlushStateMode::PERIODIC && nNow > nLastFlush + (int64_t)DATABASE_FLUSH_INTERVAL * 1000000;
        // Combine all conditions that result in a full cache flush.
        fDoFullFlush = (mode == FlushStateMode::ALWAYS) || fCacheLarge || fCacheCritical || fPeriodicFlush || fFlushForPrune;
        // Write blocks and block index to disk.
        if (fDoFullFlush || fPeriodicWrite) {
            // Depend on nMinDiskSpace to ensure we can write block index
            if (!CheckDiskSpace(GetBlocksDir())) {
                return AbortNode(state, "Disk space is low!", _("Error: Disk space is low!"));
            }
            // First make sure all block and undo data is flushed to disk.
            FlushBlockFile();
            // Then update all block file information (which may refer to block and undo files).
            {
                std::vector<std::pair<int, const CBlockFileInfo*> > vFiles;
                vFiles.reserve(setDirtyFileInfo.size());
                for (std::set<int>::iterator it = setDirtyFileInfo.begin(); it != setDirtyFileInfo.end(); ) {
                    vFiles.push_back(std::make_pair(*it, &vinfoBlockFile[*it]));
                    setDirtyFileInfo.erase(it++);
                }
                std::vector<const CBlockIndex*> vBlocks;
                vBlocks.reserve(setDirtyBlockIndex.size());
                for (std::set<CBlockIndex*>::iterator it = setDirtyBlockIndex.begin(); it != setDirtyBlockIndex.end(); ) {
                    vBlocks.push_back(*it);
                    setDirtyBlockIndex.erase(it++);
                }
                if (!pblocktree->WriteBatchSync(vFiles, nLastBlockFile, vBlocks)) {
                    return AbortNode(state, "Failed to write to block index database");
                }
            }
            // Finally remove any pruned files
            if (fFlushForPrune)
                UnlinkPrunedFiles(setFilesToPrune);
            nLastWrite = nNow;
        }
        // Flush best chain related state. This can only be done if the blocks / block index write was also done.
        if (fDoFullFlush && !CoinsTip().GetBestBlock().IsNull()) {
            LOG_TIME_SECONDS(strprintf("write coins cache to disk (%d coins, %.2fkB)",
                coins_count, coins_mem_usage / 1000));

            // Typical Coin structures on disk are around 48 bytes in size.
            // Pushing a new one to the database can cause it to be written
            // twice (once in the log, and once in the tables). This is already
            // an overestimation, as most will delete an existing entry or
            // overwrite one. Still, use a conservative safety factor of 2.
            if (!CheckDiskSpace(GetDataDir(), 48 * 2 * 2 * CoinsTip().GetCacheSize())) {
                return AbortNode(state, "Disk space is low!", _("Error: Disk space is low!"));
            }
            // Flush the chainstate (which may refer to block index entries).
            if (!CoinsTip().Flush())
                return AbortNode(state, "Failed to write to coin database");
            if (!evoDb->CommitRootTransaction()) {
                return AbortNode(state, "Failed to commit EvoDB");
            }
            nLastFlush = nNow;
            full_flush_completed = true;
        }
    }
    if (full_flush_completed) {
        // Update best block in wallet (so we can detect restored wallets).
        GetMainSignals().ChainStateFlushed(m_chain.GetLocator());
    }
    } catch (const std::runtime_error& e) {
        return AbortNode(state, std::string("System error while flushing: ") + e.what());
    }
    return true;
}

void CChainState::ForceFlushStateToDisk() {
    CValidationState state;
    const CChainParams& chainparams = Params();
    if (!this->FlushStateToDisk(chainparams, state, FlushStateMode::ALWAYS)) {
        LogPrintf("%s: failed to flush state (%s)\n", __func__, FormatStateMessage(state));
    }
}

void CChainState::PruneAndFlush() {
    CValidationState state;
    fCheckForPruning = true;
    const CChainParams& chainparams = Params();
    if (!this->FlushStateToDisk(chainparams, state, FlushStateMode::NONE)) {
        LogPrintf("%s: failed to flush state (%s)\n", __func__, FormatStateMessage(state));
    }
}

static void DoWarning(const std::string& strWarning)
{
    static bool fWarned = false;
    SetMiscWarning(strWarning);
    if (!fWarned) {
        AlertNotify(strWarning);
        fWarned = true;
    }
}

/** Private helper function that concatenates warning messages. */
static void AppendWarning(std::string& res, const std::string& warn)
{
    if (!res.empty()) res += ", ";
    res += warn;
}

/** Check warning conditions and do some notifications on new chain tip set. */
void static UpdateTip(const CBlockIndex *pindexNew, const CChainParams& chainParams) EXCLUSIVE_LOCKS_REQUIRED(::cs_main)
{
    // New best block
    mempool.AddTransactionsUpdated(1);

    {
        LOCK(g_best_block_mutex);
        g_best_block = pindexNew->GetBlockHash();
        g_best_block_cv.notify_all();
    }

    std::string warningMessages;
    if (!::ChainstateActive().IsInitialBlockDownload())
    {
        int nUpgraded = 0;
        const CBlockIndex* pindex = pindexNew;
        for (int bit = 0; bit < VERSIONBITS_NUM_BITS; bit++) {
            WarningBitsConditionChecker checker(bit);
            ThresholdState state = checker.GetStateFor(pindex, chainParams.GetConsensus(), warningcache[bit]);
            if (state == ThresholdState::ACTIVE || state == ThresholdState::LOCKED_IN) {
                const std::string strWarning = strprintf(_("Warning: unknown new rules activated (versionbit %i)"), bit);
                if (state == ThresholdState::ACTIVE) {
                    DoWarning(strWarning);
                } else {
                    AppendWarning(warningMessages, strWarning);
                }
            }
        }
        // Check the version of the last 100 blocks to see if we need to upgrade:
        for (int i = 0; i < 100 && pindex != nullptr; i++)
        {
            int32_t nExpectedVersion = ComputeBlockVersion(pindex->pprev, chainParams.GetConsensus());
            if (pindex->nVersion > VERSIONBITS_LAST_OLD_BLOCK_VERSION && (pindex->nVersion & ~nExpectedVersion) != 0)
                ++nUpgraded;
            pindex = pindex->pprev;
        }
        if (nUpgraded > 0)
            AppendWarning(warningMessages, strprintf(_("%d of last 100 blocks have unexpected version"), nUpgraded));
        if (nUpgraded > 100/2)
        {
            std::string strWarning = _("Warning: Unknown block versions being mined! It's possible unknown rules are in effect");
            // notify GetWarnings(), called by Qt and the JSON-RPC code to warn the user:
            DoWarning(strWarning);
        }
    }
    std::string strMessage = strprintf("%s: new best=%s height=%d version=0x%08x log2_work=%.8f tx=%lu date='%s' progress=%f cache=%.1fMiB(%utxo)", __func__,
      pindexNew->GetBlockHash().ToString(), pindexNew->nHeight, pindexNew->nVersion,
      log(pindexNew->nChainWork.getdouble())/log(2.0), (unsigned long)pindexNew->nChainTx,
      FormatISO8601DateTime(pindexNew->GetBlockTime()),
      GuessVerificationProgress(chainParams.TxData(), pindexNew), ::ChainstateActive().CoinsTip().DynamicMemoryUsage() * (1.0 / (1<<20)), ::ChainstateActive().CoinsTip().GetCacheSize());
    strMessage += strprintf(" evodb_cache=%.1fMiB", evoDb->GetMemoryUsage() * (1.0 / (1<<20)));
    if (!warningMessages.empty())
        strMessage += strprintf(" warning='%s'", warningMessages);
    LogPrintf("%s\n", strMessage);
}

/** Disconnect m_chain's tip.
  * After calling, the mempool will be in an inconsistent state, with
  * transactions from disconnected blocks being added to disconnectpool.  You
  * should make the mempool consistent again by calling UpdateMempoolForReorg.
  * with cs_main held.
  *
  * If disconnectpool is nullptr, then no disconnected transactions are added to
  * disconnectpool (note that the caller is responsible for mempool consistency
  * in any case).
  */
bool CChainState::DisconnectTip(CValidationState& state, const CChainParams& chainparams, DisconnectedBlockTransactions *disconnectpool)
{
    AssertLockHeld(cs_main);

    CBlockIndex *pindexDelete = m_chain.Tip();
    assert(pindexDelete);
    // Read block from disk.
    std::shared_ptr<CBlock> pblock = std::make_shared<CBlock>();
    CBlock& block = *pblock;
    if (!ReadBlockFromDisk(block, pindexDelete, chainparams.GetConsensus()))
        return error("DisconnectTip(): Failed to read block");
    // Apply the block atomically to the chain state.
    int64_t nStart = GetTimeMicros();
    {
        auto dbTx = evoDb->BeginTransaction();

        CCoinsViewCache view(&CoinsTip());
        assert(view.GetBestBlock() == pindexDelete->GetBlockHash());
        if (DisconnectBlock(block, pindexDelete, view) != DISCONNECT_OK)
            return error("DisconnectTip(): DisconnectBlock %s failed", pindexDelete->GetBlockHash().ToString());
        bool flushed = view.Flush();
        assert(flushed);
        dbTx->Commit();
    }
    LogPrint(BCLog::BENCHMARK, "- Disconnect block: %.2fms\n", (GetTimeMicros() - nStart) * MILLI);
    // Write the chain state to disk, if necessary.
    if (!FlushStateToDisk(chainparams, state, FlushStateMode::IF_NEEDED))
        return false;

    if (disconnectpool) {
        // Save transactions to re-add to mempool at end of reorg
        for (auto it = block.vtx.rbegin(); it != block.vtx.rend(); ++it) {
            disconnectpool->addTransaction(*it);
        }
        while (disconnectpool->DynamicMemoryUsage() > MAX_DISCONNECTED_TX_POOL_SIZE * 1000) {
            // Drop the earliest entry, and remove its children from the mempool.
            auto it = disconnectpool->queuedTx.get<insertion_order>().begin();
            mempool.removeRecursive(**it, MemPoolRemovalReason::REORG);
            disconnectpool->removeEntry(it);
        }
    }

    m_chain.SetTip(pindexDelete->pprev);

    UpdateTip(pindexDelete->pprev, chainparams);
    // Let wallets know transactions went from 1-confirmed to
    // 0-confirmed or conflicted:
    GetMainSignals().BlockDisconnected(pblock, pindexDelete);
    return true;
}

static int64_t nTimeReadFromDisk = 0;
static int64_t nTimeConnectTotal = 0;
static int64_t nTimeFlush = 0;
static int64_t nTimeChainState = 0;
static int64_t nTimePostConnect = 0;

struct PerBlockConnectTrace {
    CBlockIndex* pindex = nullptr;
    std::shared_ptr<const CBlock> pblock;
    std::shared_ptr<std::vector<CTransactionRef>> conflictedTxs;
    PerBlockConnectTrace() : conflictedTxs(std::make_shared<std::vector<CTransactionRef>>()) {}
};
/**
 * Used to track blocks whose transactions were applied to the UTXO state as a
 * part of a single ActivateBestChainStep call.
 *
 * This class also tracks transactions that are removed from the mempool as
 * conflicts (per block) and can be used to pass all those transactions
 * through SyncTransaction.
 *
 * This class assumes (and asserts) that the conflicted transactions for a given
 * block are added via mempool callbacks prior to the BlockConnected() associated
 * with those transactions. If any transactions are marked conflicted, it is
 * assumed that an associated block will always be added.
 *
 * This class is single-use, once you call GetBlocksConnected() you have to throw
 * it away and make a new one.
 */
class ConnectTrace {
private:
    std::vector<PerBlockConnectTrace> blocksConnected;
    CTxMemPool &pool;
    boost::signals2::scoped_connection m_connNotifyEntryRemoved;

public:
    explicit ConnectTrace(CTxMemPool &_pool) : blocksConnected(1), pool(_pool) {
        m_connNotifyEntryRemoved = pool.NotifyEntryRemoved.connect(std::bind(&ConnectTrace::NotifyEntryRemoved, this, std::placeholders::_1, std::placeholders::_2));
    }

    void BlockConnected(CBlockIndex* pindex, std::shared_ptr<const CBlock> pblock) {
        assert(!blocksConnected.back().pindex);
        assert(pindex);
        assert(pblock);
        blocksConnected.back().pindex = pindex;
        blocksConnected.back().pblock = std::move(pblock);
        blocksConnected.emplace_back();
    }

    std::vector<PerBlockConnectTrace>& GetBlocksConnected() {
        // We always keep one extra block at the end of our list because
        // blocks are added after all the conflicted transactions have
        // been filled in. Thus, the last entry should always be an empty
        // one waiting for the transactions from the next block. We pop
        // the last entry here to make sure the list we return is sane.
        assert(!blocksConnected.back().pindex);
        assert(blocksConnected.back().conflictedTxs->empty());
        blocksConnected.pop_back();
        return blocksConnected;
    }

    void NotifyEntryRemoved(CTransactionRef txRemoved, MemPoolRemovalReason reason) {
        assert(!blocksConnected.back().pindex);
        if (reason == MemPoolRemovalReason::CONFLICT) {
            blocksConnected.back().conflictedTxs->emplace_back(std::move(txRemoved));
        }
    }
};

/**
 * Connect a new block to m_chain. pblock is either nullptr or a pointer to a CBlock
 * corresponding to pindexNew, to bypass loading it again from disk.
 *
 * The block is added to connectTrace if connection succeeds.
 */
bool CChainState::ConnectTip(CValidationState& state, const CChainParams& chainparams, CBlockIndex* pindexNew, const std::shared_ptr<const CBlock>& pblock, ConnectTrace& connectTrace, DisconnectedBlockTransactions &disconnectpool)
{
    std::chrono::system_clock::time_point start = std::chrono::system_clock::now();
    //boost::posix_time::ptime start = boost::posix_time::microsec_clock::local_time();
    assert(pindexNew->pprev == m_chain.Tip());
    // Read block from disk.
    int64_t nTime1 = GetTimeMicros();
    std::shared_ptr<const CBlock> pthisBlock;
    if (!pblock) {
        std::shared_ptr<CBlock> pblockNew = std::make_shared<CBlock>();
        if (!ReadBlockFromDisk(*pblockNew, pindexNew, chainparams.GetConsensus()))
            return AbortNode(state, "Failed to read block");
        pthisBlock = pblockNew;
    } else {
        pthisBlock = pblock;
    }
    const CBlock& blockConnecting = *pthisBlock;
    // Apply the block atomically to the chain state.
    int64_t nTime2 = GetTimeMicros(); nTimeReadFromDisk += nTime2 - nTime1;
    int64_t nTime3;
    LogPrint(BCLog::BENCHMARK, "  - Load block from disk: %.2fms [%.2fs]\n", (nTime2 - nTime1) * MILLI, nTimeReadFromDisk * MICRO);
    {
        auto dbTx = evoDb->BeginTransaction();

        CCoinsViewCache view(&CoinsTip());
        bool rv = ConnectBlock(blockConnecting, state, pindexNew, view, chainparams);
        GetMainSignals().BlockChecked(blockConnecting, state);
        if (!rv) {
            if (state.IsInvalid())
                InvalidBlockFound(pindexNew, state);
            return error("ConnectTip(): ConnectBlock %s failed with %s", pindexNew->GetBlockHash().ToString(), FormatStateMessage(state));
        }
        nTime3 = GetTimeMicros(); nTimeConnectTotal += nTime3 - nTime2;
        LogPrint(BCLog::BENCHMARK, "  - Connect total: %.2fms [%.2fs (%.2fms/blk)]\n", (nTime3 - nTime2) * MILLI, nTimeConnectTotal * MICRO, nTimeConnectTotal * MILLI / nBlocksTotal);
        bool flushed = view.Flush();
        assert(flushed);
        dbTx->Commit();
    }
    int64_t nTime4 = GetTimeMicros(); nTimeFlush += nTime4 - nTime3;
    LogPrint(BCLog::BENCHMARK, "  - Flush: %.2fms [%.2fs (%.2fms/blk)]\n", (nTime4 - nTime3) * MILLI, nTimeFlush * MICRO, nTimeFlush * MILLI / nBlocksTotal);
    // Write the chain state to disk, if necessary.
    if (!FlushStateToDisk(chainparams, state, FlushStateMode::IF_NEEDED))
        return false;
    int64_t nTime5 = GetTimeMicros(); nTimeChainState += nTime5 - nTime4;
    LogPrint(BCLog::BENCHMARK, "  - Writing chainstate: %.2fms [%.2fs (%.2fms/blk)]\n", (nTime5 - nTime4) * MILLI, nTimeChainState * MICRO, nTimeChainState * MILLI / nBlocksTotal);
    // Remove conflicting transactions from the mempool.;
    mempool.removeForBlock(blockConnecting.vtx, pindexNew->nHeight);
    disconnectpool.removeForBlock(blockConnecting.vtx);
    // Update m_chain & related variables.
    m_chain.SetTip(pindexNew);
    UpdateTip(pindexNew, chainparams);

    int64_t nTime6 = GetTimeMicros(); nTimePostConnect += nTime6 - nTime5; nTimeTotal += nTime6 - nTime1;
    LogPrint(BCLog::BENCHMARK, "  - Connect postprocess: %.2fms [%.2fs (%.2fms/blk)]\n", (nTime6 - nTime5) * MILLI, nTimePostConnect * MICRO, nTimePostConnect * MILLI / nBlocksTotal);
    LogPrint(BCLog::BENCHMARK, "- Connect block: %.2fms [%.2fs (%.2fms/blk)]\n", (nTime6 - nTime1) * MILLI, nTimeTotal * MICRO, nTimeTotal * MILLI / nBlocksTotal);

    std::chrono::system_clock::time_point finish = std::chrono::system_clock::now();
    int64_t diff = std::chrono::duration_cast<std::chrono::milliseconds>(finish - start).count();
    //boost::posix_time::ptime finish = boost::posix_time::microsec_clock::local_time();
    //boost::posix_time::time_duration diff = finish - start;
    statsClient.timing("ConnectTip_ms", diff, 1.0f);

    connectTrace.BlockConnected(pindexNew, std::move(pthisBlock));
    return true;
}

/**
 * Return the tip of the chain with the most work in it, that isn't
 * known to be invalid (it's however far from certain to be valid).
 */
CBlockIndex* CChainState::FindMostWorkChain() {
    do {
        CBlockIndex *pindexNew = nullptr;

        // Find the best candidate header.
        {
            std::set<CBlockIndex*, CBlockIndexWorkComparator>::reverse_iterator it = setBlockIndexCandidates.rbegin();
            if (it == setBlockIndexCandidates.rend())
                return nullptr;
            pindexNew = *it;
        }

        // Check whether all blocks on the path between the currently active chain and the candidate are valid.
        // Just going until the active chain is an optimization, as we know all blocks in it are valid already.
        CBlockIndex *pindexTest = pindexNew;
        bool fInvalidAncestor = false;
        while (pindexTest && !m_chain.Contains(pindexTest)) {
            assert(pindexTest->HaveTxsDownloaded() || pindexTest->nHeight == 0);

            // Pruned nodes may have entries in setBlockIndexCandidates for
            // which block files have been deleted.  Remove those as candidates
            // for the most work chain if we come across them; we can't switch
            // to a chain unless we have all the non-active-chain parent blocks.
            bool fFailedChain = pindexTest->nStatus & BLOCK_FAILED_MASK;
            bool fConflictingChain = pindexTest->nStatus & BLOCK_CONFLICT_CHAINLOCK;
            bool fMissingData = !(pindexTest->nStatus & BLOCK_HAVE_DATA);
            if (fFailedChain || fMissingData || fConflictingChain) {
                // Candidate chain is not usable (either invalid or conflicting or missing data)
                if (fFailedChain && (pindexBestInvalid == nullptr || pindexNew->nChainWork > pindexBestInvalid->nChainWork))
                    pindexBestInvalid = pindexNew;
                CBlockIndex *pindexFailed = pindexNew;
                // Remove the entire chain from the set.
                while (pindexTest != pindexFailed) {
                    if (fFailedChain) {
                        pindexFailed->nStatus |= BLOCK_FAILED_CHILD;
                    } else if (fConflictingChain) {
                        // We don't need data for conflciting blocks
                        pindexFailed->nStatus |= BLOCK_CONFLICT_CHAINLOCK;
                    } else if (fMissingData) {
                        // If we're missing data, then add back to m_blocks_unlinked,
                        // so that if the block arrives in the future we can try adding
                        // to setBlockIndexCandidates again.
                        m_blockman.m_blocks_unlinked.insert(
                            std::make_pair(pindexFailed->pprev, pindexFailed));
                    }
                    setBlockIndexCandidates.erase(pindexFailed);
                    pindexFailed = pindexFailed->pprev;
                }
                setBlockIndexCandidates.erase(pindexTest);
                fInvalidAncestor = true;
                break;
            }
            pindexTest = pindexTest->pprev;
        }
        if (!fInvalidAncestor)
            return pindexNew;
    } while(true);
}

/** Delete all entries in setBlockIndexCandidates that are worse than the current tip. */
void CChainState::PruneBlockIndexCandidates() {
    // Note that we can't delete the current block itself, as we may need to return to it later in case a
    // reorganization to a better block fails.
    std::set<CBlockIndex*, CBlockIndexWorkComparator>::iterator it = setBlockIndexCandidates.begin();
    while (it != setBlockIndexCandidates.end() && setBlockIndexCandidates.value_comp()(*it, m_chain.Tip())) {
        setBlockIndexCandidates.erase(it++);
    }
    // Either the current tip or a successor of it we're working towards is left in setBlockIndexCandidates.
    assert(!setBlockIndexCandidates.empty());
}

/**
 * Try to make some progress towards making pindexMostWork the active block.
 * pblock is either nullptr or a pointer to a CBlock corresponding to pindexMostWork.
 */
bool CChainState::ActivateBestChainStep(CValidationState& state, const CChainParams& chainparams, CBlockIndex* pindexMostWork, const std::shared_ptr<const CBlock>& pblock, bool& fInvalidFound, ConnectTrace& connectTrace)
{
    AssertLockHeld(cs_main);
    const CBlockIndex *pindexOldTip = m_chain.Tip();
    const CBlockIndex *pindexFork = m_chain.FindFork(pindexMostWork);

    // Disconnect active blocks which are no longer in the best chain.
    bool fBlocksDisconnected = false;
    DisconnectedBlockTransactions disconnectpool;
    while (m_chain.Tip() && m_chain.Tip() != pindexFork) {
        if (!DisconnectTip(state, chainparams, &disconnectpool)) {
            // This is likely a fatal error, but keep the mempool consistent,
            // just in case. Only remove from the mempool in this case.
            UpdateMempoolForReorg(disconnectpool, false);

            // If we're unable to disconnect a block during normal operation,
            // then that is a failure of our local system -- we should abort
            // rather than stay on a less work chain.
            AbortNode(state, "Failed to disconnect block; see debug.log for details");
            return false;
        }
        fBlocksDisconnected = true;
    }

    // Build list of new blocks to connect.
    std::vector<CBlockIndex*> vpindexToConnect;
    bool fContinue = true;
    int nHeight = pindexFork ? pindexFork->nHeight : -1;
    while (fContinue && nHeight != pindexMostWork->nHeight) {
        // Don't iterate the entire list of potential improvements toward the best tip, as we likely only need
        // a few blocks along the way.
        int nTargetHeight = std::min(nHeight + 32, pindexMostWork->nHeight);
        vpindexToConnect.clear();
        vpindexToConnect.reserve(nTargetHeight - nHeight);
        CBlockIndex *pindexIter = pindexMostWork->GetAncestor(nTargetHeight);
        while (pindexIter && pindexIter->nHeight != nHeight) {
            vpindexToConnect.push_back(pindexIter);
            pindexIter = pindexIter->pprev;
        }
        nHeight = nTargetHeight;

        // Connect new blocks.
        for (CBlockIndex *pindexConnect : reverse_iterate(vpindexToConnect)) {
            if (!ConnectTip(state, chainparams, pindexConnect, pindexConnect == pindexMostWork ? pblock : std::shared_ptr<const CBlock>(), connectTrace, disconnectpool)) {
                if (state.IsInvalid()) {
                    // The block violates a consensus rule.
                    if (!state.CorruptionPossible()) {
                        InvalidChainFound(vpindexToConnect.front());
                    }
                    state = CValidationState();
                    fInvalidFound = true;
                    fContinue = false;
                    break;
                } else {
                    // A system error occurred (disk space, database error, ...).
                    // Make the mempool consistent with the current tip, just in case
                    // any observers try to use it before shutdown.
                    UpdateMempoolForReorg(disconnectpool, false);
                    return false;
                }
            } else {
                PruneBlockIndexCandidates();
                if (!pindexOldTip || m_chain.Tip()->nChainWork > pindexOldTip->nChainWork) {
                    // We're in a better position than we were. Return temporarily to release the lock.
                    fContinue = false;
                    break;
                }
            }
        }
    }

    if (fBlocksDisconnected) {
        // If any blocks were disconnected, disconnectpool may be non empty.  Add
        // any disconnected transactions back to the mempool.
        UpdateMempoolForReorg(disconnectpool, true);
    }
    mempool.check(&CoinsTip());

    // Callbacks/notifications for a new best chain.
    if (fInvalidFound)
        CheckForkWarningConditionsOnNewFork(vpindexToConnect.back());
    else
        CheckForkWarningConditions();

    return true;
}

static void NotifyHeaderTip() LOCKS_EXCLUDED(cs_main) {
    bool fNotify = false;
    bool fInitialBlockDownload = false;
    static CBlockIndex* pindexHeaderOld = nullptr;
    CBlockIndex* pindexHeader = nullptr;
    {
        LOCK(cs_main);
        pindexHeader = pindexBestHeader;

        if (pindexHeader != pindexHeaderOld) {
            fNotify = true;
            fInitialBlockDownload = ::ChainstateActive().IsInitialBlockDownload();
            pindexHeaderOld = pindexHeader;
        }
    }
    // Send block tip changed notifications without cs_main
    if (fNotify) {
        uiInterface.NotifyHeaderTip(fInitialBlockDownload, pindexHeader);
        GetMainSignals().NotifyHeaderTip(pindexHeader, fInitialBlockDownload);
    }
}

/**
 * Make the best chain active, in multiple steps. The result is either failure
 * or an activated best chain. pblock is either nullptr or a pointer to a block
 * that is already loaded (to avoid loading it again from disk).
 *
 * ActivateBestChain is split into steps (see ActivateBestChainStep) so that
 * we avoid holding cs_main for an extended period of time; the length of this
 * call may be quite long during reindexing or a substantial reorg.
 */
bool CChainState::ActivateBestChain(CValidationState &state, const CChainParams& chainparams, std::shared_ptr<const CBlock> pblock) {
    // Note that while we're often called here from ProcessNewBlock, this is
    // far from a guarantee. Things in the P2P/RPC will often end up calling
    // us in the middle of ProcessNewBlock - do not assume pblock is set
    // sanely for performance or correctness!
    AssertLockNotHeld(cs_main);

    // make sure that no matter what, only one thread is executing ActivateBestChain. This avoids a race condition when
    // validation signals are invoked, which might result in out-of-order execution.
    static RecursiveMutex cs_activateBestChain;
    LOCK(cs_activateBestChain);

    std::chrono::system_clock::time_point start = std::chrono::system_clock::now();
    //boost::posix_time::ptime start = boost::posix_time::microsec_clock::local_time();

    CBlockIndex *pindexMostWork = nullptr;
    CBlockIndex *pindexNewTip = nullptr;
    int nStopAtHeight = gArgs.GetArg("-stopatheight", DEFAULT_STOPATHEIGHT);
    do {
        boost::this_thread::interruption_point();

        if (GetMainSignals().CallbacksPending() > 10) {
            // Block until the validation queue drains. This should largely
            // never happen in normal operation, however may happen during
            // reindex, causing memory blowup if we run too far ahead.
            // Note that if a validationinterface callback ends up calling
            // ActivateBestChain this may lead to a deadlock! We should
            // probably have a DEBUG_LOCKORDER test for this in the future.
            SyncWithValidationInterfaceQueue();
        }


        const CBlockIndex *pindexFork;
        bool fInitialDownload;
        {
            LOCK2(cs_main, ::mempool.cs);
            ConnectTrace connectTrace(mempool); // Destructed before cs_main is unlocked

            CBlockIndex *pindexOldTip = m_chain.Tip();
            if (pindexMostWork == nullptr) {
                pindexMostWork = FindMostWorkChain();
            }

            // Whether we have anything to do at all.
            if (pindexMostWork == nullptr || pindexMostWork == m_chain.Tip())
                return true;

            bool fInvalidFound = false;
            std::shared_ptr<const CBlock> nullBlockPtr;
            if (!ActivateBestChainStep(state, chainparams, pindexMostWork, pblock && pblock->GetHash() == pindexMostWork->GetBlockHash() ? pblock : nullBlockPtr, fInvalidFound, connectTrace))
                return false;

            if (fInvalidFound) {
                // Wipe cache, we may need another branch now.
                pindexMostWork = nullptr;
            }
            pindexNewTip = m_chain.Tip();
            pindexFork = m_chain.FindFork(pindexOldTip);
            fInitialDownload = ::ChainstateActive().IsInitialBlockDownload();

            for (const PerBlockConnectTrace& trace : connectTrace.GetBlocksConnected()) {
                assert(trace.pblock && trace.pindex);
                GetMainSignals().BlockConnected(trace.pblock, trace.pindex, trace.conflictedTxs);
            }

            // Notify external listeners about the new tip.
            // Enqueue while holding cs_main to ensure that UpdatedBlockTip is called in the order in which blocks are connected
            GetMainSignals().SynchronousUpdatedBlockTip(pindexNewTip, pindexFork, fInitialDownload);
            GetMainSignals().UpdatedBlockTip(pindexNewTip, pindexFork, fInitialDownload);

            // Always notify the UI if a new block tip was connected
            if (pindexFork != pindexNewTip) {
                uiInterface.NotifyBlockTip(fInitialDownload, pindexNewTip);
            }
        }
        // When we reach this point, we switched to a new tip (stored in pindexNewTip).

        if (nStopAtHeight && pindexNewTip && pindexNewTip->nHeight >= nStopAtHeight) StartShutdown();

        // We check shutdown only after giving ActivateBestChainStep a chance to run once so that we
        // never shutdown before connecting the genesis block during LoadChainTip(). Previously this
        // caused an assert() failure during shutdown in such cases as the UTXO DB flushing checks
        // that the best block hash is non-null.
        if (ShutdownRequested())
            break;
    } while (pindexNewTip != pindexMostWork);
    CheckBlockIndex(chainparams.GetConsensus());

    std::chrono::system_clock::time_point finish = std::chrono::system_clock::now();
    int64_t diff = std::chrono::duration_cast<std::chrono::milliseconds>(finish - start).count();
    //boost::posix_time::ptime finish = boost::posix_time::microsec_clock::local_time();
    //boost::posix_time::time_duration diff = finish - start;
    statsClient.timing("ActivateBestChain_ms", diff, 1.0f);

    // Write changes periodically to disk, after relay.
    if (!::ChainstateActive().FlushStateToDisk(chainparams, state, FlushStateMode::PERIODIC)) {
        return false;
    }

    return true;
}

bool ActivateBestChain(CValidationState &state, const CChainParams& chainparams, std::shared_ptr<const CBlock> pblock) {
    return ::ChainstateActive().ActivateBestChain(state, chainparams, std::move(pblock));
}

bool CChainState::PreciousBlock(CValidationState& state, const CChainParams& params, CBlockIndex *pindex)
{
    {
        LOCK(cs_main);
        LOCK(::mempool.cs);
        if (pindex->nChainWork < m_chain.Tip()->nChainWork) {
            // Nothing to do, this block is not at the tip.
            return true;
        }
        if (m_chain.Tip()->nChainWork > nLastPreciousChainwork) {
            // The chain has been extended since the last call, reset the counter.
            nBlockReverseSequenceId = -1;
        }
        nLastPreciousChainwork = m_chain.Tip()->nChainWork;
        setBlockIndexCandidates.erase(pindex);
        pindex->nSequenceId = nBlockReverseSequenceId;
        if (nBlockReverseSequenceId > std::numeric_limits<int32_t>::min()) {
            // We can't keep reducing the counter if somebody really wants to
            // call preciousblock 2**31-1 times on the same set of tips...
            nBlockReverseSequenceId--;
        }
        if (pindex->IsValid(BLOCK_VALID_TRANSACTIONS) && !(pindex->nStatus & BLOCK_CONFLICT_CHAINLOCK) && pindex->HaveTxsDownloaded()) {
            setBlockIndexCandidates.insert(pindex);
            PruneBlockIndexCandidates();
        }
    }

    return ActivateBestChain(state, params, std::shared_ptr<const CBlock>());
}
bool PreciousBlock(CValidationState& state, const CChainParams& params, CBlockIndex *pindex) {
    return ::ChainstateActive().PreciousBlock(state, params, pindex);
}

bool CChainState::InvalidateBlock(CValidationState& state, const CChainParams& chainparams, CBlockIndex *pindex)
{
    // Genesis block can't be invalidated
    assert(pindex);
    if (pindex->nHeight == 0) return false;

    AssertLockHeld(cs_main);

    // We first disconnect backwards and then mark the blocks as invalid.
    // This prevents a case where pruned nodes may fail to invalidateblock
    // and be left unable to start as they have no tip candidates (as there
    // are no blocks that meet the "have data and are not invalid per
    // nStatus" criteria for inclusion in setBlockIndexCandidates).

    bool pindex_was_in_chain = false;
    CBlockIndex *invalid_walk_tip = m_chain.Tip();

    if (pindex == pindexBestHeader) {
        pindexBestInvalid = pindexBestHeader;
        pindexBestHeader = pindexBestHeader->pprev;
        atomicHeaderHeight = pindexBestHeader ? pindexBestHeader->nHeight : -1;
    }

    {
        LOCK(::mempool.cs);
        DisconnectedBlockTransactions disconnectpool;
        while (m_chain.Contains(pindex)) {
            const CBlockIndex* pindexOldTip = m_chain.Tip();
            pindex_was_in_chain = true;
            // ActivateBestChain considers blocks already in m_chain
            // unconditionally valid already, so force disconnect away from it.
            if (!DisconnectTip(state, chainparams, &disconnectpool)) {
                // It's probably hopeless to try to make the mempool consistent
                // here if DisconnectTip failed, but we can try.
                UpdateMempoolForReorg(disconnectpool, false);
                return false;
            }
            if (pindexOldTip == pindexBestHeader) {
                pindexBestInvalid = pindexBestHeader;
                pindexBestHeader = pindexBestHeader->pprev;
                atomicHeaderHeight = pindexBestHeader ? pindexBestHeader->nHeight : -1;
            }
        }

        // Now mark the blocks we just disconnected as descendants invalid
        // (note this may not be all descendants).
        while (pindex_was_in_chain && invalid_walk_tip != pindex) {
            invalid_walk_tip->nStatus |= BLOCK_FAILED_CHILD;
            setDirtyBlockIndex.insert(invalid_walk_tip);
            setBlockIndexCandidates.erase(invalid_walk_tip);
            invalid_walk_tip = invalid_walk_tip->pprev;
        }

        // Mark the block itself as invalid.
        pindex->nStatus |= BLOCK_FAILED_VALID;
        setDirtyBlockIndex.insert(pindex);
        setBlockIndexCandidates.erase(pindex);
        m_blockman.m_failed_blocks.insert(pindex);

        // DisconnectTip will add transactions to disconnectpool; try to add these
        // back to the mempool.
        UpdateMempoolForReorg(disconnectpool, true);
    }

    // The resulting new best tip may not be in setBlockIndexCandidates anymore, so
    // add it again.
    BlockMap::iterator it = g_chainman.BlockIndex().begin();
    while (it != g_chainman.BlockIndex().end()) {
        if (it->second->IsValid(BLOCK_VALID_TRANSACTIONS) && !(it->second->nStatus & BLOCK_CONFLICT_CHAINLOCK) && it->second->HaveTxsDownloaded() && !setBlockIndexCandidates.value_comp()(it->second, m_chain.Tip())) {
            setBlockIndexCandidates.insert(it->second);
        }
        it++;
    }

    InvalidChainFound(pindex);
    GetMainSignals().SynchronousUpdatedBlockTip(m_chain.Tip(), nullptr, ::ChainstateActive().IsInitialBlockDownload());
    GetMainSignals().UpdatedBlockTip(m_chain.Tip(), nullptr, ::ChainstateActive().IsInitialBlockDownload());

    // Only notify about a new block tip if the active chain was modified.
    if (pindex_was_in_chain) {
        uiInterface.NotifyBlockTip(::ChainstateActive().IsInitialBlockDownload(), pindex->pprev);
    }
    return true;
}

bool InvalidateBlock(CValidationState& state, const CChainParams& chainparams, CBlockIndex *pindex) {
    return ::ChainstateActive().InvalidateBlock(state, chainparams, pindex);
}

bool CChainState::MarkConflictingBlock(CValidationState& state, const CChainParams& chainparams, CBlockIndex *pindex)
{
    AssertLockHeld(cs_main);

    // We first disconnect backwards and then mark the blocks as conflicting.

    bool pindex_was_in_chain = false;
    CBlockIndex *conflicting_walk_tip = m_chain.Tip();

    if (pindex == pindexBestHeader) {
        pindexBestHeader = pindexBestHeader->pprev;
        atomicHeaderHeight = pindexBestHeader ? pindexBestHeader->nHeight : -1;
    }

    DisconnectedBlockTransactions disconnectpool;
    while (m_chain.Contains(pindex)) {
        const CBlockIndex* pindexOldTip = m_chain.Tip();
        pindex_was_in_chain = true;
        // ActivateBestChain considers blocks already in m_chain
        // unconditionally valid already, so force disconnect away from it.
        if (!DisconnectTip(state, chainparams, &disconnectpool)) {
            // It's probably hopeless to try to make the mempool consistent
            // here if DisconnectTip failed, but we can try.
            UpdateMempoolForReorg(disconnectpool, false);
            return false;
        }
        if (pindexOldTip == pindexBestHeader) {
            pindexBestHeader = pindexBestHeader->pprev;
            atomicHeaderHeight = pindexBestHeader ? pindexBestHeader->nHeight : -1;
        }
    }

    // Now mark the blocks we just disconnected as descendants conflicting
    // (note this may not be all descendants).
    while (pindex_was_in_chain && conflicting_walk_tip != pindex) {
        conflicting_walk_tip->nStatus |= BLOCK_CONFLICT_CHAINLOCK;
        setBlockIndexCandidates.erase(conflicting_walk_tip);
        conflicting_walk_tip = conflicting_walk_tip->pprev;
    }

    // Mark the block itself as conflicting.
    pindex->nStatus |= BLOCK_CONFLICT_CHAINLOCK;
    setBlockIndexCandidates.erase(pindex);

    // DisconnectTip will add transactions to disconnectpool; try to add these
    // back to the mempool.
    UpdateMempoolForReorg(disconnectpool, true);

    // The resulting new best tip may not be in setBlockIndexCandidates anymore, so
    // add it again.
    BlockMap::iterator it = g_chainman.BlockIndex().begin();
    while (it != g_chainman.BlockIndex().end()) {
        if (it->second->IsValid(BLOCK_VALID_TRANSACTIONS) && !(it->second->nStatus & BLOCK_CONFLICT_CHAINLOCK) && it->second->HaveTxsDownloaded() && !setBlockIndexCandidates.value_comp()(it->second, m_chain.Tip())) {
            setBlockIndexCandidates.insert(it->second);
        }
        it++;
    }

    ConflictingChainFound(pindex);
    GetMainSignals().SynchronousUpdatedBlockTip(m_chain.Tip(), nullptr, ::ChainstateActive().IsInitialBlockDownload());
    GetMainSignals().UpdatedBlockTip(m_chain.Tip(), nullptr, ::ChainstateActive().IsInitialBlockDownload());

    // Only notify about a new block tip if the active chain was modified.
    if (pindex_was_in_chain) {
        uiInterface.NotifyBlockTip(::ChainstateActive().IsInitialBlockDownload(), pindex->pprev);
    }
    return true;
}

bool MarkConflictingBlock(CValidationState& state, const CChainParams& chainparams, CBlockIndex *pindex) {
    return ::ChainstateActive().MarkConflictingBlock(state, chainparams, pindex);
}

void CChainState::ResetBlockFailureFlags(CBlockIndex *pindex) {
    AssertLockHeld(cs_main);

    if (!pindex) {
        if (pindexBestInvalid && pindexBestInvalid->GetAncestor(m_chain.Height()) == m_chain.Tip()) {
            LogPrintf("%s: the best known invalid block (%s) is ahead of our tip, reconsidering\n",
                    __func__, pindexBestInvalid->GetBlockHash().ToString());
            pindex = pindexBestInvalid;
        } else {
            return;
        }
    }

    int nHeight = pindex->nHeight;

    // Remove the invalidity flag from this block and all its descendants.
    BlockMap::iterator it = m_blockman.m_block_index.begin();
    while (it != m_blockman.m_block_index.end()) {
        if (!it->second->IsValid() && it->second->GetAncestor(nHeight) == pindex) {
            it->second->nStatus &= ~BLOCK_FAILED_MASK;
            setDirtyBlockIndex.insert(it->second);
            if (it->second->IsValid(BLOCK_VALID_TRANSACTIONS) && !(it->second->nStatus & BLOCK_CONFLICT_CHAINLOCK) && it->second->HaveTxsDownloaded() && setBlockIndexCandidates.value_comp()(m_chain.Tip(), it->second)) {
                setBlockIndexCandidates.insert(it->second);
            }
            if (it->second == pindexBestInvalid) {
                // Reset invalid block marker if it was pointing to one of those.
                pindexBestInvalid = nullptr;
            }
            m_blockman.m_failed_blocks.erase(it->second);
        }
        it++;
    }

    // Remove the invalidity flag from all ancestors too.
    while (pindex != nullptr) {
        if (pindex->nStatus & BLOCK_FAILED_MASK) {
            pindex->nStatus &= ~BLOCK_FAILED_MASK;
            setDirtyBlockIndex.insert(pindex);
            m_blockman.m_failed_blocks.erase(pindex);
            // Mark all nearest BLOCK_FAILED_CHILD descendants (if any) as BLOCK_FAILED_VALID
            auto itp = m_blockman.m_prev_block_index.equal_range(pindex->GetBlockHash());
            for (auto jt = itp.first; jt != itp.second; ++jt) {
                if (jt->second->nStatus & BLOCK_FAILED_CHILD) {
                    jt->second->nStatus |= BLOCK_FAILED_VALID;
                    m_blockman.m_failed_blocks.insert(jt->second);
                    setDirtyBlockIndex.insert(jt->second);
                    setBlockIndexCandidates.erase(jt->second);
                }
            }
        }
        pindex = pindex->pprev;
    }
}

void ResetBlockFailureFlags(CBlockIndex *pindex) {
    return ::ChainstateActive().ResetBlockFailureFlags(pindex);
}

CBlockIndex* BlockManager::AddToBlockIndex(const CBlockHeader& block, enum BlockStatus nStatus)
{
    assert(!(nStatus & BLOCK_FAILED_MASK)); // no failed blocks alowed
    AssertLockHeld(cs_main);

    // Check for duplicate
    uint256 hash = block.GetHash();
    BlockMap::iterator it = m_block_index.find(hash);
    if (it != m_block_index.end())
        return it->second;

    // Construct new block index object
    CBlockIndex* pindexNew = new CBlockIndex(block);
    // We assign the sequence id to blocks only when the full data is available,
    // to avoid miners withholding blocks but broadcasting headers, to get a
    // competitive advantage.
    pindexNew->nSequenceId = 0;
    BlockMap::iterator mi = m_block_index.insert(std::make_pair(hash, pindexNew)).first;
    pindexNew->phashBlock = &((*mi).first);
    BlockMap::iterator miPrev = m_block_index.find(block.hashPrevBlock);
    if (miPrev != m_block_index.end())
    {
        pindexNew->pprev = (*miPrev).second;
        pindexNew->nHeight = pindexNew->pprev->nHeight + 1;
        pindexNew->BuildSkip();
    }
    pindexNew->nTimeMax = (pindexNew->pprev ? std::max(pindexNew->pprev->nTimeMax, pindexNew->nTime) : pindexNew->nTime);
    pindexNew->nChainWork = (pindexNew->pprev ? pindexNew->pprev->nChainWork : 0) + GetBlockProof(*pindexNew);
    if (nStatus & BLOCK_VALID_MASK) {
        pindexNew->RaiseValidity(nStatus);
        if (pindexBestHeader == nullptr || pindexBestHeader->nChainWork < pindexNew->nChainWork) {
            pindexBestHeader = pindexNew;
            atomicHeaderHeight = pindexBestHeader ? pindexBestHeader->nHeight : -1;
        }
    } else {
        pindexNew->RaiseValidity(BLOCK_VALID_TREE); // required validity level
        pindexNew->nStatus |= nStatus;
    }

    setDirtyBlockIndex.insert(pindexNew);

    // track prevBlockHash -> pindex (multimap)
    if (pindexNew->pprev) {
        m_prev_block_index.emplace(pindexNew->pprev->GetBlockHash(), pindexNew);
    }

    return pindexNew;
}

/** Mark a block as having its data received and checked (up to BLOCK_VALID_TRANSACTIONS). */
void CChainState::ReceivedBlockTransactions(const CBlock& block, CValidationState& state, CBlockIndex* pindexNew, const FlatFilePos& pos)
{
    pindexNew->nTx = block.vtx.size();
    pindexNew->nChainTx = 0;
    pindexNew->nFile = pos.nFile;
    pindexNew->nDataPos = pos.nPos;
    pindexNew->nUndoPos = 0;
    pindexNew->nStatus |= BLOCK_HAVE_DATA;
    pindexNew->RaiseValidity(BLOCK_VALID_TRANSACTIONS);
    setDirtyBlockIndex.insert(pindexNew);

    if (pindexNew->pprev == nullptr || pindexNew->pprev->HaveTxsDownloaded()) {
        // If pindexNew is the genesis block or all parents are BLOCK_VALID_TRANSACTIONS.
        std::deque<CBlockIndex*> queue;
        queue.push_back(pindexNew);

        // Recursively process any descendant blocks that now may be eligible to be connected.
        while (!queue.empty()) {
            CBlockIndex *pindex = queue.front();
            queue.pop_front();
            pindex->nChainTx = (pindex->pprev ? pindex->pprev->nChainTx : 0) + pindex->nTx;
            {
                LOCK(cs_nBlockSequenceId);
                pindex->nSequenceId = nBlockSequenceId++;
            }
            if (m_chain.Tip() == nullptr || !setBlockIndexCandidates.value_comp()(pindex, m_chain.Tip())) {
                if (!(pindex->nStatus & BLOCK_CONFLICT_CHAINLOCK)) {
                    setBlockIndexCandidates.insert(pindex);
                }
            }
            std::pair<std::multimap<CBlockIndex*, CBlockIndex*>::iterator, std::multimap<CBlockIndex*, CBlockIndex*>::iterator> range = m_blockman.m_blocks_unlinked.equal_range(pindex);
            while (range.first != range.second) {
                std::multimap<CBlockIndex*, CBlockIndex*>::iterator it = range.first;
                queue.push_back(it->second);
                range.first++;
                m_blockman.m_blocks_unlinked.erase(it);
            }
        }
    } else {
        if (pindexNew->pprev && pindexNew->pprev->IsValid(BLOCK_VALID_TREE)) {
            m_blockman.m_blocks_unlinked.insert(std::make_pair(pindexNew->pprev, pindexNew));
        }
    }
}

static bool FindBlockPos(FlatFilePos &pos, unsigned int nAddSize, unsigned int nHeight, uint64_t nTime, bool fKnown = false)
{
    LOCK(cs_LastBlockFile);

    unsigned int nFile = fKnown ? pos.nFile : nLastBlockFile;
    if (vinfoBlockFile.size() <= nFile) {
        vinfoBlockFile.resize(nFile + 1);
    }

    if (!fKnown) {
        while (vinfoBlockFile[nFile].nSize + nAddSize >= MAX_BLOCKFILE_SIZE) {
            nFile++;
            if (vinfoBlockFile.size() <= nFile) {
                vinfoBlockFile.resize(nFile + 1);
            }
        }
        pos.nFile = nFile;
        pos.nPos = vinfoBlockFile[nFile].nSize;
    }

    if ((int)nFile != nLastBlockFile) {
        if (!fKnown) {
            LogPrintf("Leaving block file %i: %s\n", nLastBlockFile, vinfoBlockFile[nLastBlockFile].ToString());
        }
        FlushBlockFile(!fKnown);
        nLastBlockFile = nFile;
    }

    vinfoBlockFile[nFile].AddBlock(nHeight, nTime);
    if (fKnown)
        vinfoBlockFile[nFile].nSize = std::max(pos.nPos + nAddSize, vinfoBlockFile[nFile].nSize);
    else
        vinfoBlockFile[nFile].nSize += nAddSize;

    if (!fKnown) {
        bool out_of_space;
        size_t bytes_allocated = BlockFileSeq().Allocate(pos, nAddSize, out_of_space);
        if (out_of_space) {
            return AbortNode("Disk space is low!", _("Error: Disk space is low!"));
        }
        if (bytes_allocated != 0 && fPruneMode) {
            fCheckForPruning = true;
        }
    }

    setDirtyFileInfo.insert(nFile);
    return true;
}

static bool FindUndoPos(CValidationState &state, int nFile, FlatFilePos &pos, unsigned int nAddSize)
{
    pos.nFile = nFile;

    LOCK(cs_LastBlockFile);

    pos.nPos = vinfoBlockFile[nFile].nUndoSize;
    vinfoBlockFile[nFile].nUndoSize += nAddSize;
    setDirtyFileInfo.insert(nFile);

    bool out_of_space;
    size_t bytes_allocated = UndoFileSeq().Allocate(pos, nAddSize, out_of_space);
    if (out_of_space) {
        return AbortNode(state, "Disk space is low!", _("Error: Disk space is low!"));
    }
    if (bytes_allocated != 0 && fPruneMode) {
        fCheckForPruning = true;
    }

    return true;
}

static bool CheckBlockHeader(const CBlockHeader& block, CValidationState& state, const Consensus::Params& consensusParams, bool fCheckPOW = true)
{
    // Check proof of work matches claimed amount
    if (fCheckPOW && !CheckPOW(block, consensusParams)) {
        return state.DoS(50, false, REJECT_INVALID, "high-hash", false, "proof of work failed");
    }

    // Check DevNet
    if (!consensusParams.hashDevnetGenesisBlock.IsNull() &&
        block.hashPrevBlock == consensusParams.hashGenesisBlock &&
        block.GetHash() != consensusParams.hashDevnetGenesisBlock) {
        return state.DoS(100, error("CheckBlockHeader(): wrong devnet genesis"),
            REJECT_INVALID, "devnet-genesis");
    }

    return true;
}

bool CheckBlock(const CBlock& block, CValidationState& state, const Consensus::Params& consensusParams, int nHeight, bool fCheckPOW, bool fCheckMerkleRoot)
{
    // These are checks that are independent of context.

    std::chrono::system_clock::time_point start = std::chrono::system_clock::now();
    //boost::posix_time::ptime start = boost::posix_time::microsec_clock::local_time();

    if (block.fChecked)
        return true;

    // Check that the header is valid (particularly PoW).  This is mostly
    // redundant with the call in AcceptBlockHeader.
    if (!CheckBlockHeader(block, state, consensusParams, fCheckPOW))
        return false;

    // Check the merkle root.
    if (fCheckMerkleRoot) {
        bool mutated;
        uint256 hashMerkleRoot2 = BlockMerkleRoot(block, &mutated);
        if (block.hashMerkleRoot != hashMerkleRoot2)
            return state.DoS(100, false, REJECT_INVALID, "bad-txnmrklroot", true, "hashMerkleRoot mismatch");

        // Check for merkle tree malleability (CVE-2012-2459): repeating sequences
        // of transactions in a block without affecting the merkle root of a block,
        // while still invalidating it.
        if (mutated)
            return state.DoS(100, false, REJECT_INVALID, "bad-txns-duplicate", true, "duplicate transaction");
    }

    // All potential-corruption validation must be done before we do any
    // transaction validation, as otherwise we may mark the header as invalid
    // because we receive the wrong transactions for it.

    // Size limits (relaxed)
    if (block.vtx.empty() || block.vtx.size() > MaxBlockSize() || ::GetSerializeSize(block, SER_NETWORK, PROTOCOL_VERSION) > MaxBlockSize())
        return state.DoS(100, false, REJECT_INVALID, "bad-blk-length", false, "size limits failed");

    // First transaction must be coinbase, the rest must not be
    if (block.vtx.empty() || !block.vtx[0]->IsCoinBase())
        return state.DoS(100, false, REJECT_INVALID, "bad-cb-missing", false, "first tx is not coinbase");
    for (unsigned int i = 1; i < block.vtx.size(); i++)
        if (block.vtx[i]->IsCoinBase())
            return state.DoS(100, false, REJECT_INVALID, "bad-cb-multiple", false, "more than one coinbase");
    CAmount blockReward = GetBlockSubsidy(1, nHeight - 1, Params().GetConsensus(), false);
    // Check transactions
    for (const auto& tx : block.vtx)
        if (!CheckTransaction(*tx, state, nHeight - 1, blockReward))
            return state.Invalid(false, state.GetRejectCode(), state.GetRejectReason(),
                                 strprintf("Transaction check failed (tx hash %s) %s", tx->GetHash().ToString(), state.GetDebugMessage()));

    unsigned int nSigOps = 0;
    for (const auto& tx : block.vtx)
    {
        nSigOps += GetLegacySigOpCount(*tx);
    }
    // sigops limits (relaxed)
    if (nSigOps > MaxBlockSigOps())
        return state.DoS(100, false, REJECT_INVALID, "bad-blk-sigops", false, "out-of-bounds SigOpCount");

    if (fCheckPOW && fCheckMerkleRoot)
        block.fChecked = true;

    std::chrono::system_clock::time_point finish = std::chrono::system_clock::now();
    int64_t diff = std::chrono::duration_cast<std::chrono::milliseconds>(finish - start).count();
    //boost::posix_time::ptime finish = boost::posix_time::microsec_clock::local_time();
    //boost::posix_time::time_duration diff = finish - start;
    statsClient.timing("CheckBlock_us", diff, 1.0f);

    return true;
}

/** Context-dependent validity checks.
 *  By "context", we mean only the previous block headers, but not the UTXO
 *  set; UTXO-related validity checks are done in ConnectBlock().
 *  NOTE: This function is not currently invoked by ConnectBlock(), so we
 *  should consider upgrade issues if we change which consensus rules are
 *  enforced in this function (eg by adding a new consensus rule). See comment
 *  in ConnectBlock().
 *  Note that -reindex-chainstate skips the validation that happens here!
 */
static bool ContextualCheckBlockHeader(const CBlockHeader& block, CValidationState& state, const CChainParams& params, const CBlockIndex* pindexPrev, int64_t nAdjustedTime)
{
    assert(pindexPrev != nullptr);
    const int nHeight = pindexPrev->nHeight + 1;

    // Check proof of work
    const Consensus::Params& consensusParams = params.GetConsensus();
    if(Params().NetworkIDString() == CBaseChainParams::MAIN && nHeight <= 68589){
        // architecture issues with DGW v1 and v2)
        unsigned int nBitsNext = GetNextWorkRequired(pindexPrev, &block, consensusParams);
        double n1 = ConvertBitsToDouble(block.nBits);
        double n2 = ConvertBitsToDouble(nBitsNext);

        if (abs(n1-n2) > n1*0.5)
            return state.DoS(100, error("%s : incorrect proof of work (DGW pre-fork) - %f %f %f at %d", __func__, abs(n1-n2), n1, n2, nHeight),
                            REJECT_INVALID, "bad-diffbits");
    } else {
        if (block.nBits != GetNextWorkRequired(pindexPrev, &block, consensusParams))
            return state.DoS(100, false, REJECT_INVALID, "bad-diffbits", false, strprintf("incorrect proof of work at %d", nHeight));
    }

    // Check against checkpoints
    if (fCheckpointsEnabled) {
        // Don't accept any forks from the main chain prior to last checkpoint.
        // GetLastCheckpoint finds the last checkpoint in MapCheckpoints that's in our
        // BlockIndex().
        CBlockIndex* pcheckpoint = Checkpoints::GetLastCheckpoint(params.Checkpoints());
        if (pcheckpoint && nHeight < pcheckpoint->nHeight)
            return state.DoS(100, error("%s: forked chain older than last checkpoint (height %d)", __func__, nHeight), REJECT_CHECKPOINT, "bad-fork-prior-to-checkpoint");
    }

    // Check timestamp against prev
    if (block.GetBlockTime() <= pindexPrev->GetMedianTimePast())
        return state.Invalid(false, REJECT_INVALID, "time-too-old", strprintf("block's timestamp is too early %d %d", block.GetBlockTime(), pindexPrev->GetMedianTimePast()));

    // Check timestamp
    if (block.GetBlockTime() > nAdjustedTime + MAX_FUTURE_BLOCK_TIME)
        return state.Invalid(false, REJECT_INVALID, "time-too-new", strprintf("block timestamp too far in the future %d %d", block.GetBlockTime(), nAdjustedTime + MAX_FUTURE_BLOCK_TIME));

    // check for version 2, 3 and 4 upgrades
//    if((block.nVersion < 2 && consensusParams.BIP34Enabled) ||
//       (block.nVersion < 3 && consensusParams.BIP66Enabled) ||
//       (block.nVersion < 4 && consensusParams.BIP65Enabled))
//            return state.Invalid(false, REJECT_OBSOLETE, strprintf("bad-version(0x%08x)", block.nVersion),
//                                 strprintf("rejected nVersion=0x%08x block", block.nVersion));

    return true;
}

/** NOTE: This function is not currently invoked by ConnectBlock(), so we
 *  should consider upgrade issues if we change which consensus rules are
 *  enforced in this function (eg by adding a new consensus rule). See comment
 *  in ConnectBlock().
 *  Note that -reindex-chainstate skips the validation that happens here!
 */
static bool ContextualCheckBlock(const CBlock& block, CValidationState& state, const Consensus::Params& consensusParams, const CBlockIndex* pindexPrev)
{
    const int nHeight = pindexPrev == nullptr ? 0 : pindexPrev->nHeight + 1;

    // Start enforcing BIP113 (Median Time Past) using versionbits logic.
    int nLockTimeFlags = 0;
    if (consensusParams.BIPCSVEnabled) {
        nLockTimeFlags |= LOCKTIME_MEDIAN_TIME_PAST;
    }

    int64_t nLockTimeCutoff = (nLockTimeFlags & LOCKTIME_MEDIAN_TIME_PAST) && pindexPrev != nullptr
                              ? pindexPrev->GetMedianTimePast()
                              : block.GetBlockTime();

    bool fDIP0001Active_context = consensusParams.DIP0001Enabled;
    bool fDIP0003Active_context = consensusParams.DIP0003Enabled;

    // Size limits
    unsigned int nMaxBlockSize = MaxBlockSize(fDIP0001Active_context);
    if (block.vtx.empty() || block.vtx.size() > nMaxBlockSize || ::GetSerializeSize(block, SER_NETWORK, PROTOCOL_VERSION) > nMaxBlockSize)
        return state.DoS(100, false, REJECT_INVALID, "bad-blk-length", false, "size limits failed");

    // Check that all transactions are finalized and not over-sized
    // Also count sigops
    unsigned int nSigOps = 0;
    for (const auto& tx : block.vtx) {
        if (!IsFinalTx(*tx, nHeight, nLockTimeCutoff)) {
            return state.DoS(10, false, REJECT_INVALID, "bad-txns-nonfinal", false, "non-final transaction");
        }
        if (!ContextualCheckTransaction(*tx, state, consensusParams, pindexPrev)) {
            return false;
        }
        nSigOps += GetLegacySigOpCount(*tx);
    }

    // Check sigops
    if (nSigOps > MaxBlockSigOps(fDIP0001Active_context))
        return state.DoS(100, false, REJECT_INVALID, "bad-blk-sigops", false, "out-of-bounds SigOpCount");

    // Enforce rule that the coinbase starts with serialized block height
    // After DIP3/DIP4 activation, we don't enforce the height in the input script anymore.
    // The CbTx special transaction payload will then contain the height, which is checked in CheckCbTx
    if (consensusParams.BIP34Enabled && !fDIP0003Active_context)
    {
        CScript expect = CScript() << nHeight;
        if (block.vtx[0]->vin[0].scriptSig.size() < expect.size() ||
            !std::equal(expect.begin(), expect.end(), block.vtx[0]->vin[0].scriptSig.begin())) {
            return state.DoS(100, false, REJECT_INVALID, "bad-cb-height", false, "block height mismatch in coinbase");
        }
    }

    if (fDIP0003Active_context) {
        if (nHeight != 0 && block.vtx[0]->nType != TRANSACTION_COINBASE) {
            LogPrintf("invalid block at height %d: %s\n", nHeight, block.ToString());
            return state.DoS(100, false, REJECT_INVALID, "bad-cb-type", false, "coinbase is not a CbTx");
        }
    }

    return true;
}

bool BlockManager::AcceptBlockHeader(const CBlockHeader& block, CValidationState& state, const CChainParams& chainparams, CBlockIndex** ppindex)
{
    AssertLockHeld(cs_main);
    // Check for duplicate
    uint256 hash = block.GetHash();
    BlockMap::iterator miSelf = m_block_index.find(hash);
    CBlockIndex *pindex = nullptr;

    // TODO : ENABLE BLOCK CACHE IN SPECIFIC CASES
    if (hash != chainparams.GetConsensus().hashGenesisBlock) {
        if (miSelf != m_block_index.end()) {
            // Block header is already known.
            pindex = miSelf->second;
            if (ppindex)
                *ppindex = pindex;
            if (pindex->nStatus & BLOCK_FAILED_MASK)
                return state.Invalid(error("%s: block %s is marked invalid", __func__, hash.ToString()), 0, "duplicate");
            if (pindex->nStatus & BLOCK_CONFLICT_CHAINLOCK)
                return state.Invalid(error("%s: block %s is marked conflicting", __func__, hash.ToString()), 0, "duplicate");
            return true;
        }

        if (!CheckBlockHeader(block, state, chainparams.GetConsensus()))
            return error("%s: Consensus::CheckBlockHeader: %s, %s", __func__, hash.ToString(), FormatStateMessage(state));

        // Get prev block index
        CBlockIndex* pindexPrev = nullptr;
        BlockMap::iterator mi = m_block_index.find(block.hashPrevBlock);
        if (mi == m_block_index.end())
            return state.DoS(10, error("%s: prev block not found", __func__), 0, "prev-blk-not-found");
        pindexPrev = (*mi).second;
        assert(pindexPrev);

        if (pindexPrev->nStatus & BLOCK_FAILED_MASK)
            return state.DoS(100, error("%s: prev block invalid", __func__), REJECT_INVALID, "bad-prevblk");

        if (pindexPrev->nStatus & BLOCK_CONFLICT_CHAINLOCK)
            // it's ok-ish, the other node is probably missing the latest chainlock
            return state.DoS(10, error("%s: prev block %s conflicts with chainlock", __func__, block.hashPrevBlock.ToString()), REJECT_INVALID, "bad-prevblk-chainlock");

        if (!ContextualCheckBlockHeader(block, state, chainparams, pindexPrev, GetAdjustedTime()))
            return error("%s: Consensus::ContextualCheckBlockHeader: %s, %s", __func__, hash.ToString(), FormatStateMessage(state));

        // If the previous block index isn't valid, determine if it descends from any block which
        // has been found invalid (m_failed_blocks), then mark pindexPrev and any blocks
        // between them as failed.
        if (!pindexPrev->IsValid(BLOCK_VALID_SCRIPTS)) {
            for (const CBlockIndex* failedit : m_failed_blocks) {
                if (pindexPrev->GetAncestor(failedit->nHeight) == failedit) {
                    assert(failedit->nStatus & BLOCK_FAILED_VALID);
                    CBlockIndex* invalid_walk = pindexPrev;
                    while (invalid_walk != failedit) {
                        invalid_walk->nStatus |= BLOCK_FAILED_CHILD;
                        setDirtyBlockIndex.insert(invalid_walk);
                        invalid_walk = invalid_walk->pprev;
                    }
                    return state.DoS(100, error("%s: prev block invalid", __func__), REJECT_INVALID, "bad-prevblk");
                }
            }
        }

        if (llmq::chainLocksHandler->HasConflictingChainLock(pindexPrev->nHeight + 1, hash)) {
            if (pindex == nullptr) {
                AddToBlockIndex(block, BLOCK_CONFLICT_CHAINLOCK);
            }
            return state.DoS(10, error("%s: header %s conflicts with chainlock", __func__, hash.ToString()), REJECT_INVALID, "bad-chainlock");
        }
    }
    if (pindex == nullptr)
        pindex = AddToBlockIndex(block);

    if (ppindex)
        *ppindex = pindex;

    // Notify external listeners about accepted block header
    GetMainSignals().AcceptedBlockHeader(pindex);

    return true;
}

// Exposed wrapper for AcceptBlockHeader
bool ChainstateManager::ProcessNewBlockHeaders(const std::vector<CBlockHeader>& headers, CValidationState& state, const CChainParams& chainparams, const CBlockIndex** ppindex, CBlockHeader *first_invalid)
{
    AssertLockNotHeld(cs_main);
    if (first_invalid != nullptr)
        first_invalid->SetNull();

    // Scoped for the lock
    {
        // This lock can be held for a long time.  Use the flag to warn others
        fProcessingHeaders = true;
        LOCK(cs_main);
        for (const CBlockHeader& header : headers) {
            CBlockIndex *pindex = nullptr; // Use a temp pindex instead of ppindex to avoid a const_cast
            bool accepted = m_blockman.AcceptBlockHeader(header, state, chainparams, &pindex);
            ::ChainstateActive().CheckBlockIndex(chainparams.GetConsensus());

            if (!accepted) {
                if (first_invalid) *first_invalid = header;
                fProcessingHeaders = false;
                return false;
            }
            if (ppindex) {
                *ppindex = pindex;
            }
        }
        fProcessingHeaders = false;
    }
    NotifyHeaderTip();
    return true;
}

/** Store block on disk. If dbp is non-nullptr, the file is known to already reside on disk */
static FlatFilePos SaveBlockToDisk(const CBlock& block, int nHeight, const CChainParams& chainparams, const FlatFilePos* dbp) {
    unsigned int nBlockSize = ::GetSerializeSize(block, SER_DISK, CLIENT_VERSION);
    FlatFilePos blockPos;
    if (dbp != nullptr)
        blockPos = *dbp;
    if (!FindBlockPos(blockPos, nBlockSize+8, nHeight, block.GetBlockTime(), dbp != nullptr)) {
        error("%s: FindBlockPos failed", __func__);
        return FlatFilePos();
    }
    if (dbp == nullptr) {
        if (!WriteBlockToDisk(block, blockPos, chainparams.MessageStart())) {
            AbortNode("Failed to write block");
            return FlatFilePos();
        }
    }
    return blockPos;
}

/** Store block on disk. If dbp is non-nullptr, the file is known to already reside on disk */
bool CChainState::AcceptBlock(const std::shared_ptr<const CBlock>& pblock, CValidationState& state, const CChainParams& chainparams, CBlockIndex** ppindex, bool fRequested, const FlatFilePos* dbp, bool* fNewBlock)
{
    std::chrono::system_clock::time_point start = std::chrono::system_clock::now();
    //boost::posix_time::ptime start = boost::posix_time::microsec_clock::local_time();

    const CBlock& block = *pblock;

    if (fNewBlock) *fNewBlock = false;
    AssertLockHeld(cs_main);

    CBlockIndex *pindexDummy = nullptr;
    CBlockIndex *&pindex = ppindex ? *ppindex : pindexDummy;

    bool accepted_header = m_blockman.AcceptBlockHeader(block, state, chainparams, &pindex);
    CheckBlockIndex(chainparams.GetConsensus());

    if (!accepted_header)
        return false;

    // Try to process all requested blocks that we don't have, but only
    // process an unrequested block if it's new and has enough work to
    // advance our tip, and isn't too many blocks ahead.
    bool fAlreadyHave = pindex->nStatus & BLOCK_HAVE_DATA;
    bool fHasMoreOrSameWork = (m_chain.Tip() ? pindex->nChainWork >= m_chain.Tip()->nChainWork : true);
    // Blocks that are too out-of-order needlessly limit the effectiveness of
    // pruning, because pruning will not delete block files that contain any
    // blocks which are too close in height to the tip.  Apply this test
    // regardless of whether pruning is enabled; it should generally be safe to
    // not process unrequested blocks.
    bool fTooFarAhead = (pindex->nHeight > int(m_chain.Height() + MIN_BLOCKS_TO_KEEP));

    // TODO: Decouple this function from the block download logic by removing fRequested
    // This requires some new chain data structure to efficiently look up if a
    // block is in a chain leading to a candidate for best tip, despite not
    // being such a candidate itself.

    // TODO: deal better with return value and error conditions for duplicate
    // and unrequested blocks.
    if (fAlreadyHave) return true;
    if (!fRequested) {  // If we didn't ask for it:
        if (pindex->nTx != 0) return true;    // This is a previously-processed block that was pruned
        if (!fHasMoreOrSameWork) return true; // Don't process less-work chains
        if (fTooFarAhead) return true;        // Block height is too high

        // Protect against DoS attacks from low-work chains.
        // If our tip is behind, a peer could try to send us
        // low-work blocks on a fake chain that we would never
        // request; don't process these.
        if (pindex->nChainWork < nMinimumChainWork) return true;
    }

    if (!CheckBlock(block, state, chainparams.GetConsensus(), pindex->nHeight) ||
        !ContextualCheckBlock(block, state, chainparams.GetConsensus(), pindex->pprev)) {
        if (state.IsInvalid() && !state.CorruptionPossible()) {
            pindex->nStatus |= BLOCK_FAILED_VALID;
            setDirtyBlockIndex.insert(pindex);
        }
        return error("%s: %s", __func__, FormatStateMessage(state));
    }

    // Header is valid/has work, merkle tree is good...RELAY NOW
    // (but if it does not build on our best tip, let the SendMessages loop relay it)
    if (!IsInitialBlockDownload() && m_chain.Tip() == pindex->pprev)
        GetMainSignals().NewPoWValidBlock(pindex, pblock);

    // Write block to history file
    if (fNewBlock) *fNewBlock = true;
    try {
        FlatFilePos blockPos = SaveBlockToDisk(block, pindex->nHeight, chainparams, dbp);
        if (blockPos.IsNull()) {
            state.Error(strprintf("%s: Failed to find position to write new block to disk", __func__));
            return false;
        }
        ReceivedBlockTransactions(block, state, pindex, blockPos);
    } catch (const std::runtime_error& e) {
        return AbortNode(state, std::string("System error: ") + e.what());
    }

    if (::ChainstateActive().CanFlushToDisk()) {
        ::ChainstateActive().FlushStateToDisk(chainparams, state, FlushStateMode::NONE);
    }

    CheckBlockIndex(chainparams.GetConsensus());

    std::chrono::system_clock::time_point finish = std::chrono::system_clock::now();
    int64_t diff = std::chrono::duration_cast<std::chrono::milliseconds>(finish - start).count();
    //boost::posix_time::ptime finish = boost::posix_time::microsec_clock::local_time();
    //boost::posix_time::time_duration diff = finish - start;
    statsClient.timing("AcceptBlock_us", diff, 1.0f);

    return true;
}

bool ChainstateManager::ProcessNewBlock(const CChainParams& chainparams, const std::shared_ptr<const CBlock> pblock, bool fForceProcessing, bool* fNewBlock)
{
    AssertLockNotHeld(cs_main);

    {
        CBlockIndex *pindex = nullptr;
        if (fNewBlock) *fNewBlock = false;
        CValidationState state;
        // Ensure that CheckBlock() passes before calling AcceptBlock, as
        // belt-and-suspenders.
        int nHeight = ::ChainActive().Tip()->nHeight + 1;
        bool ret = CheckBlock(*pblock, state, chainparams.GetConsensus(), nHeight);

        LOCK(cs_main);

        if (ret) {
            // Store to disk
            ret = ::ChainstateActive().AcceptBlock(pblock, state, chainparams, &pindex, fForceProcessing, nullptr, fNewBlock);
        }
        if (!ret) {
            GetMainSignals().BlockChecked(*pblock, state);
            return error("%s: AcceptBlock FAILED: %s", __func__, FormatStateMessage(state));
        }
    }

    NotifyHeaderTip();

    CValidationState state; // Only used to report errors, not invalidity - ignore it
    if (!::ChainstateActive().ActivateBestChain(state, chainparams, pblock))
        return error("%s: ActivateBestChain failed: %s", __func__, FormatStateMessage(state));

    LogPrintf("%s : ACCEPTED\n", __func__);
    return true;
}

bool TestBlockValidity(CValidationState& state, const CChainParams& chainparams, const CBlock& block, CBlockIndex* pindexPrev, bool fCheckPOW, bool fCheckMerkleRoot)
{
    AssertLockHeld(cs_main);
    assert(pindexPrev && pindexPrev == ::ChainActive().Tip());
    uint256 hash = block.GetHash();
    if (llmq::chainLocksHandler->HasConflictingChainLock(pindexPrev->nHeight + 1, hash)) {
        return state.DoS(10, error("%s: conflicting with chainlock", __func__), REJECT_INVALID, "bad-chainlock");
    }

    CCoinsViewCache viewNew(&::ChainstateActive().CoinsTip());
    uint256 block_hash(block.GetHash());
    CBlockIndex indexDummy(block);
    indexDummy.pprev = pindexPrev;
    indexDummy.nHeight = pindexPrev->nHeight + 1;
    indexDummy.phashBlock = &block_hash;

    // begin tx and let it rollback
    auto dbTx = evoDb->BeginTransaction();
    // NOTE: CheckBlockHeader is called by CheckBlock
    if (!ContextualCheckBlockHeader(block, state, chainparams, pindexPrev, GetAdjustedTime()))
        return error("%s: Consensus::ContextualCheckBlockHeader: %s", __func__, FormatStateMessage(state));
    if (!CheckBlock(block, state, chainparams.GetConsensus(), indexDummy.nHeight, fCheckPOW, fCheckMerkleRoot))
        return error("%s: Consensus::CheckBlock: %s", __func__, FormatStateMessage(state));
    if (!ContextualCheckBlock(block, state, chainparams.GetConsensus(), pindexPrev))
        return error("%s: Consensus::ContextualCheckBlock: %s", __func__, FormatStateMessage(state));
    if (!::ChainstateActive().ConnectBlock(block, state, &indexDummy, viewNew, chainparams, true))
        return false;
    assert(state.IsValid());

    return true;
}

/**
 * BLOCK PRUNING CODE
 */

/* Calculate the amount of disk space the block & undo files currently use */
uint64_t CalculateCurrentUsage()
{
    LOCK(cs_LastBlockFile);

    uint64_t retval = 0;
    for (const CBlockFileInfo &file : vinfoBlockFile) {
        retval += file.nSize + file.nUndoSize;
    }
    return retval;
}

void ChainstateManager::PruneOneBlockFile(const int fileNumber)
{
    AssertLockHeld(cs_main);
    LOCK(cs_LastBlockFile);

    for (const auto& entry : m_blockman.m_block_index) {
        CBlockIndex* pindex = entry.second;
        if (pindex->nFile == fileNumber) {
            pindex->nStatus &= ~BLOCK_HAVE_DATA;
            pindex->nStatus &= ~BLOCK_HAVE_UNDO;
            pindex->nFile = 0;
            pindex->nDataPos = 0;
            pindex->nUndoPos = 0;
            setDirtyBlockIndex.insert(pindex);

            // Prune from m_blocks_unlinked -- any block we prune would have
            // to be downloaded again in order to consider its chain, at which
            // point it would be considered as a candidate for
            // m_blocks_unlinked or setBlockIndexCandidates.
            auto range = m_blockman.m_blocks_unlinked.equal_range(pindex->pprev);
            while (range.first != range.second) {
                std::multimap<CBlockIndex *, CBlockIndex *>::iterator _it = range.first;
                range.first++;
                if (_it->second == pindex) {
                    m_blockman.m_blocks_unlinked.erase(_it);
                }
            }
        }
    }

    vinfoBlockFile[fileNumber].SetNull();
    setDirtyFileInfo.insert(fileNumber);
}


void UnlinkPrunedFiles(const std::set<int>& setFilesToPrune)
{
    for (std::set<int>::iterator it = setFilesToPrune.begin(); it != setFilesToPrune.end(); ++it) {
        FlatFilePos pos(*it, 0);
        fs::remove(BlockFileSeq().FileName(pos));
        fs::remove(UndoFileSeq().FileName(pos));
        LogPrintf("Prune: %s deleted blk/rev (%05u)\n", __func__, *it);
    }
}

/* Calculate the block/rev files to delete based on height specified by user with RPC command pruneblockchain */
static void FindFilesToPruneManual(ChainstateManager& chainman, std::set<int>& setFilesToPrune, int nManualPruneHeight)
{
    assert(fPruneMode && nManualPruneHeight > 0);

    LOCK2(cs_main, cs_LastBlockFile);
    if (::ChainActive().Tip() == nullptr)
        return;

    // last block to prune is the lesser of (user-specified height, MIN_BLOCKS_TO_KEEP from the tip)
    unsigned int nLastBlockWeCanPrune = std::min((unsigned)nManualPruneHeight, ::ChainActive().Tip()->nHeight - MIN_BLOCKS_TO_KEEP);
    int count=0;
    for (int fileNumber = 0; fileNumber < nLastBlockFile; fileNumber++) {
        if (vinfoBlockFile[fileNumber].nSize == 0 || vinfoBlockFile[fileNumber].nHeightLast > nLastBlockWeCanPrune)
            continue;
        chainman.PruneOneBlockFile(fileNumber);
        setFilesToPrune.insert(fileNumber);
        count++;
    }
    LogPrintf("Prune (Manual): prune_height=%d removed %d blk/rev pairs\n", nLastBlockWeCanPrune, count);
}

/* This function is called from the RPC code for pruneblockchain */
void PruneBlockFilesManual(int nManualPruneHeight)
{
    CValidationState state;
    const CChainParams& chainparams = Params();
    if (!::ChainstateActive().FlushStateToDisk(chainparams, state, FlushStateMode::NONE, nManualPruneHeight)) {
        LogPrintf("%s: failed to flush state (%s)\n", __func__, FormatStateMessage(state));
    }
}

/**
 * Prune block and undo files (blk???.dat and undo???.dat) so that the disk space used is less than a user-defined target.
 * The user sets the target (in MB) on the command line or in config file.  This will be run on startup and whenever new
 * space is allocated in a block or undo file, staying below the target. Changing back to unpruned requires a reindex
 * (which in this case means the blockchain must be re-downloaded.)
 *
 * Pruning functions are called from FlushStateToDisk when the global fCheckForPruning flag has been set.
 * Block and undo files are deleted in lock-step (when blk00003.dat is deleted, so is rev00003.dat.)
 * Pruning cannot take place until the longest chain is at least a certain length (100000 on mainnet, 1000 on testnet, 1000 on regtest).
 * Pruning will never delete a block within a defined distance (currently 288) from the active chain's tip.
 * The block index is updated by unsetting HAVE_DATA and HAVE_UNDO for any blocks that were stored in the deleted files.
 * A db flag records the fact that at least some block files have been pruned.
 *
 * @param[out]   setFilesToPrune   The set of file indices that can be unlinked will be returned
 */
static void FindFilesToPrune(ChainstateManager& chainman, std::set<int>& setFilesToPrune, uint64_t nPruneAfterHeight)
{
    LOCK2(cs_main, cs_LastBlockFile);
    if (::ChainActive().Tip() == nullptr || nPruneTarget == 0) {
        return;
    }
    if ((uint64_t)::ChainActive().Tip()->nHeight <= nPruneAfterHeight) {
        return;
    }

    unsigned int nLastBlockWeCanPrune = ::ChainActive().Tip()->nHeight - MIN_BLOCKS_TO_KEEP;
    uint64_t nCurrentUsage = CalculateCurrentUsage();
    // We don't check to prune until after we've allocated new space for files
    // So we should leave a buffer under our target to account for another allocation
    // before the next pruning.
    uint64_t nBuffer = BLOCKFILE_CHUNK_SIZE + UNDOFILE_CHUNK_SIZE;
    uint64_t nBytesToPrune;
    int count=0;

    if (nCurrentUsage + nBuffer >= nPruneTarget) {
        // On a prune event, the chainstate DB is flushed.
        // To avoid excessive prune events negating the benefit of high dbcache
        // values, we should not prune too rapidly.
        // So when pruning in IBD, increase the buffer a bit to avoid a re-prune too soon.
        if (::ChainstateActive().IsInitialBlockDownload()) {
            // Since this is only relevant during IBD, we use a fixed 10%
            nBuffer += nPruneTarget / 10;
        }

        for (int fileNumber = 0; fileNumber < nLastBlockFile; fileNumber++) {
            nBytesToPrune = vinfoBlockFile[fileNumber].nSize + vinfoBlockFile[fileNumber].nUndoSize;

            if (vinfoBlockFile[fileNumber].nSize == 0)
                continue;

            if (nCurrentUsage + nBuffer < nPruneTarget)  // are we below our target?
                break;

            // don't prune files that could have a block within MIN_BLOCKS_TO_KEEP of the main chain's tip but keep scanning
            if (vinfoBlockFile[fileNumber].nHeightLast > nLastBlockWeCanPrune)
                continue;

            chainman.PruneOneBlockFile(fileNumber);
            // Queue up the files for removal
            setFilesToPrune.insert(fileNumber);
            nCurrentUsage -= nBytesToPrune;
            count++;
        }
    }

    LogPrint(BCLog::PRUNE, "Prune: target=%dMiB actual=%dMiB diff=%dMiB max_prune_height=%d removed %d blk/rev pairs\n",
           nPruneTarget/1024/1024, nCurrentUsage/1024/1024,
           ((int64_t)nPruneTarget - (int64_t)nCurrentUsage)/1024/1024,
           nLastBlockWeCanPrune, count);
}

static FlatFileSeq BlockFileSeq()
{
    return FlatFileSeq(GetBlocksDir(), "blk", BLOCKFILE_CHUNK_SIZE);
}

static FlatFileSeq UndoFileSeq()
{
    return FlatFileSeq(GetBlocksDir(), "rev", UNDOFILE_CHUNK_SIZE);
}

FILE* OpenBlockFile(const FlatFilePos &pos, bool fReadOnly) {
    return BlockFileSeq().Open(pos, fReadOnly);
}

/** Open an undo file (rev?????.dat) */
static FILE* OpenUndoFile(const FlatFilePos &pos, bool fReadOnly) {
    return UndoFileSeq().Open(pos, fReadOnly);
}

fs::path GetBlockPosFilename(const FlatFilePos &pos)
{
    return BlockFileSeq().FileName(pos);
}

CBlockIndex * BlockManager::InsertBlockIndex(const uint256& hash)
{
    AssertLockHeld(cs_main);

    if (hash.IsNull())
        return nullptr;

    // Return existing
    BlockMap::iterator mi = m_block_index.find(hash);
    if (mi != m_block_index.end())
        return (*mi).second;

    // Create new
    CBlockIndex* pindexNew = new CBlockIndex();
    mi = m_block_index.insert(std::make_pair(hash, pindexNew)).first;
    pindexNew->phashBlock = &((*mi).first);

    return pindexNew;
}

bool BlockManager::LoadBlockIndex(
    const Consensus::Params& consensus_params,
    CBlockTreeDB& blocktree,
    std::set<CBlockIndex*, CBlockIndexWorkComparator>& block_index_candidates)
{
    if (!blocktree.LoadBlockIndexGuts(consensus_params, [this](const uint256& hash) EXCLUSIVE_LOCKS_REQUIRED(cs_main) { return this->InsertBlockIndex(hash); }))
        return false;

    boost::this_thread::interruption_point();

    // Calculate nChainWork
    std::vector<std::pair<int, CBlockIndex*> > vSortedByHeight;
    vSortedByHeight.reserve(m_block_index.size());
    for (const std::pair<const uint256, CBlockIndex*>& item : m_block_index)
    {
        CBlockIndex* pindex = item.second;
        vSortedByHeight.push_back(std::make_pair(pindex->nHeight, pindex));

        // build m_blockman.m_prev_block_index
        if (pindex->pprev) {
            m_prev_block_index.emplace(pindex->pprev->GetBlockHash(), pindex);
        }
    }
    sort(vSortedByHeight.begin(), vSortedByHeight.end());
    for (const std::pair<int, CBlockIndex*>& item : vSortedByHeight)
    {
        if (ShutdownRequested()) return false;
        CBlockIndex* pindex = item.second;
        pindex->nChainWork = (pindex->pprev ? pindex->pprev->nChainWork : 0) + GetBlockProof(*pindex);
        pindex->nTimeMax = (pindex->pprev ? std::max(pindex->pprev->nTimeMax, pindex->nTime) : pindex->nTime);
        // We can link the chain of blocks for which we've received transactions at some point.
        // Pruned nodes may have deleted the block.
        if (pindex->nTx > 0) {
            if (pindex->pprev) {
                if (pindex->pprev->HaveTxsDownloaded()) {
                    pindex->nChainTx = pindex->pprev->nChainTx + pindex->nTx;
                } else {
                    pindex->nChainTx = 0;
                    m_blocks_unlinked.insert(std::make_pair(pindex->pprev, pindex));
                }
            } else {
                pindex->nChainTx = pindex->nTx;
            }
        }
        if (!(pindex->nStatus & BLOCK_FAILED_MASK) && pindex->pprev && (pindex->pprev->nStatus & BLOCK_FAILED_MASK)) {
            pindex->nStatus |= BLOCK_FAILED_CHILD;
            setDirtyBlockIndex.insert(pindex);
        }
        if (pindex->IsValid(BLOCK_VALID_TRANSACTIONS) && (pindex->HaveTxsDownloaded() || pindex->pprev == nullptr)) {
            block_index_candidates.insert(pindex);
        }
        if (pindex->nStatus & BLOCK_FAILED_MASK && (!pindexBestInvalid || pindex->nChainWork > pindexBestInvalid->nChainWork))
            pindexBestInvalid = pindex;
        if (pindex->pprev)
            pindex->BuildSkip();
        if (pindex->IsValid(BLOCK_VALID_TREE) && (pindexBestHeader == nullptr || CBlockIndexWorkComparator()(pindexBestHeader, pindex))) {
            pindexBestHeader = pindex;
            atomicHeaderHeight = pindexBestHeader ? pindexBestHeader->nHeight : -1;
        }
    }

    return true;
}

void BlockManager::Unload() {
    m_failed_blocks.clear();
    m_blocks_unlinked.clear();

    for (const BlockMap::value_type& entry : m_block_index) {
        delete entry.second;
    }

    m_block_index.clear();
    m_prev_block_index.clear();
}

bool static LoadBlockIndexDB(ChainstateManager& chainman, const CChainParams& chainparams) EXCLUSIVE_LOCKS_REQUIRED(cs_main)
{
    if (!chainman.m_blockman.LoadBlockIndex(chainparams.GetConsensus(), *pblocktree, ::ChainstateActive().setBlockIndexCandidates)) {
        return false;
    }

    // Load block file info
    pblocktree->ReadLastBlockFile(nLastBlockFile);
    vinfoBlockFile.resize(nLastBlockFile + 1);
    LogPrintf("%s: last block file = %i\n", __func__, nLastBlockFile);
    for (int nFile = 0; nFile <= nLastBlockFile; nFile++) {
        pblocktree->ReadBlockFileInfo(nFile, vinfoBlockFile[nFile]);
    }
    LogPrintf("%s: last block file info: %s\n", __func__, vinfoBlockFile[nLastBlockFile].ToString());
    for (int nFile = nLastBlockFile + 1; true; nFile++) {
        CBlockFileInfo info;
        if (pblocktree->ReadBlockFileInfo(nFile, info)) {
            vinfoBlockFile.push_back(info);
        } else {
            break;
        }
    }

    // Check presence of blk files
    LogPrintf("Checking all blk files are present...\n");
    std::set<int> setBlkDataFiles;
    for (const std::pair<const uint256, CBlockIndex*>& item : chainman.BlockIndex())
    {
        CBlockIndex* pindex = item.second;
        if (pindex->nStatus & BLOCK_HAVE_DATA) {
            setBlkDataFiles.insert(pindex->nFile);
        }
    }
    for (std::set<int>::iterator it = setBlkDataFiles.begin(); it != setBlkDataFiles.end(); it++)
    {
        FlatFilePos pos(*it, 0);
        if (CAutoFile(OpenBlockFile(pos, true), SER_DISK, CLIENT_VERSION).IsNull()) {
            return false;
        }
    }

    // Check whether we have ever pruned block & undo files
    pblocktree->ReadFlag("prunedblockfiles", fHavePruned);
    if (fHavePruned)
        LogPrintf("LoadBlockIndexDB(): Block files have previously been pruned\n");

    // Check whether we need to continue reindexing
    bool fReindexing = false;
    pblocktree->ReadReindexing(fReindexing);
    if(fReindexing) fReindex = true;

    // Check whether we have an address index
    pblocktree->ReadFlag("addressindex", fAddressIndex);
    LogPrintf("%s: address index %s\n", __func__, fAddressIndex ? "enabled" : "disabled");

    // Check whether we have a timestamp index
    pblocktree->ReadFlag("timestampindex", fTimestampIndex);
    LogPrintf("%s: timestamp index %s\n", __func__, fTimestampIndex ? "enabled" : "disabled");

    // Check whether we have a spent index
    pblocktree->ReadFlag("spentindex", fSpentIndex);
    LogPrintf("%s: spent index %s\n", __func__, fSpentIndex ? "enabled" : "disabled");

    // Check whether we have a future index
    pblocktree->ReadFlag("futureindex", fFutureIndex);
    LogPrintf("%s: future index %s\n", __func__, fFutureIndex ? "enabled" : "disabled");

    return true;
}

bool CChainState::LoadChainTip(const CChainParams& chainparams)
{
    AssertLockHeld(cs_main);
    const CCoinsViewCache& coins_cache = CoinsTip();
    assert(!coins_cache.GetBestBlock().IsNull()); // Never called when the coins view is empty
    const CBlockIndex* tip = m_chain.Tip();

    if (tip && tip->GetBlockHash() == coins_cache.GetBestBlock()) {
        return true;
    }

    // Load pointer to end of best chain
    CBlockIndex* pindex = LookupBlockIndex(coins_cache.GetBestBlock());
    if (!pindex) {
        return false;
    }
    m_chain.SetTip(pindex);
    PruneBlockIndexCandidates();

    tip = m_chain.Tip();
    LogPrintf("Loaded best chain: hashBestChain=%s height=%d date=%s progress=%f\n",
        tip->GetBlockHash().ToString(),
        m_chain.Height(),
        FormatISO8601DateTime(tip->GetBlockTime()),
        GuessVerificationProgress(chainparams.TxData(), tip));
    return true;
}

CVerifyDB::CVerifyDB()
{
    uiInterface.ShowProgress(_("Verifying blocks..."), 0, false);
}

CVerifyDB::~CVerifyDB()
{
    uiInterface.ShowProgress("", 100, false);
}

bool CVerifyDB::VerifyDB(const CChainParams& chainparams, CCoinsView *coinsview, int nCheckLevel, int nCheckDepth)
{
    LOCK(cs_main);
    if (::ChainActive().Tip() == nullptr || ::ChainActive().Tip()->pprev == nullptr)
        return true;

    // begin tx and let it rollback
    auto dbTx = evoDb->BeginTransaction();

    // Verify blocks in the best chain
    if (nCheckDepth <= 0 || nCheckDepth > ::ChainActive().Height())
        nCheckDepth = ::ChainActive().Height();
    nCheckLevel = std::max(0, std::min(4, nCheckLevel));
    LogPrintf("Verifying last %i blocks at level %i\n", nCheckDepth, nCheckLevel);
    CCoinsViewCache coins(coinsview);
    CBlockIndex* pindex;
    CBlockIndex* pindexFailure = nullptr;
    int nGoodTransactions = 0;
    CValidationState state;
    int reportDone = 0;
    LogPrintf("[0%%]..."); /* Continued */
    for (pindex = ::ChainActive().Tip(); pindex && pindex->pprev; pindex = pindex->pprev) {
        boost::this_thread::interruption_point();
        const int percentageDone = std::max(1, std::min(99, (int)(((double)(::ChainActive().Height() - pindex->nHeight)) / (double)nCheckDepth * (nCheckLevel >= 4 ? 50 : 100))));
        if (reportDone < percentageDone/10) {
            // report every 10% step
            LogPrintf("[%d%%]...", percentageDone); /* Continued */
            reportDone = percentageDone/10;
        }
        uiInterface.ShowProgress(_("Verifying blocks..."), percentageDone, false);
        if (pindex->nHeight <= ::ChainActive().Height()-nCheckDepth)
            break;
        if (fPruneMode && !(pindex->nStatus & BLOCK_HAVE_DATA)) {
            // If pruning, only go back as far as we have data.
            LogPrintf("VerifyDB(): block verification stopping at height %d (pruning, no data)\n", pindex->nHeight);
            break;
        }
        CBlock block;
        // check level 0: read from disk
        if (!ReadBlockFromDisk(block, pindex, chainparams.GetConsensus()))
            return error("VerifyDB(): *** ReadBlockFromDisk failed at %d, hash=%s", pindex->nHeight, pindex->GetBlockHash().ToString());
        // check level 1: verify block validity
        if (nCheckLevel >= 1 && !CheckBlock(block, state, chainparams.GetConsensus(),pindex->nHeight))
            return error("%s: *** found bad block at %d, hash=%s (%s)\n", __func__,
                         pindex->nHeight, pindex->GetBlockHash().ToString(), FormatStateMessage(state));
        // check level 2: verify undo validity
        if (nCheckLevel >= 2 && pindex) {
            CBlockUndo undo;
            if (!pindex->GetUndoPos().IsNull()) {
                if (!UndoReadFromDisk(undo, pindex)) {
                    return error("VerifyDB(): *** found bad undo data at %d, hash=%s\n", pindex->nHeight, pindex->GetBlockHash().ToString());
                }
            }
        }
        // check level 3: check for inconsistencies during memory-only disconnect of tip blocks
        if (nCheckLevel >= 3 && (coins.DynamicMemoryUsage() + ::ChainstateActive().CoinsTip().DynamicMemoryUsage()) <= ::ChainstateActive().m_coinstip_cache_size_bytes) {
            assert(coins.GetBestBlock() == pindex->GetBlockHash());
            DisconnectResult res = ::ChainstateActive().DisconnectBlock(block, pindex, coins);
            if (res == DISCONNECT_FAILED) {
                return error("VerifyDB(): *** irrecoverable inconsistency in block data at %d, hash=%s", pindex->nHeight, pindex->GetBlockHash().ToString());
            }
            if (res == DISCONNECT_UNCLEAN) {
                nGoodTransactions = 0;
                pindexFailure = pindex;
            } else {
                nGoodTransactions += block.vtx.size();
            }
        }
        if (ShutdownRequested())
            return true;
    }
    if (pindexFailure)
        return error("VerifyDB(): *** coin database inconsistencies found (last %i blocks, %i good transactions before that)\n", ::ChainActive().Height() - pindexFailure->nHeight + 1, nGoodTransactions);

    // store block count as we move pindex at check level >= 4
    int block_count = ::ChainActive().Height() - pindex->nHeight;

    // check level 4: try reconnecting blocks
    if (nCheckLevel >= 4) {
        while (pindex != ::ChainActive().Tip()) {
            boost::this_thread::interruption_point();
            const int percentageDone = std::max(1, std::min(99, 100 - (int)(((double)(::ChainActive().Height() - pindex->nHeight)) / (double)nCheckDepth * 50)));
            if (reportDone < percentageDone/10) {
                // report every 10% step
                LogPrintf("[%d%%]...", percentageDone); /* Continued */
                reportDone = percentageDone/10;
            }
            uiInterface.ShowProgress(_("Verifying blocks..."), percentageDone, false);
            pindex = ::ChainActive().Next(pindex);
            CBlock block;
            if (!ReadBlockFromDisk(block, pindex, chainparams.GetConsensus()))
                return error("VerifyDB(): *** ReadBlockFromDisk failed at %d, hash=%s", pindex->nHeight, pindex->GetBlockHash().ToString());
            if (!::ChainstateActive().ConnectBlock(block, state, pindex, coins, chainparams))
                return error("VerifyDB(): *** found unconnectable block at %d, hash=%s (%s)", pindex->nHeight, pindex->GetBlockHash().ToString(), FormatStateMessage(state));
        }
    }

    LogPrintf("[DONE].\n");
    LogPrintf("No coin database inconsistencies in last %i blocks (%i transactions)\n", block_count, nGoodTransactions);

    return true;
}

/** Apply the effects of a block on the utxo cache, ignoring that it may already have been applied. */
bool CChainState::RollforwardBlock(const CBlockIndex* pindex, CCoinsViewCache& inputs, const CChainParams& params)
{
    // TODO: merge with ConnectBlock
    CBlock block;
    if (!ReadBlockFromDisk(block, pindex, params.GetConsensus())) {
        return error("ReplayBlock(): ReadBlockFromDisk failed at %d, hash=%s", pindex->nHeight, pindex->GetBlockHash().ToString());
    }

    // MUST process special txes before updating UTXO to ensure consistency between mempool and block processing
    CValidationState state;
    if (!ProcessSpecialTxsInBlock(block, pindex, state, inputs, false /*fJustCheck*/, false /*fScriptChecks*/)) {
        return error("RollforwardBlock(RTM): ProcessSpecialTxsInBlock for block %s failed with %s",
            pindex->GetBlockHash().ToString(), FormatStateMessage(state));
    }

    for (const CTransactionRef& tx : block.vtx) {
        if (!tx->IsCoinBase()) {
            for (const CTxIn &txin : tx->vin) {
                inputs.SpendCoin(txin.prevout);
            }
        }
        // Pass check = true as every addition may be an overwrite.
        AddCoins(inputs, *tx, pindex->nHeight, true);
    }

    return true;
}

bool CChainState::ReplayBlocks(const CChainParams& params)
{
    LOCK(cs_main);

    CCoinsView& db = this->CoinsDB();
    CCoinsViewCache cache(&db);

    std::vector<uint256> hashHeads = db.GetHeadBlocks();
    if (hashHeads.empty()) return true; // We're already in a consistent state.
    if (hashHeads.size() != 2) return error("ReplayBlocks(): unknown inconsistent state");

    uiInterface.ShowProgress(_("Replaying blocks..."), 0, false);
    LogPrintf("Replaying blocks\n");

    const CBlockIndex* pindexOld = nullptr;  // Old tip during the interrupted flush.
    const CBlockIndex* pindexNew;            // New tip during the interrupted flush.
    const CBlockIndex* pindexFork = nullptr; // Latest block common to both the old and the new tip.

    if (m_blockman.m_block_index.count(hashHeads[0]) == 0) {
        return error("ReplayBlocks(): reorganization to unknown block requested");
    }
    pindexNew = m_blockman.m_block_index[hashHeads[0]];

    if (!hashHeads[1].IsNull()) { // The old tip is allowed to be 0, indicating it's the first flush.
        if (m_blockman.m_block_index.count(hashHeads[1]) == 0) {
            return error("ReplayBlocks(): reorganization from unknown block requested");
        }
        pindexOld = m_blockman.m_block_index[hashHeads[1]];
        pindexFork = LastCommonAncestor(pindexOld, pindexNew);
        assert(pindexFork != nullptr);
    }

    auto dbTx = evoDb->BeginTransaction();

    // Rollback along the old branch.
    while (pindexOld != pindexFork) {
        // TODO: RollforwardBlock should update not only coins but also evodb and additional indexes.
        // Disable recovery from a crash during a fork until this is implemented.
        return error("ReplayBlocks(): recovery from a db crash during a fork is not supported yet");
        if (pindexOld->nHeight > 0) { // Never disconnect the genesis block.
            CBlock block;
            if (!ReadBlockFromDisk(block, pindexOld, params.GetConsensus())) {
                return error("RollbackBlock(): ReadBlockFromDisk() failed at %d, hash=%s", pindexOld->nHeight, pindexOld->GetBlockHash().ToString());
            }
            LogPrintf("Rolling back %s (%i)\n", pindexOld->GetBlockHash().ToString(), pindexOld->nHeight);
            DisconnectResult res = DisconnectBlock(block, pindexOld, cache);
            if (res == DISCONNECT_FAILED) {
                return error("RollbackBlock(): DisconnectBlock failed at %d, hash=%s", pindexOld->nHeight, pindexOld->GetBlockHash().ToString());
            }
            // If DISCONNECT_UNCLEAN is returned, it means a non-existing UTXO was deleted, or an existing UTXO was
            // overwritten. It corresponds to cases where the block-to-be-disconnect never had all its operations
            // applied to the UTXO set. However, as both writing a UTXO and deleting a UTXO are idempotent operations,
            // the result is still a version of the UTXO set with the effects of that block undone.
        }
        pindexOld = pindexOld->pprev;
    }

    // Roll forward from the forking point to the new tip.
    int nForkHeight = pindexFork ? pindexFork->nHeight : 0;
    for (int nHeight = nForkHeight + 1; nHeight <= pindexNew->nHeight; ++nHeight) {
        const CBlockIndex* pindex = pindexNew->GetAncestor(nHeight);
        LogPrintf("Rolling forward %s (%i)\n", pindex->GetBlockHash().ToString(), nHeight);
        uiInterface.ShowProgress(_("Replaying blocks..."), (int) ((nHeight - nForkHeight) * 100.0 / (pindexNew->nHeight - nForkHeight)), false);
        if (!RollforwardBlock(pindex, cache, params)) return false;
    }

    cache.SetBestBlock(pindexNew->GetBlockHash());
    evoDb->WriteBestBlock(pindexNew->GetBlockHash());
    bool flushed = cache.Flush();
    assert(flushed);
    dbTx->Commit();
    uiInterface.ShowProgress("", 100, false);
    return true;
}

void CChainState::UnloadBlockIndex() {
    nBlockSequenceId = 1;
    setBlockIndexCandidates.clear();
}

// May NOT be used after any connections are up as much
// of the peer-processing logic assumes a consistent
// block index state
void UnloadBlockIndex(CTxMemPool* mempool)
{
    LOCK(cs_main);
    g_chainman.Unload();
    pindexBestInvalid = nullptr;
    pindexBestHeader = nullptr;
    if (mempool) mempool->clear();
    vinfoBlockFile.clear();
    nLastBlockFile = 0;
    setDirtyBlockIndex.clear();
    setDirtyFileInfo.clear();
    versionbitscache.Clear();
    for (int b = 0; b < VERSIONBITS_NUM_BITS; b++) {
        warningcache[b].clear();
    }
    fHavePruned = false;
}

bool ChainstateManager::LoadBlockIndex(const CChainParams& chainparams)
{
    AssertLockHeld(cs_main);
    // Load block index from databases
    bool needs_init = fReindex;
    if (!fReindex) {
        bool ret = LoadBlockIndexDB(*this, chainparams);
        if (!ret) return false;
        needs_init = m_blockman.m_block_index.empty();
    }

    if (needs_init) {
        // Everything here is for *new* reindex/DBs. Thus, though
        // LoadBlockIndexDB may have set fReindex if we shut down
        // mid-reindex previously, we don't check fReindex and
        // instead only check it prior to LoadBlockIndexDB to set
        // needs_init.

        LogPrintf("Initializing databases...\n");

        // Use the provided setting for -addressindex in the new database
        fAddressIndex = gArgs.GetBoolArg("-addressindex", DEFAULT_ADDRESSINDEX);
        pblocktree->WriteFlag("addressindex", fAddressIndex);

        // Use the provided setting for -timestampindex in the new database
        fTimestampIndex = gArgs.GetBoolArg("-timestampindex", DEFAULT_TIMESTAMPINDEX);
        pblocktree->WriteFlag("timestampindex", fTimestampIndex);

        // Use the provided setting for -spentindex in the new database
        fSpentIndex = gArgs.GetBoolArg("-spentindex", DEFAULT_SPENTINDEX);
        pblocktree->WriteFlag("spentindex", fSpentIndex);

        // Use the provided setting for -futureindex in the new database
        fFutureIndex = gArgs.GetBoolArg("-futureindex", DEFAULT_FUTUREINDEX);
        pblocktree->WriteFlag("futureindex", fFutureIndex);
    }
    return true;
}

bool CChainState::AddGenesisBlock(const CChainParams& chainparams, const CBlock& block, CValidationState& state)
{
    FlatFilePos blockPos = SaveBlockToDisk(block, 0, chainparams, nullptr);
    if (blockPos.IsNull())
        return error("%s: writing genesis block to disk failed (%s)", __func__, FormatStateMessage(state));
    CBlockIndex* pindex = m_blockman.AddToBlockIndex(block);
    ReceivedBlockTransactions(block, state, pindex, blockPos);
    return true;
}

bool CChainState::LoadGenesisBlock(const CChainParams& chainparams)
{
    LOCK(cs_main);

    // Check whether we're already initialized by checking for genesis in
    // m_blockman.m_block_index. Note that we can't use m_chain here, since it is
    // set based on the coins db, not the block index db, which is the only
    // thing loaded at this point.
    if (m_blockman.m_block_index.count(chainparams.GenesisBlock().GetHash()))
        return true;

    try {
        CValidationState state;

        if (!AddGenesisBlock(chainparams, chainparams.GenesisBlock(), state))
            return false;

        /*if (chainparams.NetworkIDString() == CBaseChainParams::DEVNET) {
            // We can't continue if devnet genesis block is invalid
            std::shared_ptr<const CBlock> shared_pblock = std::make_shared<const CBlock>(
                    chainparams.DevNetGenesisBlock());
            // skip founder check
            bool fCheckBlock = CheckBlock(*shared_pblock, state, chainparams.GetConsensus(), 0);
            assert(fCheckBlock);
            if (!AcceptBlock(shared_pblock, state, chainparams, nullptr, true, nullptr, nullptr))
                return false;
        }*/
    } catch (const std::runtime_error &e) {
        return error("%s: failed to initialize block database: %s", __func__, e.what());
    }

    return true;
}

bool LoadGenesisBlock(const CChainParams& chainparams)
{
    return ::ChainstateActive().LoadGenesisBlock(chainparams);
}

void LoadExternalBlockFile(const CChainParams& chainparams, FILE* fileIn, FlatFilePos* dbp)
{
    // Map of disk positions for blocks with unknown parent (only used for reindex)
    static std::multimap<uint256, FlatFilePos> mapBlocksUnknownParent;
    int64_t nStart = GetTimeMillis();

    int nLoaded = 0;
    try {
        unsigned int nMaxBlockSize = MaxBlockSize();
        // This takes over fileIn and calls fclose() on it in the CBufferedFile destructor
        CBufferedFile blkdat(fileIn, 2*nMaxBlockSize, nMaxBlockSize+8, SER_DISK, CLIENT_VERSION);
        uint64_t nRewind = blkdat.GetPos();
        while (!blkdat.eof()) {
            boost::this_thread::interruption_point();

            blkdat.SetPos(nRewind);
            nRewind++; // start one byte further next time, in case of failure
            blkdat.SetLimit(); // remove former limit
            unsigned int nSize = 0;
            try {
                // locate a header
                unsigned char buf[CMessageHeader::MESSAGE_START_SIZE];
                blkdat.FindByte(chainparams.MessageStart()[0]);
                nRewind = blkdat.GetPos()+1;
                blkdat >> buf;
                if (memcmp(buf, chainparams.MessageStart(), CMessageHeader::MESSAGE_START_SIZE))
                    continue;
                // read size
                blkdat >> nSize;
                if (nSize < 80 || nSize > nMaxBlockSize)
                    continue;
            } catch (const std::exception&) {
                // no valid block header found; don't complain
                break;
            }
            try {
                // read block
                uint64_t nBlockPos = blkdat.GetPos();
                if (dbp)
                    dbp->nPos = nBlockPos;
                blkdat.SetLimit(nBlockPos + nSize);
                blkdat.SetPos(nBlockPos);
                std::shared_ptr<CBlock> pblock = std::make_shared<CBlock>();
                CBlock& block = *pblock;
                blkdat >> block;
                nRewind = blkdat.GetPos();

                uint256 hash = block.GetHash();
                {
                    LOCK(cs_main);
                    // detect out of order blocks, and store them for later
                    if (hash != chainparams.GetConsensus().hashGenesisBlock && !LookupBlockIndex(block.hashPrevBlock)) {
                        LogPrint(BCLog::REINDEX, "%s: Out of order block %s, parent %s not known\n", __func__, hash.ToString(),
                                block.hashPrevBlock.ToString());
                        if (dbp)
                            mapBlocksUnknownParent.insert(std::make_pair(block.hashPrevBlock, *dbp));
                        continue;
                    }

                    // process in case the block isn't known yet
                    CBlockIndex* pindex = LookupBlockIndex(hash);
                    if (!pindex || (pindex->nStatus & BLOCK_HAVE_DATA) == 0) {
                      CValidationState state;
                      if (::ChainstateActive().AcceptBlock(pblock, state, chainparams, nullptr, true, dbp, nullptr)) {
                          nLoaded++;
                      }
                      if (state.IsError()) {
                          break;
                      }
                    } else if (hash != chainparams.GetConsensus().hashGenesisBlock && pindex->nHeight % 1000 == 0) {
                      LogPrint(BCLog::REINDEX, "Block Import: already had block %s at height %d\n", hash.ToString(), pindex->nHeight);
                    }
                }

                // Activate the genesis block so normal node progress can continue
                if (hash == chainparams.GetConsensus().hashGenesisBlock) {
                    CValidationState state;
                    if (!ActivateBestChain(state, chainparams, nullptr)) {
                        break;
                    }
                }

                NotifyHeaderTip();

                // Recursively process earlier encountered successors of this block
                std::deque<uint256> queue;
                queue.push_back(hash);
                while (!queue.empty()) {
                    uint256 head = queue.front();
                    queue.pop_front();
                    std::pair<std::multimap<uint256, FlatFilePos>::iterator, std::multimap<uint256, FlatFilePos>::iterator> range = mapBlocksUnknownParent.equal_range(head);
                    while (range.first != range.second) {
                        std::multimap<uint256, FlatFilePos>::iterator it = range.first;
                        std::shared_ptr<CBlock> pblockrecursive = std::make_shared<CBlock>();
                        if (ReadBlockFromDisk(*pblockrecursive, it->second, chainparams.GetConsensus()))
                        {
                            LogPrint(BCLog::REINDEX, "%s: Processing out of order child %s of %s\n", __func__, pblockrecursive->GetHash().ToString(),
                                    head.ToString());
                            LOCK(cs_main);
                            CValidationState dummy;
                            if (::ChainstateActive().AcceptBlock(pblockrecursive, dummy, chainparams, nullptr, true, &it->second, nullptr))
                            {
                                nLoaded++;
                                queue.push_back(pblockrecursive->GetHash());
                            }
                        }
                        range.first++;
                        mapBlocksUnknownParent.erase(it);
                        NotifyHeaderTip();
                    }
                }
            } catch (const std::exception& e) {
                LogPrintf("%s: Deserialize or I/O error - %s\n", __func__, e.what());
            }
        }
    } catch (const std::runtime_error& e) {
        AbortNode(std::string("System error: ") + e.what());
    }
    LogPrintf("Loaded %i blocks from external file in %dms\n", nLoaded, GetTimeMillis() - nStart);
}

void CChainState::CheckBlockIndex(const Consensus::Params& consensusParams)
{
    if (!fCheckBlockIndex) {
        return;
    }

    LOCK(cs_main);

    // During a reindex, we read the genesis block and call CheckBlockIndex before ActivateBestChain,
    // so we have the genesis block in m_blockman.m_block_index but no active chain. (A few of the
    // tests when iterating the block tree require that m_chain has been initialized.)
    if (m_chain.Height() < 0) {
        assert(m_blockman.m_block_index.size() <= 1);
        return;
    }

    // Build forward-pointing map of the entire block tree.
    std::multimap<CBlockIndex*,CBlockIndex*> forward;
    for (const std::pair<const uint256, CBlockIndex*>& entry : m_blockman.m_block_index) {
        forward.insert(std::make_pair(entry.second->pprev, entry.second));
    }

    assert(forward.size() == m_blockman.m_block_index.size());

    std::pair<std::multimap<CBlockIndex*,CBlockIndex*>::iterator,std::multimap<CBlockIndex*,CBlockIndex*>::iterator> rangeGenesis = forward.equal_range(nullptr);
    CBlockIndex *pindex = rangeGenesis.first->second;
    rangeGenesis.first++;
    assert(rangeGenesis.first == rangeGenesis.second); // There is only one index entry with parent nullptr.

    // Iterate over the entire block tree, using depth-first search.
    // Along the way, remember whether there are blocks on the path from genesis
    // block being explored which are the first to have certain properties.
    size_t nNodes = 0;
    int nHeight = 0;
    CBlockIndex* pindexFirstInvalid = nullptr; // Oldest ancestor of pindex which is invalid.
    CBlockIndex* pindexFirstConflicing = nullptr; // Oldest ancestor of pindex which has BLOCK_CONFLICT_CHAINLOCK.
    CBlockIndex* pindexFirstMissing = nullptr; // Oldest ancestor of pindex which does not have BLOCK_HAVE_DATA.
    CBlockIndex* pindexFirstNeverProcessed = nullptr; // Oldest ancestor of pindex for which nTx == 0.
    CBlockIndex* pindexFirstNotTreeValid = nullptr; // Oldest ancestor of pindex which does not have BLOCK_VALID_TREE (regardless of being valid or not).
    CBlockIndex* pindexFirstNotTransactionsValid = nullptr; // Oldest ancestor of pindex which does not have BLOCK_VALID_TRANSACTIONS (regardless of being valid or not).
    CBlockIndex* pindexFirstNotChainValid = nullptr; // Oldest ancestor of pindex which does not have BLOCK_VALID_CHAIN (regardless of being valid or not).
    CBlockIndex* pindexFirstNotScriptsValid = nullptr; // Oldest ancestor of pindex which does not have BLOCK_VALID_SCRIPTS (regardless of being valid or not).
    while (pindex != nullptr) {
        nNodes++;
        if (pindexFirstInvalid == nullptr && pindex->nStatus & BLOCK_FAILED_VALID) pindexFirstInvalid = pindex;
        if (pindexFirstConflicing == nullptr && pindex->nStatus & BLOCK_CONFLICT_CHAINLOCK) pindexFirstConflicing = pindex;
        if (pindexFirstMissing == nullptr && !(pindex->nStatus & BLOCK_HAVE_DATA)) pindexFirstMissing = pindex;
        if (pindexFirstNeverProcessed == nullptr && pindex->nTx == 0) pindexFirstNeverProcessed = pindex;
        if (pindex->pprev != nullptr && pindexFirstNotTreeValid == nullptr && (pindex->nStatus & BLOCK_VALID_MASK) < BLOCK_VALID_TREE) pindexFirstNotTreeValid = pindex;
        if (pindex->pprev != nullptr && pindexFirstNotTransactionsValid == nullptr && (pindex->nStatus & BLOCK_VALID_MASK) < BLOCK_VALID_TRANSACTIONS) pindexFirstNotTransactionsValid = pindex;
        if (pindex->pprev != nullptr && pindexFirstNotChainValid == nullptr && (pindex->nStatus & BLOCK_VALID_MASK) < BLOCK_VALID_CHAIN) pindexFirstNotChainValid = pindex;
        if (pindex->pprev != nullptr && pindexFirstNotScriptsValid == nullptr && (pindex->nStatus & BLOCK_VALID_MASK) < BLOCK_VALID_SCRIPTS) pindexFirstNotScriptsValid = pindex;

        // Begin: actual consistency checks.
        if (pindex->pprev == nullptr) {
            // Genesis block checks.
            assert(pindex->GetBlockHash() == consensusParams.hashGenesisBlock); // Genesis block's hash must match.
            assert(pindex == m_chain.Genesis()); // The current active chain's genesis block must be this block.
        }
        if (pindex->HaveTxsDownloaded()) assert(pindex->nSequenceId <= 0);  // nSequenceId can't be set positive for blocks that aren't linked (negative is used for preciousblock)
        // VALID_TRANSACTIONS is equivalent to nTx > 0 for all nodes (whether or not pruning has occurred).
        // HAVE_DATA is only equivalent to nTx > 0 (or VALID_TRANSACTIONS) if no pruning has occurred.
        if (!fHavePruned) {
            // If we've never pruned, then HAVE_DATA should be equivalent to nTx > 0
            assert(!(pindex->nStatus & BLOCK_HAVE_DATA) == (pindex->nTx == 0));
            assert(pindexFirstMissing == pindexFirstNeverProcessed);
        } else {
            // If we have pruned, then we can only say that HAVE_DATA implies nTx > 0
            if (pindex->nStatus & BLOCK_HAVE_DATA) assert(pindex->nTx > 0);
        }
        if (pindex->nStatus & BLOCK_HAVE_UNDO) assert(pindex->nStatus & BLOCK_HAVE_DATA);
        assert(((pindex->nStatus & BLOCK_VALID_MASK) >= BLOCK_VALID_TRANSACTIONS) == (pindex->nTx > 0)); // This is pruning-independent.
        // All parents having had data (at some point) is equivalent to all parents being VALID_TRANSACTIONS, which is equivalent to HaveTxsDownloaded().
        assert((pindexFirstNeverProcessed == nullptr) == pindex->HaveTxsDownloaded());
        assert((pindexFirstNotTransactionsValid == nullptr) == pindex->HaveTxsDownloaded());
        assert(pindex->nHeight == nHeight); // nHeight must be consistent.
        assert(pindex->pprev == nullptr || pindex->nChainWork >= pindex->pprev->nChainWork); // For every block except the genesis block, the chainwork must be larger than the parent's.
        assert(nHeight < 2 || (pindex->pskip && (pindex->pskip->nHeight < nHeight))); // The pskip pointer must point back for all but the first 2 blocks.
        assert(pindexFirstNotTreeValid == nullptr); // All m_blockman.m_block_index entries must at least be TREE valid
        if ((pindex->nStatus & BLOCK_VALID_MASK) >= BLOCK_VALID_TREE) assert(pindexFirstNotTreeValid == nullptr); // TREE valid implies all parents are TREE valid
        if ((pindex->nStatus & BLOCK_VALID_MASK) >= BLOCK_VALID_CHAIN) assert(pindexFirstNotChainValid == nullptr); // CHAIN valid implies all parents are CHAIN valid
        if ((pindex->nStatus & BLOCK_VALID_MASK) >= BLOCK_VALID_SCRIPTS) assert(pindexFirstNotScriptsValid == nullptr); // SCRIPTS valid implies all parents are SCRIPTS valid
        if (pindexFirstInvalid == nullptr) {
            // Checks for not-invalid blocks.
            assert((pindex->nStatus & BLOCK_FAILED_MASK) == 0); // The failed mask cannot be set for blocks without invalid parents.
        }
        if (pindexFirstConflicing == nullptr) {
            // Checks for not-conflciting blocks.
            assert((pindex->nStatus & BLOCK_CONFLICT_CHAINLOCK) == 0); // The conflicting mask cannot be set for blocks without conflicting parents.
        }
        if (!CBlockIndexWorkComparator()(pindex, m_chain.Tip()) && pindexFirstNeverProcessed == nullptr) {
            if (pindexFirstInvalid == nullptr && pindexFirstConflicing == nullptr) {
                // If this block sorts at least as good as the current tip and
                // is valid and we have all data for its parents, it must be in
                // setBlockIndexCandidates.  m_chain.Tip() must also be there
                // even if some data has been pruned.
                if (pindexFirstMissing == nullptr || pindex == m_chain.Tip()) {
                    assert(setBlockIndexCandidates.count(pindex));
                }
                // If some parent is missing, then it could be that this block was in
                // setBlockIndexCandidates but had to be removed because of the missing data.
                // In this case it must be in m_blocks_unlinked -- see test below.
            }
        } else { // If this block sorts worse than the current tip or some ancestor's block has never been seen, it cannot be in setBlockIndexCandidates.
            assert(setBlockIndexCandidates.count(pindex) == 0);
        }
        // Check whether this block is in m_blocks_unlinked.
        std::pair<std::multimap<CBlockIndex*,CBlockIndex*>::iterator,std::multimap<CBlockIndex*,CBlockIndex*>::iterator> rangeUnlinked = m_blockman.m_blocks_unlinked.equal_range(pindex->pprev);
        bool foundInUnlinked = false;
        while (rangeUnlinked.first != rangeUnlinked.second) {
            assert(rangeUnlinked.first->first == pindex->pprev);
            if (rangeUnlinked.first->second == pindex) {
                foundInUnlinked = true;
                break;
            }
            rangeUnlinked.first++;
        }
        if (pindex->pprev && (pindex->nStatus & BLOCK_HAVE_DATA) && pindexFirstNeverProcessed != nullptr && pindexFirstInvalid == nullptr) {
            // If this block has block data available, some parent was never received, and has no invalid parents, it must be in m_blocks_unlinked.
            assert(foundInUnlinked);
        }
        if (!(pindex->nStatus & BLOCK_HAVE_DATA)) assert(!foundInUnlinked); // Can't be in m_blocks_unlinked if we don't HAVE_DATA
        if (pindexFirstMissing == nullptr) assert(!foundInUnlinked); // We aren't missing data for any parent -- cannot be in m_blocks_unlinked.
        if (pindex->pprev && (pindex->nStatus & BLOCK_HAVE_DATA) && pindexFirstNeverProcessed == nullptr && pindexFirstMissing != nullptr) {
            // We HAVE_DATA for this block, have received data for all parents at some point, but we're currently missing data for some parent.
            assert(fHavePruned); // We must have pruned.
            // This block may have entered m_blocks_unlinked if:
            //  - it has a descendant that at some point had more work than the
            //    tip, and
            //  - we tried switching to that descendant but were missing
            //    data for some intermediate block between m_chain and the
            //    tip.
            // So if this block is itself better than m_chain.Tip() and it wasn't in
            // setBlockIndexCandidates, then it must be in m_blocks_unlinked.
            if (!CBlockIndexWorkComparator()(pindex, m_chain.Tip()) && setBlockIndexCandidates.count(pindex) == 0) {
                if (pindexFirstInvalid == nullptr) {
                    assert(foundInUnlinked);
                }
            }
        }
        // assert(pindex->GetBlockHash() == pindex->GetBlockHeader().GetHash()); // Perhaps too slow
        // End: actual consistency checks.

        // Try descending into the first subnode.
        std::pair<std::multimap<CBlockIndex*,CBlockIndex*>::iterator,std::multimap<CBlockIndex*,CBlockIndex*>::iterator> range = forward.equal_range(pindex);
        if (range.first != range.second) {
            // A subnode was found.
            pindex = range.first->second;
            nHeight++;
            continue;
        }
        // This is a leaf node.
        // Move upwards until we reach a node of which we have not yet visited the last child.
        while (pindex) {
            // We are going to either move to a parent or a sibling of pindex.
            // If pindex was the first with a certain property, unset the corresponding variable.
            if (pindex == pindexFirstInvalid) pindexFirstInvalid = nullptr;
            if (pindex == pindexFirstConflicing) pindexFirstConflicing = nullptr;
            if (pindex == pindexFirstMissing) pindexFirstMissing = nullptr;
            if (pindex == pindexFirstNeverProcessed) pindexFirstNeverProcessed = nullptr;
            if (pindex == pindexFirstNotTreeValid) pindexFirstNotTreeValid = nullptr;
            if (pindex == pindexFirstNotTransactionsValid) pindexFirstNotTransactionsValid = nullptr;
            if (pindex == pindexFirstNotChainValid) pindexFirstNotChainValid = nullptr;
            if (pindex == pindexFirstNotScriptsValid) pindexFirstNotScriptsValid = nullptr;
            // Find our parent.
            CBlockIndex* pindexPar = pindex->pprev;
            // Find which child we just visited.
            std::pair<std::multimap<CBlockIndex*,CBlockIndex*>::iterator,std::multimap<CBlockIndex*,CBlockIndex*>::iterator> rangePar = forward.equal_range(pindexPar);
            while (rangePar.first->second != pindex) {
                assert(rangePar.first != rangePar.second); // Our parent must have at least the node we're coming from as child.
                rangePar.first++;
            }
            // Proceed to the next one.
            rangePar.first++;
            if (rangePar.first != rangePar.second) {
                // Move to the sibling.
                pindex = rangePar.first->second;
                break;
            } else {
                // Move up further.
                pindex = pindexPar;
                nHeight--;
                continue;
            }
        }
    }

    // Check that we actually traversed the entire map.
    assert(nNodes == forward.size());
}

std::string CChainState::ToString()
{
    CBlockIndex* tip = m_chain.Tip();
    return strprintf("Chainstate [%s] @ height %d (%s)",
           m_from_snapshot_blockhash.IsNull() ? "ibd" : "snapshot",
           tip ? tip->nHeight : -1, tip ? tip->GetBlockHash().ToString() : "null");
}

bool CChainState::ResizeCoinsCaches(size_t coinstip_size, size_t coinsdb_size)
{
    if (coinstip_size == m_coinstip_cache_size_bytes &&
            coinsdb_size == m_coinsdb_cache_size_bytes) {
        // Cache sizes are unchanged, no need to continue.
        return true;
    }
    size_t old_coinstip_size = m_coinstip_cache_size_bytes;
    m_coinstip_cache_size_bytes = coinstip_size;
    m_coinsdb_cache_size_bytes = coinsdb_size;
    CoinsDB().ResizeCache(coinsdb_size);

    LogPrintf("[%s] resized coinsdb cache to %.1f MiB\n",
        this->ToString(), coinsdb_size * (1.0 / 1024 / 1024));
    LogPrintf("[%s] resized coinstip cache to %.1f MiB\n",
        this->ToString(), coinstip_size * (1.0 / 1024 / 1024));

    CValidationState state;
    const CChainParams& chainparams = Params();

    bool ret;

    if (coinstip_size > old_coinstip_size) {
        // Likely no need to flush if cache sizes have grown.
        ret = FlushStateToDisk(chainparams, state, FlushStateMode::IF_NEEDED);
    } else {
        // Otherwise, flush state to disk and deallocate the in-memory coins map.
        ret = FlushStateToDisk(chainparams, state, FlushStateMode::ALWAYS);
        CoinsTip().ReallocateCache();
    }
    return ret;
}

std::string CBlockFileInfo::ToString() const {
    return strprintf("CBlockFileInfo(blocks=%u, size=%u, heights=%u...%u, time=%s...%s)", nBlocks, nSize, nHeightFirst, nHeightLast, FormatISO8601Date(nTimeFirst), FormatISO8601Date(nTimeLast));
}

CBlockFileInfo* GetBlockFileInfo(size_t n)
{
    LOCK(cs_LastBlockFile);

    return &vinfoBlockFile.at(n);
}

ThresholdState VersionBitsTipState(const Consensus::Params& params, Consensus::DeploymentPos pos)
{
    AssertLockHeld(cs_main);
    return VersionBitsState(::ChainActive().Tip(), params, pos, versionbitscache);
}

BIP9Stats VersionBitsTipStatistics(const Consensus::Params& params, Consensus::DeploymentPos pos)
{
    LOCK(cs_main);
    return VersionBitsStatistics(::ChainActive().Tip(), params, pos, versionbitscache);
}

int VersionBitsTipStateSinceHeight(const Consensus::Params& params, Consensus::DeploymentPos pos)
{
    LOCK(cs_main);
    return VersionBitsStateSinceHeight(::ChainActive().Tip(), params, pos, versionbitscache);
}

static const uint64_t MEMPOOL_DUMP_VERSION = 1;

bool LoadMempool(CTxMemPool& pool)
{
    const CChainParams& chainparams = Params();
    int64_t nExpiryTimeout = gArgs.GetArg("-mempoolexpiry", DEFAULT_MEMPOOL_EXPIRY) * 60 * 60;
    FILE* filestr = fsbridge::fopen(GetDataDir() / "mempool.dat", "rb");
    CAutoFile file(filestr, SER_DISK, CLIENT_VERSION);
    if (file.IsNull()) {
        LogPrintf("Failed to open mempool file from disk. Continuing anyway.\n");
        return false;
    }

    int64_t count = 0;
    int64_t expired = 0;
    int64_t failed = 0;
    int64_t already_there = 0;
    int64_t nNow = GetTime();

    try {
        uint64_t version;
        file >> version;
        if (version != MEMPOOL_DUMP_VERSION) {
            return false;
        }
        uint64_t num;
        file >> num;
        while (num--) {
            CTransactionRef tx;
            int64_t nTime;
            int64_t nFeeDelta;
            file >> tx;
            file >> nTime;
            file >> nFeeDelta;

            CAmount amountdelta = nFeeDelta;
            if (amountdelta) {
                pool.PrioritiseTransaction(tx->GetHash(), amountdelta);
            }
            CValidationState state;
            if (nTime + nExpiryTimeout > nNow) {
                LOCK(cs_main);
                AcceptToMemoryPoolWithTime(chainparams, pool, state, tx, nullptr /* pfMissingInputs */, nTime,
                                           false /* bypass_limits */, 0 /* nAbsurdFee */, false /* fDryRun */);
                if (state.IsValid()) {
                    ++count;
                } else {
                    // mempool may contain the transaction already, e.g. from
                    // wallet(s) having loaded it while we were processing
                    // mempool transactions; consider these as valid, instead of
                    // failed, but mark them as 'already there'
                    if (pool.exists(tx->GetHash())) {
                        ++already_there;
                    } else {
                        ++failed;
                    }
                }
            } else {
                ++expired;
            }
            if (ShutdownRequested())
                return false;
        }
        std::map<uint256, CAmount> mapDeltas;
        file >> mapDeltas;

        for (const auto& i : mapDeltas) {
            pool.PrioritiseTransaction(i.first, i.second);
        }
    } catch (const std::exception& e) {
        LogPrintf("Failed to deserialize mempool data on disk: %s. Continuing anyway.\n", e.what());
        return false;
    }

    LogPrintf("Imported mempool transactions from disk: %i succeeded, %i failed, %i expired, %i already there\n", count, failed, expired, already_there);
    return true;
}

bool DumpMempool(const CTxMemPool& pool)
{
    int64_t start = GetTimeMicros();

    std::map<uint256, CAmount> mapDeltas;
    std::vector<TxMempoolInfo> vinfo;

    static Mutex dump_mutex;
    LOCK(dump_mutex);

    {
        LOCK(pool.cs);
        for (const auto &i : pool.mapDeltas) {
            mapDeltas[i.first] = i.second;
        }
        vinfo = pool.infoAll();
    }

    int64_t mid = GetTimeMicros();

    try {
        FILE* filestr = fsbridge::fopen(GetDataDir() / "mempool.dat.new", "wb");
        if (!filestr) {
            return false;
        }

        CAutoFile file(filestr, SER_DISK, CLIENT_VERSION);

        uint64_t version = MEMPOOL_DUMP_VERSION;
        file << version;

        file << (uint64_t)vinfo.size();
        for (const auto& i : vinfo) {
            file << *(i.tx);
            file << (int64_t)i.nTime;
            file << (int64_t)i.nFeeDelta;
            mapDeltas.erase(i.tx->GetHash());
        }

        file << mapDeltas;
        if (!FileCommit(file.Get()))
            throw std::runtime_error("FileCommit failed");
        file.fclose();
        if (!RenameOver(GetDataDir() / "mempool.dat.new", GetDataDir() / "mempool.dat")) {
          throw std::runtime_error("Rename failed");
        }
        int64_t last = GetTimeMicros();
        LogPrintf("Dumped mempool: %gs to copy, %gs to dump\n", (mid-start)*MICRO, (last-mid)*MICRO);
    } catch (const std::exception& e) {
        LogPrintf("Failed to dump mempool: %s. Continuing anyway.\n", e.what());
        return false;
    }
    return true;
}

//! Guess how far we are in the verification process at the given block index
//! require cs_main if pindex has not been validated yet (because nChainTx might be unset)
double GuessVerificationProgress(const ChainTxData& data, const CBlockIndex *pindex) {
    if (pindex == nullptr)
        return 0.0;

    int64_t nNow = time(nullptr);

    double fTxTotal;

    if (pindex->nChainTx <= data.nTxCount) {
        fTxTotal = data.nTxCount + (nNow - data.nTime) * data.dTxRate;
    } else {
        fTxTotal = pindex->nChainTx + (nNow - pindex->GetBlockTime()) * data.dTxRate;
    }

    return pindex->nChainTx / fTxTotal;
}

class CMainCleanup
{
public:
    CMainCleanup() {}
    ~CMainCleanup() {
        // block headers
        BlockMap::iterator it1 = g_chainman.BlockIndex().begin();
        for (; it1 != g_chainman.BlockIndex().end(); it1++)
            delete (*it1).second;
        g_chainman.BlockIndex().clear();
    }
};
static CMainCleanup instance_of_cmaincleanup;

Optional<uint256> ChainstateManager::SnapshotBlockhash() const {
    if (m_active_chainstate != nullptr) {
        // If a snapshot chainstate exists, it will always be our active.
        return m_active_chainstate->m_from_snapshot_blockhash;
    }
    return {};
}

std::vector<CChainState*> ChainstateManager::GetAll()
{
    std::vector<CChainState*> out;

    if (!IsSnapshotValidated() && m_ibd_chainstate) {
        out.push_back(m_ibd_chainstate.get());
    }

    if (m_snapshot_chainstate) {
        out.push_back(m_snapshot_chainstate.get());
    }

    return out;
}

CChainState& ChainstateManager::InitializeChainstate(const uint256& snapshot_blockhash)
{
    bool is_snapshot = !snapshot_blockhash.IsNull();
    std::unique_ptr<CChainState>& to_modify =
        is_snapshot ? m_snapshot_chainstate : m_ibd_chainstate;

    if (to_modify) {
        throw std::logic_error("should not be overwriting a chainstate");
    }

    to_modify.reset(new CChainState(m_blockman, snapshot_blockhash));

    // Snapshot chainstates and initial IBD chaintates always become active.
    if (is_snapshot || (!is_snapshot && !m_active_chainstate)) {
        LogPrintf("Switching active chainstate to %s\n", to_modify->ToString());
        m_active_chainstate = to_modify.get();
    } else {
        throw std::logic_error("unexpected chainstate activation");
    }

    return *to_modify;
}

CChainState& ChainstateManager::ActiveChainstate() const
{
    assert(m_active_chainstate);
    return *m_active_chainstate;
}

bool ChainstateManager::IsSnapshotActive() const
{
    return m_snapshot_chainstate && m_active_chainstate == m_snapshot_chainstate.get();
}

CChainState& ChainstateManager::ValidatedChainstate() const
{
    if (m_snapshot_chainstate && IsSnapshotValidated()) {
        return *m_snapshot_chainstate.get();
    }
    assert(m_ibd_chainstate);
    return *m_ibd_chainstate.get();
}

bool ChainstateManager::IsBackgroundIBD(CChainState* chainstate) const
{
    return (m_snapshot_chainstate && chainstate == m_ibd_chainstate.get());
}

void ChainstateManager::Unload()
{
    for (CChainState* chainstate : this->GetAll()) {
        chainstate->m_chain.SetTip(nullptr);
        chainstate->UnloadBlockIndex();
    }

    m_blockman.Unload();
}

void ChainstateManager::Reset()
{
    m_ibd_chainstate.reset();
    m_snapshot_chainstate.reset();
    m_active_chainstate = nullptr;
    m_snapshot_validated = false;
}

void ChainstateManager::MaybeRebalanceCaches()
{
    if (m_ibd_chainstate && !m_snapshot_chainstate) {
        LogPrintf("[snapshot] allocating all cache to the IBD chainstate\n");
        // Allocate everything to the IBD chainstate.
        m_ibd_chainstate->ResizeCoinsCaches(m_total_coinstip_cache, m_total_coinsdb_cache);
    }
    else if (m_snapshot_chainstate && !m_ibd_chainstate) {
        LogPrintf("[snapshot] allocating all cache to the snapshot chainstate\n");
        // Allocate everything to the snapshot chainstate.
        m_snapshot_chainstate->ResizeCoinsCaches(m_total_coinstip_cache, m_total_coinsdb_cache);
    }
    else if (m_ibd_chainstate && m_snapshot_chainstate) {
        // If both chainstates exist, determine who needs more cache based on IBD status.
        //
        // Note: shrink caches first so that we don't inadvertently overwhelm available memory.
        if (m_snapshot_chainstate->IsInitialBlockDownload()) {
            m_ibd_chainstate->ResizeCoinsCaches(
                m_total_coinstip_cache * 0.05, m_total_coinsdb_cache * 0.05);
            m_snapshot_chainstate->ResizeCoinsCaches(
                m_total_coinstip_cache * 0.95, m_total_coinsdb_cache * 0.95);
        } else {
            m_snapshot_chainstate->ResizeCoinsCaches(
                m_total_coinstip_cache * 0.05, m_total_coinsdb_cache * 0.05);
            m_ibd_chainstate->ResizeCoinsCaches(
                m_total_coinstip_cache * 0.95, m_total_coinsdb_cache * 0.95);
        }
    }
}<|MERGE_RESOLUTION|>--- conflicted
+++ resolved
@@ -706,13 +706,8 @@
         // check special TXs after all the other checks. If we'd do this before the other checks, we might end up
         // DoS scoring a node for non-critical errors, e.g. duplicate keys because a TX is received that was already
         // mined
-<<<<<<< HEAD
         // NOTE: we use UTXO here and do NOT allow mempool txes as masternode collaterals
         if (!CheckSpecialTx(tx, ::ChainActive().Tip(), state, ::ChainstateActive().CoinsTip(), true))
-=======
-        // NOTE: we use UTXO here and do NOT allow mempool txes as smartnode collaterals
-        if (!CheckSpecialTx(tx, chainActive.Tip(), state, *pcoinsTip.get()))
->>>>>>> 46dd65c7
             return false;
         if (pool.existsProviderTxConflict(tx)) {
             return state.DoS(0, false, REJECT_DUPLICATE, "protx-dup");
