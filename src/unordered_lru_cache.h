--- conflicted
+++ resolved
@@ -1,19 +1,10 @@
-<<<<<<< HEAD
 // Copyright (c) 2019-2021 The Dash Core developers
+// Copyright (c) 2020-2022 The Raptoreum developers
 // Distributed under the MIT software license, see the accompanying
 // file COPYING or http://www.opensource.org/licenses/mit-license.php.
 
 #ifndef BITCOIN_UNORDERED_LRU_CACHE_H
 #define BITCOIN_UNORDERED_LRU_CACHE_H
-=======
-// Copyright (c) 2019-2020 The Dash Core developers
-// Copyright (c) 2020-2022 The Raptoreum developers
-// Distributed under the MIT software license, see the accompanying
-// file COPYING or http://www.opensource.org/licenses/mit-license.php.
-
-#ifndef RAPTOREUM_UNORDERED_LRU_CACHE_H
-#define RAPTOREUM_UNORDERED_LRU_CACHE_H
->>>>>>> d63d9d81
 
 #include <unordered_map>
 
@@ -118,8 +109,4 @@
     }
 };
 
-<<<<<<< HEAD
-#endif // BITCOIN_UNORDERED_LRU_CACHE_H
-=======
-#endif // RAPTOREUM_UNORDERED_LRU_CACHE_H
->>>>>>> d63d9d81
+#endif // BITCOIN_UNORDERED_LRU_CACHE_H