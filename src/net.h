// Copyright (c) 2009-2010 Satoshi Nakamoto
// Copyright (c) 2009-2015 The Bitcoin Core developers
// Distributed under the MIT software license, see the accompanying
// file COPYING or http://www.opensource.org/licenses/mit-license.php.

#ifndef BITCOIN_NET_H
#define BITCOIN_NET_H

#include <addrdb.h>
#include <addrman.h>
#include <bloom.h>
#include <compat.h>
#include <fs.h>
#include <hash.h>
#include <limitedmap.h>
#include <netaddress.h>
#include <policy/feerate.h>
#include <protocol.h>
#include <random.h>
#include <saltedhasher.h>
#include <streams.h>
#include <sync.h>
#include <uint256.h>
#include <util.h>
#include <threadinterrupt.h>
#include <consensus/params.h>

#include <atomic>
#include <deque>
#include <stdint.h>
#include <thread>
#include <memory>
#include <condition_variable>
#include <unordered_set>
#include <queue>

#ifndef WIN32
#include <arpa/inet.h>
#endif


#ifndef WIN32
#define USE_WAKEUP_PIPE
#endif

class CScheduler;
class CNode;

/** Time between pings automatically sent out for latency probing and keepalive (in seconds). */
static const int PING_INTERVAL = 2 * 60;
/** Time after which to disconnect, after waiting for a ping response (or inactivity). */
static const int TIMEOUT_INTERVAL = 20 * 60;
/** Minimum time between warnings printed to log. */
static const int WARNING_INTERVAL = 10 * 60;
/** Run the feeler connection loop once every 2 minutes or 120 seconds. **/
static const int FEELER_INTERVAL = 120;
/** The maximum number of entries in an 'inv' protocol message */
static const unsigned int MAX_INV_SZ = 50000;
/** The maximum number of entries in a locator */
static const unsigned int MAX_LOCATOR_SZ = 101;
/** The maximum number of new addresses to accumulate before announcing. */
static const unsigned int MAX_ADDR_TO_SEND = 1000;
/** Maximum length of incoming protocol messages (no message over 3 MiB is currently acceptable). */
static const unsigned int MAX_PROTOCOL_MESSAGE_LENGTH = 3 * 1024 * 1024;
/** Maximum length of strSubVer in `version` message */
static const unsigned int MAX_SUBVERSION_LENGTH = 256;
/** Maximum number of automatic outgoing nodes */
static const int MAX_OUTBOUND_CONNECTIONS = 8;
/** Maximum number of addnode outgoing nodes */
static const int MAX_ADDNODE_CONNECTIONS = 8;
/** Eviction protection time for incoming connections  */
static const int INBOUND_EVICTION_PROTECTION_TIME = 1;
/** -listen default */
static const bool DEFAULT_LISTEN = true;
/** -upnp default */
#ifdef USE_UPNP
static const bool DEFAULT_UPNP = USE_UPNP;
#else
static const bool DEFAULT_UPNP = false;
#endif
/** The maximum number of peer connections to maintain.
 *  Smartnodes are forced to accept at least this many connections
 */
static const unsigned int DEFAULT_MAX_PEER_CONNECTIONS = 125;
/** The default for -maxuploadtarget. 0 = Unlimited */
static const uint64_t DEFAULT_MAX_UPLOAD_TARGET = 0;
/** The default timeframe for -maxuploadtarget. 1 day. */
static const uint64_t MAX_UPLOAD_TIMEFRAME = 60 * 60 * 24;
/** Default for blocks only*/
static const bool DEFAULT_BLOCKSONLY = false;
/** -peertimeout default */
static const int64_t DEFAULT_PEER_CONNECT_TIMEOUT = 60;

static const bool DEFAULT_FORCEDNSSEED = false;
static const size_t DEFAULT_MAXRECEIVEBUFFER = 5 * 1000;
static const size_t DEFAULT_MAXSENDBUFFER    = 1 * 1000;

// NOTE: When adjusting this, update rpcnet:setban's help ("24h")
static const unsigned int DEFAULT_MISBEHAVING_BANTIME = 60 * 60 * 24;  // Default 24-hour ban

<<<<<<< HEAD
#if defined USE_KQUEUE
#define DEFAULT_SOCKETEVENTS "kqueue"
#elif defined USE_EPOLL
=======
#if defined USE_EPOLL
>>>>>>> d63d9d81
#define DEFAULT_SOCKETEVENTS "epoll"
#elif defined USE_POLL
#define DEFAULT_SOCKETEVENTS "poll"
#else
#define DEFAULT_SOCKETEVENTS "select"
#endif

typedef int64_t NodeId;

struct AddedNodeInfo
{
    std::string strAddedNode;
    CService resolvedAddress;
    bool fConnected;
    bool fInbound;
};

class CNodeStats;
class CClientUIInterface;

struct CSerializedNetMsg
{
    CSerializedNetMsg() = default;
    CSerializedNetMsg(CSerializedNetMsg&&) = default;
    CSerializedNetMsg& operator=(CSerializedNetMsg&&) = default;
    // No copying, only moves.
    CSerializedNetMsg(const CSerializedNetMsg& msg) = delete;
    CSerializedNetMsg& operator=(const CSerializedNetMsg&) = delete;

    std::vector<unsigned char> data;
    std::string command;
};

class NetEventsInterface;
class CConnman
{
friend class CNode;
public:

    enum NumConnections {
        CONNECTIONS_NONE = 0,
        CONNECTIONS_IN = (1U << 0),
        CONNECTIONS_OUT = (1U << 1),
        CONNECTIONS_ALL = (CONNECTIONS_IN | CONNECTIONS_OUT),
    };

    enum SocketEventsMode {
        SOCKETEVENTS_SELECT = 0,
        SOCKETEVENTS_POLL = 1,
        SOCKETEVENTS_EPOLL = 2,
<<<<<<< HEAD
        SOCKETEVENTS_KQUEUE = 3,
=======
>>>>>>> d63d9d81
    };

    struct Options
    {
        ServiceFlags nLocalServices = NODE_NONE;
        int nMaxConnections = 0;
        int nMaxOutbound = 0;
        int nMaxAddnode = 0;
        int nMaxFeeler = 0;
        int nBestHeight = 0;
        CClientUIInterface* uiInterface = nullptr;
        NetEventsInterface* m_msgproc = nullptr;
        unsigned int nSendBufferMaxSize = 0;
        unsigned int nReceiveFloodSize = 0;
        uint64_t nMaxOutboundTimeframe = 0;
        uint64_t nMaxOutboundLimit = 0;
        int64_t m_peer_connect_timeout = DEFAULT_PEER_CONNECT_TIMEOUT;
        std::vector<std::string> vSeedNodes;
        std::vector<CSubNet> vWhitelistedRange;
        std::vector<CService> vBinds, vWhiteBinds;
        bool m_use_addrman_outgoing = true;
        std::vector<std::string> m_specified_outgoing;
        std::vector<std::string> m_added_nodes;
        SocketEventsMode socketEventsMode = SOCKETEVENTS_SELECT;
    };

    void Init(const Options& connOptions) {
        nLocalServices = connOptions.nLocalServices;
        nMaxConnections = connOptions.nMaxConnections;
        nMaxOutbound = std::min(connOptions.nMaxOutbound, connOptions.nMaxConnections);
        m_use_addrman_outgoing = connOptions.m_use_addrman_outgoing;
        nMaxAddnode = connOptions.nMaxAddnode;
        nMaxFeeler = connOptions.nMaxFeeler;
        nBestHeight = connOptions.nBestHeight;
        clientInterface = connOptions.uiInterface;
        m_msgproc = connOptions.m_msgproc;
        nSendBufferMaxSize = connOptions.nSendBufferMaxSize;
        nReceiveFloodSize = connOptions.nReceiveFloodSize;
<<<<<<< HEAD
        m_peer_connect_timeout = connOptions.m_peer_connect_timeout;
=======
>>>>>>> d63d9d81
        {
            LOCK(cs_totalBytesSent);
            nMaxOutboundTimeframe = connOptions.nMaxOutboundTimeframe;
            nMaxOutboundLimit = connOptions.nMaxOutboundLimit;
        }
        vWhitelistedRange = connOptions.vWhitelistedRange;
        {
            LOCK(cs_vAddedNodes);
            vAddedNodes = connOptions.m_added_nodes;
        }
        socketEventsMode = connOptions.socketEventsMode;
    }

    CConnman(uint64_t seed0, uint64_t seed1);
    ~CConnman();
    bool Start(CScheduler& scheduler, const Options& options);
    void Stop();
    void Interrupt();
    bool GetNetworkActive() const { return fNetworkActive; };
    bool GetUseAddrmanOutgoing() const { return m_use_addrman_outgoing; };
    void SetNetworkActive(bool active);
    SocketEventsMode GetSocketEventsMode() const { return socketEventsMode; }
<<<<<<< HEAD
    void OpenNetworkConnection(const CAddress& addrConnect, bool fCountFailure, CSemaphoreGrant *grantOutbound = nullptr, const char *strDest = nullptr, bool fOneShot = false, bool fFeeler = false, bool manual_connection = false, bool masternode_connection = false, bool masternode_probe_connection = false);
    void OpenMasternodeConnection(const CAddress& addrConnect, bool probe = false);
=======
    void OpenNetworkConnection(const CAddress& addrConnect, bool fCountFailure, CSemaphoreGrant *grantOutbound = nullptr, const char *strDest = nullptr, bool fOneShot = false, bool fFeeler = false, bool manual_connection = false, bool fConnectToSmartnode = false, bool fSmartnodeProbe = false);
    void OpenSmartnodeConnection(const CAddress& addrConnect, bool probe = false);
>>>>>>> d63d9d81
    bool CheckIncomingNonce(uint64_t nonce);

    struct CFullyConnectedOnly {
        bool operator() (const CNode* pnode) const {
            return NodeFullyConnected(pnode);
        }
    };

    constexpr static const CFullyConnectedOnly FullyConnectedOnly{};

    struct CAllNodes {
        bool operator() (const CNode*) const {return true;}
    };

    constexpr static const CAllNodes AllNodes{};

    bool ForNode(NodeId id, std::function<bool(const CNode* pnode)> cond, std::function<bool(CNode* pnode)> func);
    bool ForNode(const CService& addr, std::function<bool(const CNode* pnode)> cond, std::function<bool(CNode* pnode)> func);

    template<typename Callable>
    bool ForNode(const CService& addr, Callable&& func)
    {
        return ForNode(addr, FullyConnectedOnly, func);
    }

    template<typename Callable>
    bool ForNode(NodeId id, Callable&& func)
    {
        return ForNode(id, FullyConnectedOnly, func);
    }

    bool IsConnected(const CService& addr, std::function<bool(const CNode* pnode)> cond)
    {
        return ForNode(addr, cond, [](CNode* pnode){
            return true;
        });
    }

    bool IsSmartnodeOrDisconnectRequested(const CService& addr);

    void PushMessage(CNode* pnode, CSerializedNetMsg&& msg);

    template<typename Condition, typename Callable>
    bool ForEachNodeContinueIf(const Condition& cond, Callable&& func)
    {
        LOCK(cs_vNodes);
        for (auto&& node : vNodes)
            if (cond(node))
                if(!func(node))
                    return false;
        return true;
    };

    template<typename Callable>
    bool ForEachNodeContinueIf(Callable&& func)
    {
        return ForEachNodeContinueIf(FullyConnectedOnly, func);
    }

    template<typename Condition, typename Callable>
    bool ForEachNodeContinueIf(const Condition& cond, Callable&& func) const
    {
        LOCK(cs_vNodes);
        for (const auto& node : vNodes)
            if (cond(node))
                if(!func(node))
                    return false;
        return true;
    };

    template<typename Callable>
    bool ForEachNodeContinueIf(Callable&& func) const
    {
        return ForEachNodeContinueIf(FullyConnectedOnly, func);
    }

    template<typename Condition, typename Callable>
    void ForEachNode(const Condition& cond, Callable&& func)
    {
        LOCK(cs_vNodes);
        for (auto&& node : vNodes) {
            if (cond(node))
                func(node);
        }
    };

    template<typename Callable>
    void ForEachNode(Callable&& func)
    {
        ForEachNode(FullyConnectedOnly, func);
    }

    template<typename Condition, typename Callable>
    void ForEachNode(const Condition& cond, Callable&& func) const
    {
        LOCK(cs_vNodes);
        for (auto&& node : vNodes) {
            if (cond(node))
                func(node);
        }
    };

    template<typename Callable>
    void ForEachNode(Callable&& func) const
    {
        ForEachNode(FullyConnectedOnly, func);
    }

    template<typename Condition, typename Callable, typename CallableAfter>
    void ForEachNodeThen(const Condition& cond, Callable&& pre, CallableAfter&& post)
    {
        LOCK(cs_vNodes);
        for (auto&& node : vNodes) {
            if (cond(node))
                pre(node);
        }
        post();
    };

    template<typename Callable, typename CallableAfter>
    void ForEachNodeThen(Callable&& pre, CallableAfter&& post)
    {
        ForEachNodeThen(FullyConnectedOnly, pre, post);
    }

    template<typename Condition, typename Callable, typename CallableAfter>
    void ForEachNodeThen(const Condition& cond, Callable&& pre, CallableAfter&& post) const
    {
        LOCK(cs_vNodes);
        for (auto&& node : vNodes) {
            if (cond(node))
                pre(node);
        }
        post();
    };

    template<typename Callable, typename CallableAfter>
    void ForEachNodeThen(Callable&& pre, CallableAfter&& post) const
    {
        ForEachNodeThen(FullyConnectedOnly, pre, post);
    }

    std::vector<CNode*> CopyNodeVector(std::function<bool(const CNode* pnode)> cond);
    std::vector<CNode*> CopyNodeVector();
    void ReleaseNodeVector(const std::vector<CNode*>& vecNodes);

    void RelayTransaction(const CTransaction& tx);
    void RelayInv(CInv &inv, const int minProtoVersion = MIN_PEER_PROTO_VERSION, bool fAllowSmartnodeConnections = false);
    void RelayInvFiltered(CInv &inv, const CTransaction &relatedTx, const int minProtoVersion = MIN_PEER_PROTO_VERSION, bool fAllowSmartnodeConnections = false);
    // This overload will not update node filters,  so use it only for the cases when other messages will update related transaction data in filters
<<<<<<< HEAD
    void RelayInvFiltered(CInv &inv, const uint256 &relatedTxHash, const int minProtoVersion = MIN_PEER_PROTO_VERSION);
=======
    void RelayInvFiltered(CInv &inv, const uint256 &relatedTxHash, const int minProtoVersion = MIN_PEER_PROTO_VERSION, bool fAllowSmartnodeConnections = false);
>>>>>>> d63d9d81

    // Addrman functions
    size_t GetAddressCount() const;
    void SetServices(const CService &addr, ServiceFlags nServices);
    void MarkAddressGood(const CAddress& addr);
    void AddNewAddresses(const std::vector<CAddress>& vAddr, const CAddress& addrFrom, int64_t nTimePenalty = 0);
    std::vector<CAddress> GetAddresses();

    // Denial-of-service detection/prevention
    // The idea is to detect peers that are behaving
    // badly and disconnect/ban them, but do it in a
    // one-coding-mistake-won't-shatter-the-entire-network
    // way.
    // IMPORTANT:  There should be nothing I can give a
    // node that it will forward on that will make that
    // node's peers drop it. If there is, an attacker
    // can isolate a node and/or try to split the network.
    // Dropping a node for sending stuff that is invalid
    // now but might be valid in a later version is also
    // dangerous, because it can cause a network split
    // between nodes running old code and nodes running
    // new code.
    void Ban(const CNetAddr& netAddr, const BanReason& reason, int64_t bantimeoffset = 0, bool sinceUnixEpoch = false);
    void Ban(const CSubNet& subNet, const BanReason& reason, int64_t bantimeoffset = 0, bool sinceUnixEpoch = false);
    void ClearBanned(); // needed for unit testing
    bool IsBanned(CNetAddr ip);
    bool IsBanned(CSubNet subnet);
    bool Unban(const CNetAddr &ip);
    bool Unban(const CSubNet &ip);
    void GetBanned(banmap_t &banmap);
    void SetBanned(const banmap_t &banmap);

    // This allows temporarily exceeding nMaxOutbound, with the goal of finding
    // a peer that is better than all our current peers.
    void SetTryNewOutboundPeer(bool flag);
    bool GetTryNewOutboundPeer();

    // Return the number of outbound peers we have in excess of our target (eg,
    // if we previously called SetTryNewOutboundPeer(true), and have since set
    // to false, we may have extra peers that we wish to disconnect). This may
    // return a value less than (num_outbound_connections - num_outbound_slots)
    // in cases where some outbound connections are not yet fully connected, or
    // not yet fully disconnected.
    int GetExtraOutboundCount();

    bool AddNode(const std::string& node);
    bool RemoveAddedNode(const std::string& node);
    std::vector<AddedNodeInfo> GetAddedNodeInfo();

<<<<<<< HEAD
    bool AddPendingMasternode(const uint256& proTxHash);
    void SetMasternodeQuorumNodes(Consensus::LLMQType llmqType, const uint256& quorumHash, const std::set<uint256>& proTxHashes);
    void SetMasternodeQuorumRelayMembers(Consensus::LLMQType llmqType, const uint256& quorumHash, const std::set<uint256>& proTxHashes);
    bool HasMasternodeQuorumNodes(Consensus::LLMQType llmqType, const uint256& quorumHash);
    std::set<uint256> GetMasternodeQuorums(Consensus::LLMQType llmqType);
    // also returns QWATCH nodes
    std::set<NodeId> GetMasternodeQuorumNodes(Consensus::LLMQType llmqType, const uint256& quorumHash) const;
    void RemoveMasternodeQuorumNodes(Consensus::LLMQType llmqType, const uint256& quorumHash);
    bool IsMasternodeQuorumNode(const CNode* pnode);
    bool IsMasternodeQuorumRelayMember(const uint256& protxHash);
=======
    bool AddPendingSmartnode(const uint256& proTxHash);
    void SetSmartnodeQuorumNodes(Consensus::LLMQType llmqType, const uint256& quorumHash, const std::set<uint256>& proTxHashes);
    bool HasSmartnodeQuorumNodes(Consensus::LLMQType llmqType, const uint256& quorumHash);
    std::set<uint256> GetSmartnodeQuorums(Consensus::LLMQType llmqType);
    // also returns QWATCH nodes
    std::set<NodeId> GetSmartnodeQuorumNodes(Consensus::LLMQType llmqType, const uint256& quorumHash) const;
    void RemoveSmartnodeQuorumNodes(Consensus::LLMQType llmqType, const uint256& quorumHash);
    bool IsSmartnodeQuorumNode(const CNode* pnode);
>>>>>>> d63d9d81
    void AddPendingProbeConnections(const std::set<uint256>& proTxHashes);

    size_t GetNodeCount(NumConnections num);
    size_t GetMaxOutboundNodeCount();
    void GetNodeStats(std::vector<CNodeStats>& vstats);
    bool DisconnectNode(const std::string& node);
    bool DisconnectNode(NodeId id);

    ServiceFlags GetLocalServices() const;

    //!set the max outbound target in bytes
    void SetMaxOutboundTarget(uint64_t limit);
    uint64_t GetMaxOutboundTarget();

    //!set the timeframe for the max outbound target
    void SetMaxOutboundTimeframe(uint64_t timeframe);
    uint64_t GetMaxOutboundTimeframe();

    //!check if the outbound target is reached
    // if param historicalBlockServingLimit is set true, the function will
    // response true if the limit for serving historical blocks has been reached
    bool OutboundTargetReached(bool historicalBlockServingLimit);

    //!response the bytes left in the current max outbound cycle
    // in case of no limit, it will always response 0
    uint64_t GetOutboundTargetBytesLeft();

    //!response the time in second left in the current max outbound cycle
    // in case of no limit, it will always response 0
    uint64_t GetMaxOutboundTimeLeftInCycle();

    uint64_t GetTotalBytesRecv();
    uint64_t GetTotalBytesSent();

    void SetBestHeight(int height);
    int GetBestHeight() const;

    /** Get a unique deterministic randomizer. */
    CSipHasher GetDeterministicRandomizer(uint64_t id) const;

    unsigned int GetReceiveFloodSize() const;

    void WakeMessageHandler();
    void WakeSelect();

    /** Attempts to obfuscate tx time through exponentially distributed emitting.
        Works assuming that a single interval is used.
        Variable intervals will result in privacy decrease.
    */
    int64_t PoissonNextSendInbound(int64_t now, int average_interval_seconds);

private:
    struct ListenSocket {
        SOCKET socket;
        bool whitelisted;

        ListenSocket(SOCKET socket_, bool whitelisted_) : socket(socket_), whitelisted(whitelisted_) {}
    };

    bool BindListenPort(const CService &bindAddr, std::string& strError, bool fWhitelisted = false);
    bool Bind(const CService &addr, unsigned int flags);
    bool InitBinds(const std::vector<CService>& binds, const std::vector<CService>& whiteBinds);
    void ThreadOpenAddedConnections();
    void AddOneShot(const std::string& strDest);
    void ProcessOneShot();
    void ThreadOpenConnections(std::vector<std::string> connect);
    void ThreadMessageHandler();
    void AcceptConnection(const ListenSocket& hListenSocket);
    void DisconnectNodes();
    void NotifyNumConnectionsChanged();
<<<<<<< HEAD
    void CalculateNumConnectionsChangedStats();
    void InactivityCheck(CNode *pnode);
    bool GenerateSelectSet(std::set<SOCKET> &recv_set, std::set<SOCKET> &send_set, std::set<SOCKET> &error_set);
#ifdef USE_KQUEUE
    void SocketEventsKqueue(std::set<SOCKET> &recv_set, std::set<SOCKET> &send_set, std::set<SOCKET> &error_set, bool fOnlyPoll);
#endif
=======
    void InactivityCheck(CNode *pnode);
    bool GenerateSelectSet(std::set<SOCKET> &recv_set, std::set<SOCKET> &send_set, std::set<SOCKET> &error_set);
>>>>>>> d63d9d81
#ifdef USE_EPOLL
    void SocketEventsEpoll(std::set<SOCKET> &recv_set, std::set<SOCKET> &send_set, std::set<SOCKET> &error_set, bool fOnlyPoll);
#endif
#ifdef USE_POLL
    void SocketEventsPoll(std::set<SOCKET> &recv_set, std::set<SOCKET> &send_set, std::set<SOCKET> &error_set, bool fOnlyPoll);
#endif
    void SocketEventsSelect(std::set<SOCKET> &recv_set, std::set<SOCKET> &send_set, std::set<SOCKET> &error_set, bool fOnlyPoll);
    void SocketEvents(std::set<SOCKET> &recv_set, std::set<SOCKET> &send_set, std::set<SOCKET> &error_set, bool fOnlyPoll);
    void SocketHandler();
    void ThreadSocketHandler();
    void ThreadDNSAddressSeed();
    void ThreadOpenSmartnodeConnections();

    uint64_t CalculateKeyedNetGroup(const CAddress& ad) const;

    CNode* FindNode(const CNetAddr& ip, bool fExcludeDisconnecting = true);
    CNode* FindNode(const CSubNet& subNet, bool fExcludeDisconnecting = true);
    CNode* FindNode(const std::string& addrName, bool fExcludeDisconnecting = true);
    CNode* FindNode(const CService& addr, bool fExcludeDisconnecting = true);

    bool AttemptToEvictConnection();
    CNode* ConnectNode(CAddress addrConnect, const char *pszDest = nullptr, bool fCountFailure = false, bool manual_connection = false);
    bool IsWhitelistedRange(const CNetAddr &addr);

    void DeleteNode(CNode* pnode);

    NodeId GetNewNodeId();

    size_t SocketSendData(CNode *pnode);
    size_t SocketRecvData(CNode* pnode);
    //!check is the banlist has unwritten changes
    bool BannedSetIsDirty();
    //!set the "dirty" flag for the banlist
    void SetBannedSetDirty(bool dirty=true);
    //!clean unused entries (if bantime has expired)
    void SweepBanned();
    void DumpAddresses();
    void DumpData();
    void DumpBanlist();

    // Network stats
    void RecordBytesRecv(uint64_t bytes);
    void RecordBytesSent(uint64_t bytes);

    // Whether the node should be passed out in ForEach* callbacks
    static bool NodeFullyConnected(const CNode* pnode);

    void RegisterEvents(CNode* pnode);
    void UnregisterEvents(CNode* pnode);

    // Network usage totals
    CCriticalSection cs_totalBytesRecv;
    CCriticalSection cs_totalBytesSent;
    uint64_t nTotalBytesRecv GUARDED_BY(cs_totalBytesRecv);
    uint64_t nTotalBytesSent GUARDED_BY(cs_totalBytesSent);

    // outbound limit & stats
    uint64_t nMaxOutboundTotalBytesSentInCycle GUARDED_BY(cs_totalBytesSent);
    uint64_t nMaxOutboundCycleStartTime GUARDED_BY(cs_totalBytesSent);
    uint64_t nMaxOutboundLimit GUARDED_BY(cs_totalBytesSent);
    uint64_t nMaxOutboundTimeframe GUARDED_BY(cs_totalBytesSent);
<<<<<<< HEAD

    // P2P timeout in seconds
    int64_t m_peer_connect_timeout;
=======
>>>>>>> d63d9d81

    // Whitelisted ranges. Any node connecting from these is automatically
    // whitelisted (as well as those connecting to whitelisted binds).
    std::vector<CSubNet> vWhitelistedRange;

    unsigned int nSendBufferMaxSize;
    unsigned int nReceiveFloodSize;

    std::vector<ListenSocket> vhListenSocket;
    std::atomic<bool> fNetworkActive;
    banmap_t setBanned GUARDED_BY(cs_setBanned);
    CCriticalSection cs_setBanned;
    bool setBannedIsDirty GUARDED_BY(cs_setBanned);
    bool fAddressesInitialized;
    CAddrMan addrman;
    std::deque<std::string> vOneShots GUARDED_BY(cs_vOneShots);
    CCriticalSection cs_vOneShots;
    std::vector<std::string> vAddedNodes GUARDED_BY(cs_vAddedNodes);
    CCriticalSection cs_vAddedNodes;
<<<<<<< HEAD
    std::vector<uint256> vPendingMasternodes;
    std::map<std::pair<Consensus::LLMQType, uint256>, std::set<uint256>> masternodeQuorumNodes; // protected by cs_vPendingMasternodes
    std::map<std::pair<Consensus::LLMQType, uint256>, std::set<uint256>> masternodeQuorumRelayMembers; // protected by cs_vPendingMasternodes
    std::set<uint256> masternodePendingProbes;
    mutable CCriticalSection cs_vPendingMasternodes;
=======
    std::vector<uint256> vPendingSmartnodes;
    std::map<std::pair<Consensus::LLMQType, uint256>, std::set<uint256>> smartnodeQuorumNodes; // protected by cs_vPendingSmartnodes
    std::set<uint256> smartnodePendingProbes;
    mutable CCriticalSection cs_vPendingSmartnodes;
>>>>>>> d63d9d81
    std::vector<CNode*> vNodes;
    std::list<CNode*> vNodesDisconnected;
    std::unordered_map<SOCKET, CNode*> mapSocketToNode;
    mutable CCriticalSection cs_vNodes;
    std::atomic<NodeId> nLastNodeId;
    unsigned int nPrevNodeCount;

    /** Services this instance offers */
    ServiceFlags nLocalServices;

    std::unique_ptr<CSemaphore> semOutbound;
    std::unique_ptr<CSemaphore> semAddnode;
    int nMaxConnections;
    int nMaxOutbound;
    int nMaxAddnode;
    int nMaxFeeler;
    bool m_use_addrman_outgoing;
    std::atomic<int> nBestHeight;
    CClientUIInterface* clientInterface;
    NetEventsInterface* m_msgproc;

    /** SipHasher seeds for deterministic randomness */
    const uint64_t nSeed0, nSeed1;

    /** flag for waking the message processor. */
    bool fMsgProcWake;

    std::condition_variable condMsgProc;
    std::mutex mutexMsgProc;
    std::atomic<bool> flagInterruptMsgProc;

    CThreadInterrupt interruptNet;

#ifdef USE_WAKEUP_PIPE
    /** a pipe which is added to select() calls to wakeup before the timeout */
    int wakeupPipe[2]{-1,-1};
#endif
    std::atomic<bool> wakeupSelectNeeded{false};

    SocketEventsMode socketEventsMode;
<<<<<<< HEAD
#ifdef USE_KQUEUE
    int kqueuefd{-1};
#endif
=======
>>>>>>> d63d9d81
#ifdef USE_EPOLL
    int epollfd{-1};
#endif

    /** Protected by cs_vNodes */
    std::unordered_map<NodeId, CNode*> mapReceivableNodes GUARDED_BY(cs_vNodes);
    std::unordered_map<NodeId, CNode*> mapSendableNodes GUARDED_BY(cs_vNodes);
    /** Protected by cs_mapNodesWithDataToSend */
    std::unordered_map<NodeId, CNode*> mapNodesWithDataToSend GUARDED_BY(cs_mapNodesWithDataToSend);
    mutable CCriticalSection cs_mapNodesWithDataToSend;

    std::thread threadDNSAddressSeed;
    std::thread threadSocketHandler;
    std::thread threadOpenAddedConnections;
    std::thread threadOpenConnections;
    std::thread threadOpenSmartnodeConnections;
    std::thread threadMessageHandler;

    /** flag for deciding to connect to an extra outbound peer,
     *  in excess of nMaxOutbound
     *  This takes the place of a feeler connection */
    std::atomic_bool m_try_another_outbound_peer;

<<<<<<< HEAD
    std::atomic<int64_t> m_next_send_inv_to_incoming{0};
=======
    std::atomic<int64_t> m_next_send_inv_to_incoming;
>>>>>>> d63d9d81

    friend struct CConnmanTest;
};
extern std::unique_ptr<CConnman> g_connman;
void Discover();
void StartMapPort();
void InterruptMapPort();
void StopMapPort();
unsigned short GetListenPort();
bool BindListenPort(const CService &bindAddr, std::string& strError, bool fWhitelisted = false);

struct CombinerAll
{
    typedef bool result_type;

    template<typename I>
    bool operator()(I first, I last) const
    {
        while (first != last) {
            if (!(*first)) return false;
            ++first;
        }
        return true;
    }
};

/**
 * Interface for message handling
 */
class NetEventsInterface
{
public:
    virtual bool ProcessMessages(CNode* pnode, std::atomic<bool>& interrupt) = 0;
    virtual bool SendMessages(CNode* pnode) = 0;
    virtual void InitializeNode(CNode* pnode) = 0;
    virtual void FinalizeNode(NodeId id, bool& update_connection_time) = 0;

protected:
    /**
     * Protected destructor so that instances can only be deleted by derived classes.
     * If that restriction is no longer desired, this should be made public and virtual.
     */
    ~NetEventsInterface() = default;
};

enum
{
    LOCAL_NONE,   // unknown
    LOCAL_IF,     // address a local interface listens on
    LOCAL_BIND,   // address explicit bound to
    LOCAL_UPNP,   // address reported by UPnP
    LOCAL_MANUAL, // address explicitly specified (-externalip=)

    LOCAL_MAX
};

bool IsPeerAddrLocalGood(CNode *pnode);
void AdvertiseLocal(CNode *pnode);
void SetLimited(enum Network net, bool fLimited = true);
bool IsLimited(enum Network net);
bool IsLimited(const CNetAddr& addr);
bool AddLocal(const CService& addr, int nScore = LOCAL_NONE);
bool AddLocal(const CNetAddr& addr, int nScore = LOCAL_NONE);
bool RemoveLocal(const CService& addr);
bool SeenLocal(const CService& addr);
bool IsLocal(const CService& addr);
bool GetLocal(CService &addr, const CNetAddr *paddrPeer = nullptr);
bool IsReachable(enum Network net);
bool IsReachable(const CNetAddr &addr);
CAddress GetLocalAddress(const CNetAddr *paddrPeer, ServiceFlags nLocalServices);


extern bool fDiscover;
extern bool fListen;
extern bool fRelayTxes;

/** Subversion as sent to the P2P network in `version` messages */
extern std::string strSubVersion;

struct LocalServiceInfo {
    int nScore;
    int nPort;
};

extern CCriticalSection cs_mapLocalHost;
extern std::map<CNetAddr, LocalServiceInfo> mapLocalHost GUARDED_BY(cs_mapLocalHost);
typedef std::map<std::string, uint64_t> mapMsgCmdSize; //command, total bytes

class CNodeStats
{
public:
    NodeId nodeid;
    ServiceFlags nServices;
    bool fRelayTxes;
    int64_t nLastSend;
    int64_t nLastRecv;
    int64_t nTimeConnected;
    int64_t nTimeOffset;
    std::string addrName;
    int nVersion;
    std::string cleanSubVer;
    bool fInbound;
    bool m_manual_connection;
    int nStartingHeight;
    uint64_t nSendBytes;
    mapMsgCmdSize mapSendBytesPerMsgCmd;
    uint64_t nRecvBytes;
    mapMsgCmdSize mapRecvBytesPerMsgCmd;
    bool fWhitelisted;
    double dPingTime;
    double dPingWait;
    double dMinPing;
    // Our address, as reported by the peer
    std::string addrLocal;
    // Address of this peer
    CAddress addr;
    // Bind address of our side of the connection
    CAddress addrBind;
    // In case this is a verified MN, this value is the proTx of the MN
    uint256 verifiedProRegTxHash;
<<<<<<< HEAD
    // In case this is a verified MN, this value is the hashed operator pubkey of the MN
    uint256 verifiedPubKeyHash;
    bool m_masternode_connection;
=======
    bool fSmartnode;
>>>>>>> d63d9d81
};




class CNetMessage {
private:
    mutable CHash256 hasher;
    mutable uint256 data_hash;
public:
    bool in_data;                   // parsing header (false) or data (true)

    CDataStream hdrbuf;             // partially received header
    CMessageHeader hdr;             // complete header
    unsigned int nHdrPos;

    CDataStream vRecv;              // received message data
    unsigned int nDataPos;

    int64_t nTime;                  // time (in microseconds) of message receipt.

    CNetMessage(const CMessageHeader::MessageStartChars& pchMessageStartIn, int nTypeIn, int nVersionIn) : hdrbuf(nTypeIn, nVersionIn), hdr(pchMessageStartIn), vRecv(nTypeIn, nVersionIn) {
        hdrbuf.resize(24);
        in_data = false;
        nHdrPos = 0;
        nDataPos = 0;
        nTime = 0;
    }

    bool complete() const
    {
        if (!in_data)
            return false;
        return (hdr.nMessageSize == nDataPos);
    }

    const uint256& GetMessageHash() const;

    void SetVersion(int nVersionIn)
    {
        hdrbuf.SetVersion(nVersionIn);
        vRecv.SetVersion(nVersionIn);
    }

    int readHeader(const char *pch, unsigned int nBytes);
    int readData(const char *pch, unsigned int nBytes);
};


/** Information about a peer */
class CNode
{
    friend class CConnman;
public:
    // socket
    std::atomic<ServiceFlags> nServices;
    SOCKET hSocket GUARDED_BY(cs_hSocket);
    size_t nSendSize; // total size of all vSendMsg entries
    size_t nSendOffset; // offset inside the first vSendMsg already sent
    uint64_t nSendBytes GUARDED_BY(cs_vSend);
    std::list<std::vector<unsigned char>> vSendMsg GUARDED_BY(cs_vSend);
    std::atomic<size_t> nSendMsgSize;
    CCriticalSection cs_vSend;
    CCriticalSection cs_hSocket;
    CCriticalSection cs_vRecv;

    CCriticalSection cs_vProcessMsg;
    std::list<CNetMessage> vProcessMsg GUARDED_BY(cs_vProcessMsg);
    size_t nProcessQueueSize;

    CCriticalSection cs_sendProcessing;

    std::deque<CInv> vRecvGetData;
    uint64_t nRecvBytes GUARDED_BY(cs_vRecv);
    std::atomic<int> nRecvVersion;

    std::atomic<int64_t> nLastSend;
    std::atomic<int64_t> nLastRecv;
    const int64_t nTimeConnected;
    std::atomic<int64_t> nTimeOffset;
    std::atomic<int64_t> nLastWarningTime;
    std::atomic<int64_t> nTimeFirstMessageReceived;
    std::atomic<bool> fFirstMessageIsMNAUTH;
    // Address of this peer
    const CAddress addr;
    // Bind address of our side of the connection
    const CAddress addrBind;
    std::atomic<int> nNumWarningsSkipped;
    std::atomic<int> nVersion;
    // strSubVer is whatever byte array we read from the wire. However, this field is intended
    // to be printed out, displayed to humans in various forms and so on. So we sanitize it and
    // store the sanitized version in cleanSubVer. The original should be used when dealing with
    // the network or wire types and the cleaned string used when displayed or logged.
    std::string strSubVer GUARDED_BY(cs_SubVer), cleanSubVer GUARDED_BY(cs_SubVer);
    CCriticalSection cs_SubVer; // used for both cleanSubVer and strSubVer
    bool fWhitelisted; // This peer can bypass DoS banning.
    bool fFeeler; // If true this node is being used as a short lived feeler.
    bool fOneShot;
    bool m_manual_connection;
    bool fClient;
    bool m_limited_node; //after BIP159
    const bool fInbound;
    std::atomic_bool fSuccessfullyConnected;
    std::atomic_bool fDisconnect;
    std::atomic<int64_t> nDisconnectLingerTime{0};
    std::atomic_bool fSocketShutdown{false};
    std::atomic_bool fOtherSideDisconnected { false };
    // We use fRelayTxes for two purposes -
    // a) it allows us to not relay tx invs before receiving the peer's version message
    // b) the peer may tell us in its version message that we should not relay tx invs
    //    unless it loads a bloom filter.
    bool fRelayTxes; //protected by cs_filter
    bool fSentAddr;
<<<<<<< HEAD
    // If 'true' this node will be disconnected on CMasternodeMan::ProcessMasternodeConnections()
    bool m_masternode_connection;
    // If 'true' this node will be disconnected after MNAUTH
    bool m_masternode_probe_connection;
    // If 'true', we identified it as an intra-quorum relay connection
    bool m_masternode_iqr_connection{false};
    CSemaphoreGrant grantOutbound;
    CCriticalSection cs_filter;
    std::unique_ptr<CBloomFilter> pfilter PT_GUARDED_BY(cs_filter){nullptr};
=======
    // If 'true' this node will be disconnected on CSmartnodeMan::ProcessSmartnodeConnections()
    bool fSmartnode;
    // If 'true' this node will be disconnected after MNAUTH
    bool fSmartnodeProbe;
    CSemaphoreGrant grantOutbound;
    CCriticalSection cs_filter;
    std::unique_ptr<CBloomFilter> pfilter PT_GUARDED_BY(cs_filter);
>>>>>>> d63d9d81
    std::atomic<int> nRefCount;

    const uint64_t nKeyedNetGroup;

    std::atomic_bool fPauseRecv;
    std::atomic_bool fPauseSend;

    std::atomic_bool fHasRecvData;
    std::atomic_bool fCanSendData;

protected:

    mapMsgCmdSize mapSendBytesPerMsgCmd;
    mapMsgCmdSize mapRecvBytesPerMsgCmd GUARDED_BY(cs_vRecv);

public:
    uint256 hashContinue;
    std::atomic<int> nStartingHeight;

    // flood relay
    std::vector<CAddress> vAddrToSend;
    CRollingBloomFilter addrKnown;
    bool fGetAddr;
    std::set<uint256> setKnown;
    int64_t nNextAddrSend GUARDED_BY(cs_sendProcessing);
    int64_t nNextLocalAddrSend GUARDED_BY(cs_sendProcessing);

    // inventory based relay
    CRollingBloomFilter filterInventoryKnown GUARDED_BY(cs_inventory);
    // Set of transaction ids we still have to announce.
    // They are sorted by the mempool before relay, so the order is not important.
    std::set<uint256> setInventoryTxToSend;
    // List of block ids we still have announce.
    // There is no final sorting before sending, as they are always sent immediately
    // and in the order requested.
    std::vector<uint256> vInventoryBlockToSend GUARDED_BY(cs_inventory);
    // List of non-tx/non-block inventory items
    std::vector<CInv> vInventoryOtherToSend;
    CCriticalSection cs_inventory;
    std::chrono::microseconds nNextInvSend{0};
    // Used for headers announcements - unfiltered blocks to relay
    // Also protected by cs_inventory
    std::vector<uint256> vBlockHashesToAnnounce;
    // Used for BIP35 mempool sending, also protected by cs_inventory
    bool fSendMempool;

    // Block and TXN accept times
    std::atomic<int64_t> nLastBlockTime;
    std::atomic<int64_t> nLastTXTime;

    // Last time a "MEMPOOL" request was serviced.
    std::atomic<int64_t> timeLastMempoolReq;
    // Ping time measurement:
    // The pong reply we're expecting, or 0 if no pong expected.
    std::atomic<uint64_t> nPingNonceSent;
    // Time (in usec) the last ping was sent, or 0 if no ping was ever sent.
    std::atomic<int64_t> nPingUsecStart;
    // Last measured round-trip time.
    std::atomic<int64_t> nPingUsecTime;
    // Best measured round-trip time.
    std::atomic<int64_t> nMinPingUsecTime;
    // Whether a ping is requested.
    std::atomic<bool> fPingQueued;

    // If true, we will send him CoinJoin queue messages
    std::atomic<bool> fSendDSQueue{false};

    // Challenge sent in VERSION to be answered with MNAUTH (only happens between MNs)
    mutable CCriticalSection cs_mnauth;
    uint256 sentMNAuthChallenge;
    uint256 receivedMNAuthChallenge;
    uint256 verifiedProRegTxHash;
    uint256 verifiedPubKeyHash;

    // If true, we will announce/send him plain recovered sigs (usually true for full nodes)
    std::atomic<bool> fSendRecSigs{false};
    // If true, we will send him all quorum related messages, even if he is not a member of our quorums
    std::atomic<bool> qwatch{false};

    std::set<uint256> orphan_work_set;

    CNode(NodeId id, ServiceFlags nLocalServicesIn, int nMyStartingHeightIn, SOCKET hSocketIn, const CAddress &addrIn, uint64_t nKeyedNetGroupIn, uint64_t nLocalHostNonceIn, const CAddress &addrBindIn, const std::string &addrNameIn = "", bool fInboundIn = false);
    ~CNode();
    CNode(const CNode&) = delete;
    CNode& operator=(const CNode&) = delete;

private:
    const NodeId id;
    const uint64_t nLocalHostNonce;
    // Services offered to this peer
    const ServiceFlags nLocalServices;
    const int nMyStartingHeight;
    int nSendVersion;
    std::list<CNetMessage> vRecvMsg;  // Used only by SocketHandler thread

    mutable CCriticalSection cs_addrName;
    std::string addrName GUARDED_BY(cs_addrName);

    // Our address, as reported by the peer
    CService addrLocal GUARDED_BY(cs_addrLocal);
    mutable CCriticalSection cs_addrLocal;
public:

    NodeId GetId() const {
        return id;
    }

    uint64_t GetLocalNonce() const {
        return nLocalHostNonce;
    }

    int GetMyStartingHeight() const {
        return nMyStartingHeight;
    }

    int GetRefCount() const
    {
        assert(nRefCount >= 0);
        return nRefCount;
    }

    bool ReceiveMsgBytes(const char *pch, unsigned int nBytes, bool& complete);

    void SetRecvVersion(int nVersionIn)
    {
        nRecvVersion = nVersionIn;
    }
    int GetRecvVersion() const
    {
        return nRecvVersion;
    }
    void SetSendVersion(int nVersionIn);
    int GetSendVersion() const;

    CService GetAddrLocal() const;
    //! May not be called more than once
    void SetAddrLocal(const CService& addrLocalIn);

    CNode* AddRef()
    {
        nRefCount++;
        return this;
    }

    void Release()
    {
        nRefCount--;
    }



    void AddAddressKnown(const CAddress& _addr)
    {
        addrKnown.insert(_addr.GetKey());
    }

    void PushAddress(const CAddress& _addr, FastRandomContext &insecure_rand)
    {
        // Known checking here is only to save space from duplicates.
        // SendMessages will filter it again for knowns that were added
        // after addresses were pushed.
        if (_addr.IsValid() && !addrKnown.contains(_addr.GetKey())) {
            if (vAddrToSend.size() >= MAX_ADDR_TO_SEND) {
                vAddrToSend[insecure_rand.randrange(vAddrToSend.size())] = _addr;
            } else {
                vAddrToSend.push_back(_addr);
            }
        }
    }


    void AddInventoryKnown(const CInv& inv)
    {
        AddInventoryKnown(inv.hash);
    }

    void AddInventoryKnown(const uint256& hash)
    {
        {
            LOCK(cs_inventory);
            filterInventoryKnown.insert(hash);
        }
    }

    void PushInventory(const CInv& inv)
    {
        LOCK(cs_inventory);
        if (inv.type == MSG_TX || inv.type == MSG_DSTX) {
            if (!filterInventoryKnown.contains(inv.hash)) {
                LogPrint(BCLog::NET, "PushInventory --  inv: %s peer=%d\n", inv.ToString(), id);
                setInventoryTxToSend.insert(inv.hash);
            } else {
                LogPrint(BCLog::NET, "PushInventory --  filtered inv: %s peer=%d\n", inv.ToString(), id);
            }
        } else if (inv.type == MSG_BLOCK) {
            LogPrint(BCLog::NET, "PushInventory --  inv: %s peer=%d\n", inv.ToString(), id);
            vInventoryBlockToSend.push_back(inv.hash);
        } else {
            if (!filterInventoryKnown.contains(inv.hash)) {
                LogPrint(BCLog::NET, "PushInventory --  inv: %s peer=%d\n", inv.ToString(), id);
                vInventoryOtherToSend.push_back(inv);
            } else {
                LogPrint(BCLog::NET, "PushInventory --  filtered inv: %s peer=%d\n", inv.ToString(), id);
            }
        }
    }

    void PushBlockHash(const uint256 &hash)
    {
        LOCK(cs_inventory);
        vBlockHashesToAnnounce.push_back(hash);
    }

    void CloseSocketDisconnect(CConnman* connman);

    void copyStats(CNodeStats &stats);

    ServiceFlags GetLocalServices() const
    {
        return nLocalServices;
    }

    std::string GetAddrName() const;
    //! Sets the addrName only if it was not previously set
    void MaybeSetAddrName(const std::string& addrNameIn);

    std::string GetLogString() const;

    bool CanRelay() const { return !m_masternode_connection || m_masternode_iqr_connection; }
};

class CExplicitNetCleanup
{
public:
    static void callCleanup();
};

/** Return a timestamp in the future (in microseconds) for exponentially distributed events. */
int64_t PoissonNextSend(int64_t now, int average_interval_seconds);

/** Wrapper to return mockable type */
inline std::chrono::microseconds PoissonNextSend(std::chrono::microseconds now, std::chrono::seconds average_interval)
{
    return std::chrono::microseconds{PoissonNextSend(now.count(), average_interval.count())};
}

#endif // BITCOIN_NET_H<|MERGE_RESOLUTION|>--- conflicted
+++ resolved
@@ -45,6 +45,10 @@
 
 class CScheduler;
 class CNode;
+
+namespace boost {
+    class thread_group;
+} // namespace boost
 
 /** Time between pings automatically sent out for latency probing and keepalive (in seconds). */
 static const int PING_INTERVAL = 2 * 60;
@@ -98,13 +102,9 @@
 // NOTE: When adjusting this, update rpcnet:setban's help ("24h")
 static const unsigned int DEFAULT_MISBEHAVING_BANTIME = 60 * 60 * 24;  // Default 24-hour ban
 
-<<<<<<< HEAD
 #if defined USE_KQUEUE
 #define DEFAULT_SOCKETEVENTS "kqueue"
 #elif defined USE_EPOLL
-=======
-#if defined USE_EPOLL
->>>>>>> d63d9d81
 #define DEFAULT_SOCKETEVENTS "epoll"
 #elif defined USE_POLL
 #define DEFAULT_SOCKETEVENTS "poll"
@@ -155,10 +155,7 @@
         SOCKETEVENTS_SELECT = 0,
         SOCKETEVENTS_POLL = 1,
         SOCKETEVENTS_EPOLL = 2,
-<<<<<<< HEAD
         SOCKETEVENTS_KQUEUE = 3,
-=======
->>>>>>> d63d9d81
     };
 
     struct Options
@@ -197,10 +194,7 @@
         m_msgproc = connOptions.m_msgproc;
         nSendBufferMaxSize = connOptions.nSendBufferMaxSize;
         nReceiveFloodSize = connOptions.nReceiveFloodSize;
-<<<<<<< HEAD
         m_peer_connect_timeout = connOptions.m_peer_connect_timeout;
-=======
->>>>>>> d63d9d81
         {
             LOCK(cs_totalBytesSent);
             nMaxOutboundTimeframe = connOptions.nMaxOutboundTimeframe;
@@ -223,13 +217,8 @@
     bool GetUseAddrmanOutgoing() const { return m_use_addrman_outgoing; };
     void SetNetworkActive(bool active);
     SocketEventsMode GetSocketEventsMode() const { return socketEventsMode; }
-<<<<<<< HEAD
-    void OpenNetworkConnection(const CAddress& addrConnect, bool fCountFailure, CSemaphoreGrant *grantOutbound = nullptr, const char *strDest = nullptr, bool fOneShot = false, bool fFeeler = false, bool manual_connection = false, bool masternode_connection = false, bool masternode_probe_connection = false);
-    void OpenMasternodeConnection(const CAddress& addrConnect, bool probe = false);
-=======
-    void OpenNetworkConnection(const CAddress& addrConnect, bool fCountFailure, CSemaphoreGrant *grantOutbound = nullptr, const char *strDest = nullptr, bool fOneShot = false, bool fFeeler = false, bool manual_connection = false, bool fConnectToSmartnode = false, bool fSmartnodeProbe = false);
+    void OpenNetworkConnection(const CAddress& addrConnect, bool fCountFailure, CSemaphoreGrant *grantOutbound = nullptr, const char *strDest = nullptr, bool fOneShot = false, bool fFeeler = false, bool manual_connection = false, bool smartnode_connection = false, bool smartnode_probe_connection = false);
     void OpenSmartnodeConnection(const CAddress& addrConnect, bool probe = false);
->>>>>>> d63d9d81
     bool CheckIncomingNonce(uint64_t nonce);
 
     struct CFullyConnectedOnly {
@@ -377,14 +366,10 @@
     void ReleaseNodeVector(const std::vector<CNode*>& vecNodes);
 
     void RelayTransaction(const CTransaction& tx);
-    void RelayInv(CInv &inv, const int minProtoVersion = MIN_PEER_PROTO_VERSION, bool fAllowSmartnodeConnections = false);
-    void RelayInvFiltered(CInv &inv, const CTransaction &relatedTx, const int minProtoVersion = MIN_PEER_PROTO_VERSION, bool fAllowSmartnodeConnections = false);
+    void RelayInv(CInv &inv, const int minProtoVersion = MIN_PEER_PROTO_VERSION);
+    void RelayInvFiltered(CInv &inv, const CTransaction &relatedTx, const int minProtoVersion = MIN_PEER_PROTO_VERSION);
     // This overload will not update node filters,  so use it only for the cases when other messages will update related transaction data in filters
-<<<<<<< HEAD
     void RelayInvFiltered(CInv &inv, const uint256 &relatedTxHash, const int minProtoVersion = MIN_PEER_PROTO_VERSION);
-=======
-    void RelayInvFiltered(CInv &inv, const uint256 &relatedTxHash, const int minProtoVersion = MIN_PEER_PROTO_VERSION, bool fAllowSmartnodeConnections = false);
->>>>>>> d63d9d81
 
     // Addrman functions
     size_t GetAddressCount() const;
@@ -434,27 +419,16 @@
     bool RemoveAddedNode(const std::string& node);
     std::vector<AddedNodeInfo> GetAddedNodeInfo();
 
-<<<<<<< HEAD
-    bool AddPendingMasternode(const uint256& proTxHash);
-    void SetMasternodeQuorumNodes(Consensus::LLMQType llmqType, const uint256& quorumHash, const std::set<uint256>& proTxHashes);
-    void SetMasternodeQuorumRelayMembers(Consensus::LLMQType llmqType, const uint256& quorumHash, const std::set<uint256>& proTxHashes);
-    bool HasMasternodeQuorumNodes(Consensus::LLMQType llmqType, const uint256& quorumHash);
-    std::set<uint256> GetMasternodeQuorums(Consensus::LLMQType llmqType);
-    // also returns QWATCH nodes
-    std::set<NodeId> GetMasternodeQuorumNodes(Consensus::LLMQType llmqType, const uint256& quorumHash) const;
-    void RemoveMasternodeQuorumNodes(Consensus::LLMQType llmqType, const uint256& quorumHash);
-    bool IsMasternodeQuorumNode(const CNode* pnode);
-    bool IsMasternodeQuorumRelayMember(const uint256& protxHash);
-=======
     bool AddPendingSmartnode(const uint256& proTxHash);
     void SetSmartnodeQuorumNodes(Consensus::LLMQType llmqType, const uint256& quorumHash, const std::set<uint256>& proTxHashes);
+    void SetSmartnodeQuorumRelayMembers(Consensus::LLMQType llmqType, const uint256& quorumHash, const std::set<uint256>& proTxHashes);
     bool HasSmartnodeQuorumNodes(Consensus::LLMQType llmqType, const uint256& quorumHash);
     std::set<uint256> GetSmartnodeQuorums(Consensus::LLMQType llmqType);
     // also returns QWATCH nodes
     std::set<NodeId> GetSmartnodeQuorumNodes(Consensus::LLMQType llmqType, const uint256& quorumHash) const;
     void RemoveSmartnodeQuorumNodes(Consensus::LLMQType llmqType, const uint256& quorumHash);
     bool IsSmartnodeQuorumNode(const CNode* pnode);
->>>>>>> d63d9d81
+    bool IsSmartnodeQuorumRelayMember(const uint256& protxHash);
     void AddPendingProbeConnections(const std::set<uint256>& proTxHashes);
 
     size_t GetNodeCount(NumConnections num);
@@ -525,17 +499,12 @@
     void AcceptConnection(const ListenSocket& hListenSocket);
     void DisconnectNodes();
     void NotifyNumConnectionsChanged();
-<<<<<<< HEAD
     void CalculateNumConnectionsChangedStats();
     void InactivityCheck(CNode *pnode);
     bool GenerateSelectSet(std::set<SOCKET> &recv_set, std::set<SOCKET> &send_set, std::set<SOCKET> &error_set);
 #ifdef USE_KQUEUE
     void SocketEventsKqueue(std::set<SOCKET> &recv_set, std::set<SOCKET> &send_set, std::set<SOCKET> &error_set, bool fOnlyPoll);
 #endif
-=======
-    void InactivityCheck(CNode *pnode);
-    bool GenerateSelectSet(std::set<SOCKET> &recv_set, std::set<SOCKET> &send_set, std::set<SOCKET> &error_set);
->>>>>>> d63d9d81
 #ifdef USE_EPOLL
     void SocketEventsEpoll(std::set<SOCKET> &recv_set, std::set<SOCKET> &send_set, std::set<SOCKET> &error_set, bool fOnlyPoll);
 #endif
@@ -597,12 +566,9 @@
     uint64_t nMaxOutboundCycleStartTime GUARDED_BY(cs_totalBytesSent);
     uint64_t nMaxOutboundLimit GUARDED_BY(cs_totalBytesSent);
     uint64_t nMaxOutboundTimeframe GUARDED_BY(cs_totalBytesSent);
-<<<<<<< HEAD
 
     // P2P timeout in seconds
     int64_t m_peer_connect_timeout;
-=======
->>>>>>> d63d9d81
 
     // Whitelisted ranges. Any node connecting from these is automatically
     // whitelisted (as well as those connecting to whitelisted binds).
@@ -622,18 +588,11 @@
     CCriticalSection cs_vOneShots;
     std::vector<std::string> vAddedNodes GUARDED_BY(cs_vAddedNodes);
     CCriticalSection cs_vAddedNodes;
-<<<<<<< HEAD
-    std::vector<uint256> vPendingMasternodes;
-    std::map<std::pair<Consensus::LLMQType, uint256>, std::set<uint256>> masternodeQuorumNodes; // protected by cs_vPendingMasternodes
-    std::map<std::pair<Consensus::LLMQType, uint256>, std::set<uint256>> masternodeQuorumRelayMembers; // protected by cs_vPendingMasternodes
-    std::set<uint256> masternodePendingProbes;
-    mutable CCriticalSection cs_vPendingMasternodes;
-=======
     std::vector<uint256> vPendingSmartnodes;
-    std::map<std::pair<Consensus::LLMQType, uint256>, std::set<uint256>> smartnodeQuorumNodes; // protected by cs_vPendingSmartnodes
+    std::map<std::pair<Consensus::LLMQType, uint256>, std::set<uint256>> smartnodeQuorumNodes; // protected by cs_vPendingMasternodes
+    std::map<std::pair<Consensus::LLMQType, uint256>, std::set<uint256>> smartnodeQuorumRelayMembers; // protected by cs_vPendingMasternodes
     std::set<uint256> smartnodePendingProbes;
     mutable CCriticalSection cs_vPendingSmartnodes;
->>>>>>> d63d9d81
     std::vector<CNode*> vNodes;
     std::list<CNode*> vNodesDisconnected;
     std::unordered_map<SOCKET, CNode*> mapSocketToNode;
@@ -674,12 +633,9 @@
     std::atomic<bool> wakeupSelectNeeded{false};
 
     SocketEventsMode socketEventsMode;
-<<<<<<< HEAD
 #ifdef USE_KQUEUE
     int kqueuefd{-1};
 #endif
-=======
->>>>>>> d63d9d81
 #ifdef USE_EPOLL
     int epollfd{-1};
 #endif
@@ -703,11 +659,7 @@
      *  This takes the place of a feeler connection */
     std::atomic_bool m_try_another_outbound_peer;
 
-<<<<<<< HEAD
     std::atomic<int64_t> m_next_send_inv_to_incoming{0};
-=======
-    std::atomic<int64_t> m_next_send_inv_to_incoming;
->>>>>>> d63d9d81
 
     friend struct CConnmanTest;
 };
@@ -828,13 +780,9 @@
     CAddress addrBind;
     // In case this is a verified MN, this value is the proTx of the MN
     uint256 verifiedProRegTxHash;
-<<<<<<< HEAD
     // In case this is a verified MN, this value is the hashed operator pubkey of the MN
     uint256 verifiedPubKeyHash;
-    bool m_masternode_connection;
-=======
-    bool fSmartnode;
->>>>>>> d63d9d81
+    bool m_smartnode_connection;
 };
 
 
@@ -948,25 +896,15 @@
     //    unless it loads a bloom filter.
     bool fRelayTxes; //protected by cs_filter
     bool fSentAddr;
-<<<<<<< HEAD
     // If 'true' this node will be disconnected on CMasternodeMan::ProcessMasternodeConnections()
-    bool m_masternode_connection;
+    bool m_smartnode_connection;
     // If 'true' this node will be disconnected after MNAUTH
-    bool m_masternode_probe_connection;
+    bool m_smartnode_probe_connection;
     // If 'true', we identified it as an intra-quorum relay connection
-    bool m_masternode_iqr_connection{false};
+    bool m_smartnode_iqr_connection{false};
     CSemaphoreGrant grantOutbound;
     CCriticalSection cs_filter;
     std::unique_ptr<CBloomFilter> pfilter PT_GUARDED_BY(cs_filter){nullptr};
-=======
-    // If 'true' this node will be disconnected on CSmartnodeMan::ProcessSmartnodeConnections()
-    bool fSmartnode;
-    // If 'true' this node will be disconnected after MNAUTH
-    bool fSmartnodeProbe;
-    CSemaphoreGrant grantOutbound;
-    CCriticalSection cs_filter;
-    std::unique_ptr<CBloomFilter> pfilter PT_GUARDED_BY(cs_filter);
->>>>>>> d63d9d81
     std::atomic<int> nRefCount;
 
     const uint64_t nKeyedNetGroup;
