// Copyright (c) 2009-2010 Satoshi Nakamoto
// Copyright (c) 2009-2015 The Bitcoin Core developers
// Distributed under the MIT software license, see the accompanying
// file COPYING or http://www.opensource.org/licenses/mit-license.php.

#ifndef BITCOIN_COMPAT_H
#define BITCOIN_COMPAT_H

#if defined(HAVE_CONFIG_H)
<<<<<<< HEAD
#include <config/dash-config.h>
=======
#include <config/raptoreum-config.h>
>>>>>>> d63d9d81
#endif

#include <type_traits>

// GCC 4.8 is missing some C++11 type_traits,
// https://www.gnu.org/software/gcc/gcc-5/changes.html
#if defined(__GNUC__) && __GNUC__ < 5
#define IS_TRIVIALLY_CONSTRUCTIBLE std::is_trivial
#else
#define IS_TRIVIALLY_CONSTRUCTIBLE std::is_trivially_constructible
#endif

#ifdef WIN32
#ifdef _WIN32_WINNT
#undef _WIN32_WINNT
#endif
#define _WIN32_WINNT 0x0501
#ifndef WIN32_LEAN_AND_MEAN
#define WIN32_LEAN_AND_MEAN 1
#endif
#ifndef NOMINMAX
#define NOMINMAX
#endif
#ifdef FD_SETSIZE
#undef FD_SETSIZE // prevent redefinition compiler warning
#endif
#define FD_SETSIZE 1024 // max number of fds in fd_set

#include <winsock2.h>     // Must be included before mswsock.h and windows.h

#include <mswsock.h>
#include <windows.h>
#include <ws2tcpip.h>
#include <stdint.h>
#else
#include <fcntl.h>
#include <sys/mman.h>
#include <sys/select.h>
#include <sys/socket.h>
#include <sys/types.h>
#include <net/if.h>
#include <netinet/in.h>
#include <netinet/tcp.h>
#include <arpa/inet.h>
#include <ifaddrs.h>
#include <limits.h>
#include <netdb.h>
#include <unistd.h>
#endif

#ifndef WIN32
typedef unsigned int SOCKET;
#include <errno.h>
#define WSAGetLastError()   errno
#define WSAEINVAL           EINVAL
#define WSAEALREADY         EALREADY
#define WSAEWOULDBLOCK      EWOULDBLOCK
#define WSAEMSGSIZE         EMSGSIZE
#define WSAEINTR            EINTR
#define WSAEINPROGRESS      EINPROGRESS
#define WSAEADDRINUSE       EADDRINUSE
#define WSAENOTSOCK         EBADF
#define INVALID_SOCKET      (SOCKET)(~0)
#define SOCKET_ERROR        -1
#define SD_SEND             SHUT_WR
#endif

#ifdef WIN32
#ifndef S_IRUSR
#define S_IRUSR             0400
#define S_IWUSR             0200
#endif
#else
#define MAX_PATH            1024
#endif
#ifdef _MSC_VER
#if !defined(ssize_t)
#ifdef _WIN64
typedef int64_t ssize_t;
#else
typedef int32_t ssize_t;
#endif
#endif
#endif
<<<<<<< HEAD
=======

#ifndef PRIO_MAX
#define PRIO_MAX 20
#endif
#ifndef THREAD_PRIORITY_LOWEST
#define THREAD_PRIORITY_LOWEST          PRIO_MAX
#endif
#ifndef THREAD_PRIORITY_BELOW_NORMAL
#define THREAD_PRIORITY_BELOW_NORMAL    2
#endif
#ifndef THREAD_PRIORITY_NORMAL
#define THREAD_PRIORITY_NORMAL          0
#endif
#ifndef THREAD_PRIORITY_ABOVE_NORMAL
#define THREAD_PRIORITY_ABOVE_NORMAL    (-2)
#endif
>>>>>>> d63d9d81

#if HAVE_DECL_STRNLEN == 0
size_t strnlen( const char *start, size_t max_len);
#endif // HAVE_DECL_STRNLEN

#ifndef WIN32
typedef void* sockopt_arg_type;
#else
typedef char* sockopt_arg_type;
#endif

// Note these both should work with the current usage of poll, but best to be safe
// WIN32 poll is broken https://daniel.haxx.se/blog/2012/10/10/wsapoll-is-broken/
// __APPLE__ poll is broke https://github.com/bitcoin/bitcoin/pull/14336#issuecomment-437384408
<<<<<<< HEAD
#if defined(__linux__) || defined(__FreeBSD__)
=======
#if defined(__linux__)
>>>>>>> d63d9d81
#define USE_POLL
#endif

#if defined(__linux__)
#define USE_EPOLL
#endif

<<<<<<< HEAD
#if defined(__FreeBSD__) || defined(__APPLE__)
#define USE_KQUEUE
#endif

=======
>>>>>>> d63d9d81
bool static inline IsSelectableSocket(const SOCKET& s) {
#if defined(USE_POLL) || defined(WIN32)
    return true;
#else
    return (s < FD_SETSIZE);
#endif
}

#endif // BITCOIN_COMPAT_H<|MERGE_RESOLUTION|>--- conflicted
+++ resolved
@@ -7,11 +7,7 @@
 #define BITCOIN_COMPAT_H
 
 #if defined(HAVE_CONFIG_H)
-<<<<<<< HEAD
-#include <config/dash-config.h>
-=======
 #include <config/raptoreum-config.h>
->>>>>>> d63d9d81
 #endif
 
 #include <type_traits>
@@ -96,25 +92,6 @@
 #endif
 #endif
 #endif
-<<<<<<< HEAD
-=======
-
-#ifndef PRIO_MAX
-#define PRIO_MAX 20
-#endif
-#ifndef THREAD_PRIORITY_LOWEST
-#define THREAD_PRIORITY_LOWEST          PRIO_MAX
-#endif
-#ifndef THREAD_PRIORITY_BELOW_NORMAL
-#define THREAD_PRIORITY_BELOW_NORMAL    2
-#endif
-#ifndef THREAD_PRIORITY_NORMAL
-#define THREAD_PRIORITY_NORMAL          0
-#endif
-#ifndef THREAD_PRIORITY_ABOVE_NORMAL
-#define THREAD_PRIORITY_ABOVE_NORMAL    (-2)
-#endif
->>>>>>> d63d9d81
 
 #if HAVE_DECL_STRNLEN == 0
 size_t strnlen( const char *start, size_t max_len);
@@ -129,11 +106,7 @@
 // Note these both should work with the current usage of poll, but best to be safe
 // WIN32 poll is broken https://daniel.haxx.se/blog/2012/10/10/wsapoll-is-broken/
 // __APPLE__ poll is broke https://github.com/bitcoin/bitcoin/pull/14336#issuecomment-437384408
-<<<<<<< HEAD
 #if defined(__linux__) || defined(__FreeBSD__)
-=======
-#if defined(__linux__)
->>>>>>> d63d9d81
 #define USE_POLL
 #endif
 
@@ -141,13 +114,10 @@
 #define USE_EPOLL
 #endif
 
-<<<<<<< HEAD
 #if defined(__FreeBSD__) || defined(__APPLE__)
 #define USE_KQUEUE
 #endif
 
-=======
->>>>>>> d63d9d81
 bool static inline IsSelectableSocket(const SOCKET& s) {
 #if defined(USE_POLL) || defined(WIN32)
     return true;
