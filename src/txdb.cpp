// Copyright (c) 2009-2010 Satoshi Nakamoto
// Copyright (c) 2009-2015 The Bitcoin Core developers
// Distributed under the MIT software license, see the accompanying
// file COPYING or http://www.opensource.org/licenses/mit-license.php.

#include <txdb.h>

#include <chainparams.h>
#include <hash.h>
#include <random.h>
#include <pow.h>
#include <uint256.h>
#include <util.h>
#include <ui_interface.h>
#include <init.h>

#include <stdint.h>

#include <boost/thread.hpp>

static const char DB_COIN = 'C';
static const char DB_COINS = 'c';
static const char DB_BLOCK_FILES = 'f';
static const char DB_TXINDEX = 't';
static const char DB_ADDRESSINDEX = 'a';
static const char DB_ADDRESSUNSPENTINDEX = 'u';
static const char DB_TIMESTAMPINDEX = 's';
static const char DB_SPENTINDEX = 'p';
static const char DB_FUTUREINDEX = 'n';
static const char DB_BLOCK_INDEX = 'b';

static const char DB_BEST_BLOCK = 'B';
static const char DB_HEAD_BLOCKS = 'H';
static const char DB_FLAG = 'F';
static const char DB_REINDEX_FLAG = 'R';
static const char DB_LAST_BLOCK = 'l';

namespace {

struct CoinEntry {
    COutPoint* outpoint;
    char key;
    explicit CoinEntry(const COutPoint* ptr) : outpoint(const_cast<COutPoint*>(ptr)), key(DB_COIN)  {}

    template<typename Stream>
    void Serialize(Stream &s) const {
        s << key;
        s << outpoint->hash;
        s << VARINT(outpoint->n);
    }

    template<typename Stream>
    void Unserialize(Stream& s) {
        s >> key;
        s >> outpoint->hash;
        s >> VARINT(outpoint->n);
    }
};

}

CCoinsViewDB::CCoinsViewDB(size_t nCacheSize, bool fMemory, bool fWipe) : db(GetDataDir() / "chainstate", nCacheSize, fMemory, fWipe, true)
{
}

bool CCoinsViewDB::GetCoin(const COutPoint &outpoint, Coin &coin) const {
    return db.Read(CoinEntry(&outpoint), coin);
}

bool CCoinsViewDB::HaveCoin(const COutPoint &outpoint) const {
    return db.Exists(CoinEntry(&outpoint));
}

uint256 CCoinsViewDB::GetBestBlock() const {
    uint256 hashBestChain;
    if (!db.Read(DB_BEST_BLOCK, hashBestChain))
        return uint256();
    return hashBestChain;
}

std::vector<uint256> CCoinsViewDB::GetHeadBlocks() const {
    std::vector<uint256> vhashHeadBlocks;
    if (!db.Read(DB_HEAD_BLOCKS, vhashHeadBlocks)) {
        return std::vector<uint256>();
    }
    return vhashHeadBlocks;
}

bool CCoinsViewDB::BatchWrite(CCoinsMap &mapCoins, const uint256 &hashBlock) {
    CDBBatch batch(db);
    size_t count = 0;
    size_t changed = 0;
    size_t batch_size = (size_t)gArgs.GetArg("-dbbatchsize", nDefaultDbBatchSize);
    int crash_simulate = gArgs.GetArg("-dbcrashratio", 0);
    assert(!hashBlock.IsNull());

    uint256 old_tip = GetBestBlock();
    if (old_tip.IsNull()) {
        // We may be in the middle of replaying.
        std::vector<uint256> old_heads = GetHeadBlocks();
        if (old_heads.size() == 2) {
            assert(old_heads[0] == hashBlock);
            old_tip = old_heads[1];
        }
    }

    // In the first batch, mark the database as being in the middle of a
    // transition from old_tip to hashBlock.
    // A vector is used for future extensibility, as we may want to support
    // interrupting after partial writes from multiple independent reorgs.
    batch.Erase(DB_BEST_BLOCK);
    batch.Write(DB_HEAD_BLOCKS, std::vector<uint256>{hashBlock, old_tip});

    for (CCoinsMap::iterator it = mapCoins.begin(); it != mapCoins.end();) {
        if (it->second.flags & CCoinsCacheEntry::DIRTY) {
            CoinEntry entry(&it->first);
            if (it->second.coin.IsSpent())
                batch.Erase(entry);
            else
                batch.Write(entry, it->second.coin);
            changed++;
        }
        count++;
        CCoinsMap::iterator itOld = it++;
        mapCoins.erase(itOld);
        if (batch.SizeEstimate() > batch_size) {
            LogPrint(BCLog::COINDB, "Writing partial batch of %.2f MiB\n", batch.SizeEstimate() * (1.0 / 1048576.0));
            db.WriteBatch(batch);
            batch.Clear();
            if (crash_simulate) {
                static FastRandomContext rng;
                if (rng.randrange(crash_simulate) == 0) {
                    LogPrintf("Simulating a crash. Goodbye.\n");
                    _Exit(0);
                }
            }
        }
    }

    // In the last batch, mark the database as consistent with hashBlock again.
    batch.Erase(DB_HEAD_BLOCKS);
    batch.Write(DB_BEST_BLOCK, hashBlock);

    LogPrint(BCLog::COINDB, "Writing final batch of %.2f MiB\n", batch.SizeEstimate() * (1.0 / 1048576.0));
    bool ret = db.WriteBatch(batch);
    LogPrint(BCLog::COINDB, "Committed %u changed transaction outputs (out of %u) to coin database...\n", (unsigned int)changed, (unsigned int)count);
    return ret;
}

size_t CCoinsViewDB::EstimateSize() const
{
    return db.EstimateSize(DB_COIN, (char)(DB_COIN+1));
}

<<<<<<< HEAD
CBlockTreeDB::CBlockTreeDB(size_t nCacheSize, bool fMemory, bool fWipe) : CDBWrapper(gArgs.IsArgSet("-blocksdir") ? GetDataDir() / "blocks" / "index" : GetBlocksDir() / "index", nCacheSize, fMemory, fWipe), mapHasTxIndexCache(10000, 20000) {
=======
CBlockTreeDB::CBlockTreeDB(size_t nCacheSize, bool fMemory, bool fWipe) : CDBWrapper(GetDataDir() / "blocks" / "index", nCacheSize, fMemory, fWipe), mapHasTxIndexCache(10000, 20000) {
>>>>>>> d63d9d81
}

bool CBlockTreeDB::ReadBlockFileInfo(int nFile, CBlockFileInfo &info) {
    return Read(std::make_pair(DB_BLOCK_FILES, nFile), info);
}

bool CBlockTreeDB::WriteReindexing(bool fReindexing) {
    if (fReindexing)
        return Write(DB_REINDEX_FLAG, '1');
    else
        return Erase(DB_REINDEX_FLAG);
}

bool CBlockTreeDB::ReadReindexing(bool &fReindexing) {
    fReindexing = Exists(DB_REINDEX_FLAG);
    return true;
}

bool CBlockTreeDB::ReadLastBlockFile(int &nFile) {
    return Read(DB_LAST_BLOCK, nFile);
}

CCoinsViewCursor *CCoinsViewDB::Cursor() const
{
    CCoinsViewDBCursor *i = new CCoinsViewDBCursor(const_cast<CDBWrapper&>(db).NewIterator(), GetBestBlock());
    /* It seems that there are no "const iterators" for LevelDB.  Since we
       only need read operations on it, use a const-cast to get around
       that restriction.  */
    i->pcursor->Seek(DB_COIN);
    // Cache key of first record
    if (i->pcursor->Valid()) {
        CoinEntry entry(&i->keyTmp.second);
        i->pcursor->GetKey(entry);
        i->keyTmp.first = entry.key;
    } else {
        i->keyTmp.first = 0; // Make sure Valid() and GetKey() return false
    }
    return i;
}

bool CCoinsViewDBCursor::GetKey(COutPoint &key) const
{
    // Return cached key
    if (keyTmp.first == DB_COIN) {
        key = keyTmp.second;
        return true;
    }
    return false;
}

bool CCoinsViewDBCursor::GetValue(Coin &coin) const
{
    return pcursor->GetValue(coin);
}

unsigned int CCoinsViewDBCursor::GetValueSize() const
{
    return pcursor->GetValueSize();
}

bool CCoinsViewDBCursor::Valid() const
{
    return keyTmp.first == DB_COIN;
}

void CCoinsViewDBCursor::Next()
{
    pcursor->Next();
    CoinEntry entry(&keyTmp.second);
    if (!pcursor->Valid() || !pcursor->GetKey(entry)) {
        keyTmp.first = 0; // Invalidate cached key after last record so that Valid() and GetKey() return false
    } else {
        keyTmp.first = entry.key;
    }
}

bool CBlockTreeDB::WriteBatchSync(const std::vector<std::pair<int, const CBlockFileInfo*> >& fileInfo, int nLastFile, const std::vector<const CBlockIndex*>& blockinfo) {
    CDBBatch batch(*this);
    for (std::vector<std::pair<int, const CBlockFileInfo*> >::const_iterator it=fileInfo.begin(); it != fileInfo.end(); it++) {
        batch.Write(std::make_pair(DB_BLOCK_FILES, it->first), *it->second);
    }
    batch.Write(DB_LAST_BLOCK, nLastFile);
    for (std::vector<const CBlockIndex*>::const_iterator it=blockinfo.begin(); it != blockinfo.end(); it++) {
        batch.Write(std::make_pair(DB_BLOCK_INDEX, (*it)->GetBlockHash()), CDiskBlockIndex(*it));
    }
    return WriteBatch(batch, true);
}

bool CBlockTreeDB::HasTxIndex(const uint256& txid) {
    {
        LOCK(cs);
        auto it = mapHasTxIndexCache.find(txid);
        if (it != mapHasTxIndexCache.end()) {
            return it->second;
        }
    }
    bool r = Exists(std::make_pair(DB_TXINDEX, txid));
    LOCK(cs);
    mapHasTxIndexCache.insert(std::make_pair(txid, r));
    return r;
}

bool CBlockTreeDB::ReadTxIndex(const uint256 &txid, CDiskTxPos &pos) {
    bool r = Read(std::make_pair(DB_TXINDEX, txid), pos);
    LOCK(cs);
    mapHasTxIndexCache.insert_or_update(std::make_pair(txid, r));
    return r;
}

bool CBlockTreeDB::WriteTxIndex(const std::vector<std::pair<uint256, CDiskTxPos> >&vect) {
    CDBBatch batch(*this);
    for (std::vector<std::pair<uint256,CDiskTxPos> >::const_iterator it=vect.begin(); it!=vect.end(); it++)
        batch.Write(std::make_pair(DB_TXINDEX, it->first), it->second);
    bool ret = WriteBatch(batch);
    LOCK(cs);
    for (auto& p : vect) {
        mapHasTxIndexCache.insert_or_update(std::make_pair(p.first, true));
    }
    return ret;
}

bool CBlockTreeDB::ReadSpentIndex(CSpentIndexKey &key, CSpentIndexValue &value) {
    return Read(std::make_pair(DB_SPENTINDEX, key), value);
}

bool CBlockTreeDB::UpdateSpentIndex(const std::vector<std::pair<CSpentIndexKey, CSpentIndexValue> >&vect) {
    CDBBatch batch(*this);
    for (std::vector<std::pair<CSpentIndexKey,CSpentIndexValue> >::const_iterator it=vect.begin(); it!=vect.end(); it++) {
        if (it->second.IsNull()) {
            batch.Erase(std::make_pair(DB_SPENTINDEX, it->first));
        } else {
            batch.Write(std::make_pair(DB_SPENTINDEX, it->first), it->second);
        }
    }
    return WriteBatch(batch);
}

bool CBlockTreeDB::ReadFutureIndex(CFutureIndexKey &key, CFutureIndexValue &value) {
    return Read(std::make_pair(DB_FUTUREINDEX, key), value);
}

bool CBlockTreeDB::UpdateFutureIndex(const std::vector<std::pair<CFutureIndexKey, CFutureIndexValue> >&vect) {
    CDBBatch batch(*this);
    for (std::vector<std::pair<CFutureIndexKey,CFutureIndexValue> >::const_iterator it=vect.begin(); it!=vect.end(); it++) {
        if (it->second.IsNull()) {
            batch.Erase(std::make_pair(DB_FUTUREINDEX, it->first));
        } else {
            batch.Write(std::make_pair(DB_FUTUREINDEX, it->first), it->second);
        }
    }
    return WriteBatch(batch);
}

bool CBlockTreeDB::UpdateAddressUnspentIndex(const std::vector<std::pair<CAddressUnspentKey, CAddressUnspentValue > >&vect) {
    CDBBatch batch(*this);
    for (std::vector<std::pair<CAddressUnspentKey, CAddressUnspentValue> >::const_iterator it=vect.begin(); it!=vect.end(); it++) {
        if (it->second.IsNull()) {
            batch.Erase(std::make_pair(DB_ADDRESSUNSPENTINDEX, it->first));
        } else {
            batch.Write(std::make_pair(DB_ADDRESSUNSPENTINDEX, it->first), it->second);
        }
    }
    return WriteBatch(batch);
}

bool CBlockTreeDB::ReadAddressUnspentIndex(uint160 addressHash, int type,
                                           std::vector<std::pair<CAddressUnspentKey, CAddressUnspentValue> > &unspentOutputs) {

    std::unique_ptr<CDBIterator> pcursor(NewIterator());

    pcursor->Seek(std::make_pair(DB_ADDRESSUNSPENTINDEX, CAddressIndexIteratorKey(type, addressHash)));

    while (pcursor->Valid()) {
        boost::this_thread::interruption_point();
        std::pair<char,CAddressUnspentKey> key;
        if (pcursor->GetKey(key) && key.first == DB_ADDRESSUNSPENTINDEX && key.second.hashBytes == addressHash) {
            CAddressUnspentValue nValue;
            if (pcursor->GetValue(nValue)) {
                unspentOutputs.push_back(std::make_pair(key.second, nValue));
                pcursor->Next();
            } else {
                return error("failed to get address unspent value");
            }
        } else {
            break;
        }
    }

    return true;
}

bool CBlockTreeDB::WriteAddressIndex(const std::vector<std::pair<CAddressIndexKey, CAmount > >&vect) {
    CDBBatch batch(*this);
    for (std::vector<std::pair<CAddressIndexKey, CAmount> >::const_iterator it=vect.begin(); it!=vect.end(); it++)
        batch.Write(std::make_pair(DB_ADDRESSINDEX, it->first), it->second);
    return WriteBatch(batch);
}

bool CBlockTreeDB::EraseAddressIndex(const std::vector<std::pair<CAddressIndexKey, CAmount > >&vect) {
    CDBBatch batch(*this);
    for (std::vector<std::pair<CAddressIndexKey, CAmount> >::const_iterator it=vect.begin(); it!=vect.end(); it++)
        batch.Erase(std::make_pair(DB_ADDRESSINDEX, it->first));
    return WriteBatch(batch);
}

bool CBlockTreeDB::ReadAddressIndex(uint160 addressHash, int type,
                                    std::vector<std::pair<CAddressIndexKey, CAmount> > &addressIndex,
                                    int start, int end) {

    std::unique_ptr<CDBIterator> pcursor(NewIterator());

    if (start > 0 && end > 0) {
        pcursor->Seek(std::make_pair(DB_ADDRESSINDEX, CAddressIndexIteratorHeightKey(type, addressHash, start)));
    } else {
        pcursor->Seek(std::make_pair(DB_ADDRESSINDEX, CAddressIndexIteratorKey(type, addressHash)));
    }

    while (pcursor->Valid()) {
        boost::this_thread::interruption_point();
        std::pair<char,CAddressIndexKey> key;
        if (pcursor->GetKey(key) && key.first == DB_ADDRESSINDEX && key.second.hashBytes == addressHash) {
            if (end > 0 && key.second.blockHeight > end) {
                break;
            }
            CAmount nValue;
            if (pcursor->GetValue(nValue)) {
                addressIndex.push_back(std::make_pair(key.second, nValue));
                pcursor->Next();
            } else {
                return error("failed to get address index value");
            }
        } else {
            break;
        }
    }

    return true;
}

bool CBlockTreeDB::WriteTimestampIndex(const CTimestampIndexKey &timestampIndex) {
    CDBBatch batch(*this);
    batch.Write(std::make_pair(DB_TIMESTAMPINDEX, timestampIndex), 0);
    return WriteBatch(batch);
}

bool CBlockTreeDB::ReadTimestampIndex(const unsigned int &high, const unsigned int &low, std::vector<uint256> &hashes) {

    std::unique_ptr<CDBIterator> pcursor(NewIterator());

    pcursor->Seek(std::make_pair(DB_TIMESTAMPINDEX, CTimestampIndexIteratorKey(low)));

    while (pcursor->Valid()) {
        boost::this_thread::interruption_point();
        std::pair<char, CTimestampIndexKey> key;
        if (pcursor->GetKey(key) && key.first == DB_TIMESTAMPINDEX && key.second.timestamp <= high) {
            hashes.push_back(key.second.blockHash);
            pcursor->Next();
        } else {
            break;
        }
    }

    return true;
}

bool CBlockTreeDB::WriteFlag(const std::string &name, bool fValue) {
    return Write(std::make_pair(DB_FLAG, name), fValue ? '1' : '0');
}

bool CBlockTreeDB::ReadFlag(const std::string &name, bool &fValue) {
    char ch;
    if (!Read(std::make_pair(DB_FLAG, name), ch))
        return false;
    fValue = ch == '1';
    return true;
}

bool CBlockTreeDB::LoadBlockIndexGuts(const Consensus::Params& consensusParams, std::function<CBlockIndex*(const uint256&)> insertBlockIndex)
{
    std::unique_ptr<CDBIterator> pcursor(NewIterator());

    pcursor->Seek(std::make_pair(DB_BLOCK_INDEX, uint256()));

    // Load mapBlockIndex
    while (pcursor->Valid()) {
        boost::this_thread::interruption_point();
        std::pair<char, uint256> key;
        if (pcursor->GetKey(key) && key.first == DB_BLOCK_INDEX) {
            CDiskBlockIndex diskindex;
            if (pcursor->GetValue(diskindex)) {
                // Construct block index object
                CBlockIndex* pindexNew = insertBlockIndex(diskindex.GetBlockHash());
                pindexNew->pprev          = insertBlockIndex(diskindex.hashPrev);
                pindexNew->nHeight        = diskindex.nHeight;
                pindexNew->nFile          = diskindex.nFile;
                pindexNew->nDataPos       = diskindex.nDataPos;
                pindexNew->nUndoPos       = diskindex.nUndoPos;
                pindexNew->nVersion       = diskindex.nVersion;
                pindexNew->hashMerkleRoot = diskindex.hashMerkleRoot;
                pindexNew->nTime          = diskindex.nTime;
                pindexNew->nBits          = diskindex.nBits;
                pindexNew->nNonce         = diskindex.nNonce;
                pindexNew->nStatus        = diskindex.nStatus;
                pindexNew->nTx            = diskindex.nTx;
                // TODO: replace this check with something faster
//                if (!CheckProofOfWork(pindexNew->GetBlockHash(), pindexNew->nBits, consensusParams))
//                    return error("%s: CheckProofOfWork failed: %s", __func__, pindexNew->ToString());

                pcursor->Next();
            } else {
                return error("%s: failed to read value", __func__);
            }
        } else {
            break;
        }
    }

    return true;
}

namespace {

//! Legacy class to deserialize pre-pertxout database entries without reindex.
class CCoins
{
public:
    //! whether transaction is a coinbase
    bool fCoinBase;

    //! unspent transaction outputs; spent outputs are .IsNull(); spent outputs at the end of the array are dropped
    std::vector<CTxOut> vout;

    //! at which height this transaction was included in the active block chain
    int nHeight;

    //! empty constructor
    CCoins() : fCoinBase(false), vout(0), nHeight(0) { }

    template<typename Stream>
    void Unserialize(Stream &s) {
        unsigned int nCode = 0;
        // version
        unsigned int nVersionDummy;
        ::Unserialize(s, VARINT(nVersionDummy));
        // header code
        ::Unserialize(s, VARINT(nCode));
        fCoinBase = nCode & 1;
        std::vector<bool> vAvail(2, false);
        vAvail[0] = (nCode & 2) != 0;
        vAvail[1] = (nCode & 4) != 0;
        unsigned int nMaskCode = (nCode / 8) + ((nCode & 6) != 0 ? 0 : 1);
        // spentness bitmask
        while (nMaskCode > 0) {
            unsigned char chAvail = 0;
            ::Unserialize(s, chAvail);
            for (unsigned int p = 0; p < 8; p++) {
                bool f = (chAvail & (1 << p)) != 0;
                vAvail.push_back(f);
            }
            if (chAvail != 0)
                nMaskCode--;
        }
        // txouts themself
        vout.assign(vAvail.size(), CTxOut());
        for (unsigned int i = 0; i < vAvail.size(); i++) {
            if (vAvail[i])
                ::Unserialize(s, CTxOutCompressor(vout[i]));
        }
        // coinbase height
        ::Unserialize(s, VARINT(nHeight, VarIntMode::NONNEGATIVE_SIGNED));
    }
};

}

/** Upgrade the database from older formats.
 *
 * Currently implemented: from the per-tx utxo model (0.8..0.14.x) to per-txout.
 */
bool CCoinsViewDB::Upgrade() {
    std::unique_ptr<CDBIterator> pcursor(db.NewIterator());
    pcursor->Seek(std::make_pair(DB_COINS, uint256()));
    if (!pcursor->Valid()) {
        return true;
    }

    int64_t count = 0;
    LogPrintf("Upgrading utxo-set database...\n");
<<<<<<< HEAD
    LogPrintf("[0%%]..."); /* Continued */
=======
    LogPrintf("[0%%]...");
>>>>>>> d63d9d81
    uiInterface.ShowProgress(_("Upgrading UTXO database"), 0, true);
    size_t batch_size = 1 << 24;
    CDBBatch batch(db);
    int reportDone = 0;
    std::pair<unsigned char, uint256> key;
    std::pair<unsigned char, uint256> prev_key = {DB_COINS, uint256()};
    while (pcursor->Valid()) {
        boost::this_thread::interruption_point();
        if (ShutdownRequested()) {
            break;
        }
        if (pcursor->GetKey(key) && key.first == DB_COINS) {
            if (count++ % 256 == 0) {
                uint32_t high = 0x100 * *key.second.begin() + *(key.second.begin() + 1);
                int percentageDone = (int)(high * 100.0 / 65536.0 + 0.5);
                uiInterface.ShowProgress(_("Upgrading UTXO database"), percentageDone, true);
                if (reportDone < percentageDone/10) {
                    // report max. every 10% step
                    LogPrintf("[%d%%]...", percentageDone); /* Continued */
                    reportDone = percentageDone/10;
                }
            }
            CCoins old_coins;
            if (!pcursor->GetValue(old_coins)) {
                return error("%s: cannot parse CCoins record", __func__);
            }
            COutPoint outpoint(key.second, 0);
            for (size_t i = 0; i < old_coins.vout.size(); ++i) {
                if (!old_coins.vout[i].IsNull() && !old_coins.vout[i].scriptPubKey.IsUnspendable()) {
                    Coin newcoin(std::move(old_coins.vout[i]), old_coins.nHeight, old_coins.fCoinBase, 0, std::vector<uint8_t>());
                    outpoint.n = i;
                    CoinEntry entry(&outpoint);
                    batch.Write(entry, newcoin);
                }
            }
            batch.Erase(key);
            if (batch.SizeEstimate() > batch_size) {
                db.WriteBatch(batch);
                batch.Clear();
                db.CompactRange(prev_key, key);
                prev_key = key;
            }
            pcursor->Next();
        } else {
            break;
        }
    }
    db.WriteBatch(batch);
    db.CompactRange({DB_COINS, uint256()}, key);
    uiInterface.ShowProgress("", 100, false);
    LogPrintf("[%s].\n", ShutdownRequested() ? "CANCELLED" : "DONE");
    return !ShutdownRequested();
}<|MERGE_RESOLUTION|>--- conflicted
+++ resolved
@@ -152,11 +152,7 @@
     return db.EstimateSize(DB_COIN, (char)(DB_COIN+1));
 }
 
-<<<<<<< HEAD
 CBlockTreeDB::CBlockTreeDB(size_t nCacheSize, bool fMemory, bool fWipe) : CDBWrapper(gArgs.IsArgSet("-blocksdir") ? GetDataDir() / "blocks" / "index" : GetBlocksDir() / "index", nCacheSize, fMemory, fWipe), mapHasTxIndexCache(10000, 20000) {
-=======
-CBlockTreeDB::CBlockTreeDB(size_t nCacheSize, bool fMemory, bool fWipe) : CDBWrapper(GetDataDir() / "blocks" / "index", nCacheSize, fMemory, fWipe), mapHasTxIndexCache(10000, 20000) {
->>>>>>> d63d9d81
 }
 
 bool CBlockTreeDB::ReadBlockFileInfo(int nFile, CBlockFileInfo &info) {
@@ -545,11 +541,7 @@
 
     int64_t count = 0;
     LogPrintf("Upgrading utxo-set database...\n");
-<<<<<<< HEAD
     LogPrintf("[0%%]..."); /* Continued */
-=======
-    LogPrintf("[0%%]...");
->>>>>>> d63d9d81
     uiInterface.ShowProgress(_("Upgrading UTXO database"), 0, true);
     size_t batch_size = 1 << 24;
     CDBBatch batch(db);
