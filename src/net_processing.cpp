--- conflicted
+++ resolved
@@ -32,7 +32,6 @@
 #include <util/strencodings.h>
 #include <util/validation.h>
 #include <validation.h>
-
 #include <memory>
 
 #include <spork.h>
@@ -40,6 +39,7 @@
 #include <smartnode/smartnode-payments.h>
 #include <smartnode/smartnode-sync.h>
 #include <smartnode/smartnode-meta.h>
+
 #ifdef ENABLE_WALLET
 #include <coinjoin/coinjoin-client.h>
 #endif // ENABLE_WALLET
@@ -2485,11 +2485,8 @@
             if (addr.nTime <= 100000000 || addr.nTime > nNow + 10 * 60)
                 addr.nTime = nNow - 5 * 24 * 60 * 60;
             pfrom->AddAddressKnown(addr);
-<<<<<<< HEAD
+            ++num_proc;
             if (banman->IsBanned(addr)) continue; // Do not process banned addresses beyond remembering we received them
-=======
-            ++num_proc;
->>>>>>> 87a504a2
             bool fReachable = IsReachable(addr);
             if (addr.nTime > nSince && !pfrom->fGetAddr && vAddr.size() <= 10 && addr.IsRoutable())
             {
