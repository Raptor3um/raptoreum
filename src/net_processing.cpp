--- conflicted
+++ resolved
@@ -12,10 +12,6 @@
 #include <consensus/validation.h>
 #include <hash.h>
 #include <init.h>
-<<<<<<< HEAD
-=======
-#include <validation.h>
->>>>>>> d63d9d81
 #include <merkleblock.h>
 #include <netmessagemaker.h>
 #include <netbase.h>
@@ -38,23 +34,13 @@
 
 #include <spork.h>
 #include <governance/governance.h>
-<<<<<<< HEAD
-#include <masternode/masternode-payments.h>
-#include <masternode/masternode-sync.h>
-#include <masternode/masternode-meta.h>
+#include <smartnode/smartnode-payments.h>
+#include <smartnode/smartnode-sync.h>
+#include <smartnode/smartnode-meta.h>
 #ifdef ENABLE_WALLET
 #include <coinjoin/coinjoin-client.h>
 #endif // ENABLE_WALLET
 #include <coinjoin/coinjoin-server.h>
-=======
-#include <smartnode/smartnode-payments.h>
-#include <smartnode/smartnode-sync.h>
-#include <smartnode/smartnode-meta.h>
-#ifdef ENABLE_WALLET
-#include <privatesend/privatesend-client.h>
-#endif // ENABLE_WALLET
-#include <privatesend/privatesend-server.h>
->>>>>>> d63d9d81
 
 #include <evo/deterministicmns.h>
 #include <evo/mnauth.h>
@@ -63,18 +49,11 @@
 #include <llmq/quorums_commitment.h>
 #include <llmq/quorums_chainlocks.h>
 #include <llmq/quorums_dkgsessionmgr.h>
-<<<<<<< HEAD
 #include <llmq/quorums_instantsend.h>
 #include <llmq/quorums_signing.h>
 #include <llmq/quorums_signing_shares.h>
 
 #include <statsd_client.h>
-=======
-#include <llmq/quorums_init.h>
-#include <llmq/quorums_instantsend.h>
-#include <llmq/quorums_signing.h>
-#include <llmq/quorums_signing_shares.h>
->>>>>>> d63d9d81
 
 #if defined(NDEBUG)
 # error "Raptoreum Core cannot be compiled without assertions."
@@ -97,7 +76,6 @@
 /** Limit to avoid sending big packets. Not used in processing incoming GETDATA for compatibility */
 static const unsigned int MAX_GETDATA_SZ = 1000;
 
-<<<<<<< HEAD
 /** Expiration time for orphan transactions in seconds */
 static constexpr int64_t ORPHAN_TX_EXPIRE_TIME = 20 * 60;
 /** Minimum time between orphan transactions expire time checks in seconds */
@@ -126,19 +104,6 @@
 /// Age after which a block is considered historical for purposes of rate
 /// limiting block relay. Set to one week, denominated in seconds.
 static constexpr int HISTORICAL_BLOCK_AGE = 7 * 24 * 60 * 60;
-=======
-std::atomic<int64_t> nTimeBestReceived(0); // Used only to inform the wallet of when we last received a block
-bool g_enable_bip61 = DEFAULT_ENABLE_BIP61;
-
-struct IteratorComparator
-{
-    template<typename I>
-    bool operator()(const I& a, const I& b) const
-    {
-        return &(*a) < &(*b);
-    }
-};
->>>>>>> d63d9d81
 
 struct COrphanTx {
     // When modifying, adapt the copy of this definition in tests/DoS_tests.
@@ -443,12 +408,6 @@
 // Keeps track of the time (in microseconds) when transactions were requested last time
 unordered_limitedmap<uint256, std::chrono::microseconds, StaticSaltedHasher> g_already_asked_for(MAX_INV_SZ, MAX_INV_SZ * 2);
 unordered_limitedmap<uint256, std::chrono::microseconds, StaticSaltedHasher> g_erased_object_requests(MAX_INV_SZ, MAX_INV_SZ * 2);
-<<<<<<< HEAD
-=======
-
-/** Map maintaining per-node state. Requires cs_main. */
-std::map<NodeId, CNodeState> mapNodeState;
->>>>>>> d63d9d81
 
 /** Map maintaining per-node state. */
 static std::map<NodeId, CNodeState> mapNodeState GUARDED_BY(cs_main);
@@ -496,11 +455,7 @@
     }
 
     connman->PushMessage(pnode, CNetMsgMaker(INIT_PROTO_VERSION).Make(NetMsgType::VERSION, nProtocolVersion, (uint64_t)nLocalNodeServices, nTime, addrYou, addrMe,
-<<<<<<< HEAD
-            nonce, strSubVersion, nNodeStartingHeight, ::fRelayTxes, mnauthChallenge, pnode->m_masternode_connection));
-=======
-            nonce, strSubVersion, nNodeStartingHeight, ::fRelayTxes, mnauthChallenge, pnode->fSmartnode));
->>>>>>> d63d9d81
+            nonce, strSubVersion, nNodeStartingHeight, ::fRelayTxes, mnauthChallenge, pnode->m_smartnode_connection));
 
     if (fLogIPs) {
         LogPrint(BCLog::NET, "send version message: version %d, blocks=%d, us=%s, them=%s, peer=%d\n", nProtocolVersion, nNodeStartingHeight, addrMe.ToString(), addrYou.ToString(), nodeid);
@@ -627,19 +582,13 @@
             }
         }
         connman->ForNode(nodeid, [connman](CNode* pfrom){
-<<<<<<< HEAD
             AssertLockHeld(cs_main);
-=======
->>>>>>> d63d9d81
             uint64_t nCMPCTBLOCKVersion = 1;
             if (lNodesAnnouncingHeaderAndIDs.size() >= 3) {
                 // As per BIP152, we only get 3 of our peers to announce
                 // blocks using compact encodings.
                 connman->ForNode(lNodesAnnouncingHeaderAndIDs.front(), [connman, nCMPCTBLOCKVersion](CNode* pnodeStop){
-<<<<<<< HEAD
                     AssertLockHeld(cs_main);
-=======
->>>>>>> d63d9d81
                     connman->PushMessage(pnodeStop, CNetMsgMaker(pnodeStop->GetSendVersion()).Make(NetMsgType::SENDCMPCT, /*fAnnounceUsingCMPCTBLOCK=*/false, nCMPCTBLOCKVersion));
                     return true;
                 });
@@ -849,11 +798,7 @@
     }
 
     // We delay processing announcements from inbound peers
-<<<<<<< HEAD
-    if (inv.type == MSG_TX && !fMasternodeMode && use_inbound_delay) process_time += INBOUND_PEER_TX_DELAY;
-=======
     if (inv.type == MSG_TX && !fSmartnodeMode && use_inbound_delay) process_time += INBOUND_PEER_TX_DELAY;
->>>>>>> d63d9d81
 
     return process_time;
 }
@@ -1116,15 +1061,10 @@
 
 void static ProcessOrphanTx(CConnman* connman, std::set<uint256>& orphan_work_set) EXCLUSIVE_LOCKS_REQUIRED(cs_main, g_cs_orphans);
 
-<<<<<<< HEAD
 /**
  * Mark a misbehaving peer to be banned depending upon the value of `-banscore`.
  */
 void Misbehaving(NodeId pnode, int howmuch, const std::string& message) EXCLUSIVE_LOCKS_REQUIRED(cs_main)
-=======
-// Requires cs_main.
-void Misbehaving(NodeId pnode, int howmuch, const std::string& message)
->>>>>>> d63d9d81
 {
     if (howmuch == 0)
         return;
@@ -1140,16 +1080,11 @@
     {
         LogPrint(BCLog::NET, "%s: %s peer=%d (%d -> %d) BAN THRESHOLD EXCEEDED%s\n", __func__, state->name, pnode, state->nMisbehavior-howmuch, state->nMisbehavior, message_prefixed);
         state->fShouldBan = true;
-<<<<<<< HEAD
         statsClient.inc("misbehavior.banned", 1.0f);
     } else {
         LogPrint(BCLog::NET, "%s: %s peer=%d (%d -> %d)%s\n", __func__, state->name, pnode, state->nMisbehavior-howmuch, state->nMisbehavior, message_prefixed);
         statsClient.count("misbehavior.amount", howmuch, 1.0);
     }
-=======
-    } else
-        LogPrint(BCLog::NET, "%s: %s peer=%d (%d -> %d)%s\n", __func__, state->name, pnode, state->nMisbehavior-howmuch, state->nMisbehavior, message_prefixed);
->>>>>>> d63d9d81
 }
 
 // Requires cs_main.
@@ -1327,13 +1262,9 @@
         }
         // Relay inventory, but don't relay old inventory during initial block download.
         connman->ForEachNode([nNewHeight, &vHashes](CNode* pnode) {
-<<<<<<< HEAD
             if (!pnode->CanRelay()) {
                 return;
             }
-=======
-            if (pnode->fSmartnode) return;
->>>>>>> d63d9d81
             if (nNewHeight > (pnode->nStartingHeight != -1 ? pnode->nStartingHeight - 2000 : 0)) {
                 for (const uint256& hash : reverse_iterate(vHashes)) {
                     pnode->PushBlockHash(hash);
@@ -1513,11 +1444,7 @@
     connman->ForEachNodeThen(std::move(sortfunc), std::move(pushfunc));
 }
 
-<<<<<<< HEAD
 void static ProcessGetBlockData(CNode* pfrom, const CChainParams& chainparams, const CInv& inv, CConnman* connman)
-=======
-void static ProcessGetBlockData(CNode* pfrom, const CChainParams& chainparams, const CInv& inv, CConnman* connman, const std::atomic<bool>& interruptMsgProc)
->>>>>>> d63d9d81
 {
     bool send = false;
     std::shared_ptr<const CBlock> a_recent_block;
@@ -1573,11 +1500,7 @@
     }
     // Avoid leaking prune-height by never sending blocks below the NODE_NETWORK_LIMITED threshold
     if (send && !pfrom->fWhitelisted && (
-<<<<<<< HEAD
             (((pfrom->GetLocalServices() & NODE_NETWORK_LIMITED) == NODE_NETWORK_LIMITED) && ((pfrom->GetLocalServices() & NODE_NETWORK) != NODE_NETWORK) && (chainActive.Tip()->nHeight - pindex->nHeight > (int)NODE_NETWORK_LIMITED_MIN_BLOCKS + 2 /* add two blocks buffer extension for possible races */) )
-=======
-            (((pfrom->GetLocalServices() & NODE_NETWORK_LIMITED) == NODE_NETWORK_LIMITED) && ((pfrom->GetLocalServices() & NODE_NETWORK) != NODE_NETWORK) && (chainActive.Tip()->nHeight - mi->second->nHeight > (int)NODE_NETWORK_LIMITED_MIN_BLOCKS + 2 /* add two blocks buffer extension for possible races */) )
->>>>>>> d63d9d81
        )) {
         LogPrint(BCLog::NET, "Ignore block request below NODE_NETWORK_LIMITED threshold from peer=%d\n", pfrom->GetId());
 
@@ -1621,7 +1544,6 @@
                     // Thus, the protocol spec specified allows for us to provide duplicate txn here,
                     // however we MUST always provide at least what the remote peer needs
                     typedef std::pair<unsigned int, uint256> PairType;
-<<<<<<< HEAD
                     for (PairType &pair : merkleBlock.vMatchedTxn) {
                         connman->PushMessage(pfrom, msgMaker.Make(NetMsgType::TX, *pblock->vtx[pair.first]));
                     }
@@ -1631,10 +1553,6 @@
                             connman->PushMessage(pfrom, msgMaker.Make(NetMsgType::ISLOCK, *islock));
                         }
                     }
-=======
-                    for (PairType &pair : merkleBlock.vMatchedTxn)
-                        connman->PushMessage(pfrom, msgMaker.Make(NetMsgType::TX, *pblock->vtx[pair.first]));
->>>>>>> d63d9d81
                 }
                 // else
                 // no response
@@ -1644,15 +1562,9 @@
                 // and we don't feel like constructing the object for them, so
                 // instead we respond with the full, non-compact block.
                 if (CanDirectFetch(consensusParams) &&
-<<<<<<< HEAD
                     pindex->nHeight >= chainActive.Height() - MAX_CMPCTBLOCK_DEPTH) {
                     if (a_recent_compact_block &&
                         a_recent_compact_block->header.GetHash() == pindex->GetBlockHash()) {
-=======
-                    mi->second->nHeight >= chainActive.Height() - MAX_CMPCTBLOCK_DEPTH) {
-                    if (a_recent_compact_block &&
-                        a_recent_compact_block->header.GetHash() == mi->second->GetBlockHash()) {
->>>>>>> d63d9d81
                         connman->PushMessage(pfrom, msgMaker.Make(NetMsgType::CMPCTBLOCK, *a_recent_compact_block));
                     } else {
                         CBlockHeaderAndShortTxIDs cmpctblock(*pblock);
@@ -1844,11 +1756,7 @@
         const CInv &inv = *it;
         if (inv.type == MSG_BLOCK || inv.type == MSG_FILTERED_BLOCK || inv.type == MSG_CMPCT_BLOCK) {
             it++;
-<<<<<<< HEAD
             ProcessGetBlockData(pfrom, chainparams, inv, connman);
-=======
-            ProcessGetBlockData(pfrom, chainparams, inv, connman, interruptMsgProc);
->>>>>>> d63d9d81
         }
     }
 
@@ -2244,11 +2152,7 @@
         // Each connection can only send one version message
         if (pfrom->nVersion != 0)
         {
-<<<<<<< HEAD
             if (enable_bip61) {
-=======
-            if (g_enable_bip61) {
->>>>>>> d63d9d81
                 connman->PushMessage(pfrom, CNetMsgMaker(INIT_PROTO_VERSION).Make(NetMsgType::REJECT, strCommand, REJECT_DUPLICATE, std::string("Duplicate version message")));
             }
             LOCK(cs_main);
@@ -2279,32 +2183,18 @@
         if (!pfrom->fInbound && !pfrom->fFeeler && !pfrom->m_manual_connection && !HasAllDesirableServiceFlags(nServices))
         {
             LogPrint(BCLog::NET, "peer=%d does not offer the expected services (%08x offered, %08x expected); disconnecting\n", pfrom->GetId(), nServices, GetDesirableServiceFlags(nServices));
-<<<<<<< HEAD
             if (enable_bip61) {
-=======
-            if (g_enable_bip61) {
->>>>>>> d63d9d81
                 connman->PushMessage(pfrom, CNetMsgMaker(INIT_PROTO_VERSION).Make(NetMsgType::REJECT, strCommand, REJECT_NONSTANDARD,
                                    strprintf("Expected to offer services %08x", GetDesirableServiceFlags(nServices))));
             }
             pfrom->fDisconnect = true;
             return false;
         }
-<<<<<<< HEAD
 
         if (nVersion < MIN_PEER_PROTO_VERSION) {
             // disconnect from peers older than this proto version
             LogPrint(BCLog::NET, "peer=%d using obsolete version %i; disconnecting\n", pfrom->GetId(), nVersion);
             if (enable_bip61) {
-=======
-        int nHeight = chainActive.Tip() == nullptr ? 0 : chainActive.Tip()->nHeight;
-        int minVersion = nHeight < chainparams.GetConsensus().smartnodePaymentFixedBlock ? MIN_PEER_PROTO_VERSION : NEW_MIN_PEER_PROTO_VERSION;
-        if (nVersion < minVersion)
-        {
-            // disconnect from peers older than this proto version
-            LogPrint(BCLog::NET, "peer=%d using obsolete version %i; disconnecting\n", pfrom->GetId(), nVersion);
-            if (g_enable_bip61) {
->>>>>>> d63d9d81
                 connman->PushMessage(pfrom, CNetMsgMaker(INIT_PROTO_VERSION).Make(NetMsgType::REJECT, strCommand, REJECT_OBSOLETE,
                                    strprintf("Version must be %d or greater", MIN_PEER_PROTO_VERSION)));
             }
@@ -2328,25 +2218,14 @@
             vRecv >> pfrom->receivedMNAuthChallenge;
         }
         if (!vRecv.empty()) {
-<<<<<<< HEAD
-            bool fOtherMasternode = false;
-            vRecv >> fOtherMasternode;
-            if (pfrom->fInbound) {
-                pfrom->m_masternode_connection = fOtherMasternode;
-                if (fOtherMasternode) {
-                    LogPrint(BCLog::NET_NETCONN, "peer=%d is an inbound masternode connection, not relaying anything to it\n", pfrom->GetId());
-                    if (!fMasternodeMode) {
-                        LogPrint(BCLog::NET_NETCONN, "but we're not a masternode, disconnecting\n");
-=======
             bool fOtherSmartnode = false;
             vRecv >> fOtherSmartnode;
             if (pfrom->fInbound) {
-                pfrom->fSmartnode = fOtherSmartnode;
+                pfrom->m_smartnode_connection = fOtherSmartnode;
                 if (fOtherSmartnode) {
                     LogPrint(BCLog::NET_NETCONN, "peer=%d is an inbound smartnode connection, not relaying anything to it\n", pfrom->GetId());
                     if (!fSmartnodeMode) {
                         LogPrint(BCLog::NET_NETCONN, "but we're not a smartnode, disconnecting\n");
->>>>>>> d63d9d81
                         pfrom->fDisconnect = true;
                         return true;
                     }
@@ -2486,11 +2365,7 @@
                       (fLogIPs ? strprintf(", peeraddr=%s", pfrom->addr.ToString()) : ""));
         }
 
-<<<<<<< HEAD
-        if (pfrom->nVersion >= LLMQS_PROTO_VERSION && !pfrom->m_masternode_probe_connection) {
-=======
-        if (pfrom->nVersion >= LLMQS_PROTO_VERSION && !pfrom->fSmartnodeProbe) {
->>>>>>> d63d9d81
+        if (pfrom->nVersion >= LLMQS_PROTO_VERSION && !pfrom->m_smartnode_probe_connection) {
             CMNAuth::PushMNAUTH(pfrom, *connman);
         }
 
@@ -2500,11 +2375,7 @@
         // nodes)
         connman->PushMessage(pfrom, msgMaker.Make(NetMsgType::SENDHEADERS));
 
-<<<<<<< HEAD
         if (pfrom->CanRelay()) {
-=======
-        if (pfrom->nVersion >= SHORT_IDS_BLOCKS_VERSION && !pfrom->fSmartnode) {
->>>>>>> d63d9d81
             // Tell our peer we are willing to provide version-1 cmpctblocks
             // However, we do not request new block announcements using
             // cmpctblock messages.
@@ -2524,19 +2395,7 @@
             pfrom->fSendDSQueue = true;
         }
 
-<<<<<<< HEAD
-        if (llmq::CLLMQUtils::IsWatchQuorumsEnabled() && !pfrom->m_masternode_connection) {
-=======
-        if (pfrom->nVersion >= LLMQS_PROTO_VERSION && !pfrom->fSmartnode) {
-            // Tell our peer that we're interested in plain LLMQ recovered signatures.
-            // Otherwise the peer would only announce/send messages resulting from QRECSIG,
-            // e.g. InstantSend locks or ChainLocks. SPV nodes should not send this message
-            // as they are usually only interested in the higher level messages
-            connman->PushMessage(pfrom, msgMaker.Make(NetMsgType::QSENDRECSIGS, true));
-        }
-
-        if (gArgs.GetBoolArg("-watchquorums", llmq::DEFAULT_WATCH_QUORUMS) && !pfrom->fSmartnode) {
->>>>>>> d63d9d81
+        if (llmq::CLLMQUtils::IsWatchQuorumsEnabled() && !pfrom->m_smartnode_connection) {
             connman->PushMessage(pfrom, msgMaker.Make(NetMsgType::QWATCH));
         }
 
@@ -2557,13 +2416,8 @@
         pfrom->fFirstMessageIsMNAUTH = strCommand == NetMsgType::MNAUTH;
         // Note: do not break the flow here
 
-<<<<<<< HEAD
-        if (pfrom->m_masternode_probe_connection && !pfrom->fFirstMessageIsMNAUTH) {
-            LogPrint(BCLog::NET, "connection is a masternode probe but first received message is not MNAUTH, peer=%d\n", pfrom->GetId());
-=======
-        if (pfrom->fSmartnodeProbe && !pfrom->fFirstMessageIsMNAUTH) {
+        if (pfrom->m_smartnode_probe_connection && !pfrom->fFirstMessageIsMNAUTH) {
             LogPrint(BCLog::NET, "connection is a smartnode probe but first received message is not MNAUTH, peer=%d\n", pfrom->GetId());
->>>>>>> d63d9d81
             pfrom->fDisconnect = true;
             return false;
         }
@@ -2815,11 +2669,7 @@
                 LogPrint(BCLog::NET, " getblocks stopping, pruned or too old block at %d %s\n", pindex->nHeight, pindex->GetBlockHash().ToString());
                 break;
             }
-<<<<<<< HEAD
             if (pfrom->CanRelay()) {
-=======
-            if (!pfrom->fSmartnode) {
->>>>>>> d63d9d81
                 pfrom->PushInventory(CInv(MSG_BLOCK, pindex->GetBlockHash()));
             }
             if (--nLimit <= 0)
@@ -2852,13 +2702,8 @@
 
         LOCK(cs_main);
 
-<<<<<<< HEAD
         const CBlockIndex* pindex = LookupBlockIndex(req.blockhash);
         if (!pindex || !(pindex->nStatus & BLOCK_HAVE_DATA)) {
-=======
-        BlockMap::iterator it = mapBlockIndex.find(req.blockhash);
-        if (it == mapBlockIndex.end() || !(it->second->nStatus & BLOCK_HAVE_DATA)) {
->>>>>>> d63d9d81
             LogPrint(BCLog::NET, "Peer %d sent us a getblocktxn for a block we don't have\n", pfrom->GetId());
             return true;
         }
@@ -3016,20 +2861,12 @@
                 pindex = pindex->pprev;
             }
             if(!dmn) {
-<<<<<<< HEAD
-                LogPrint(BCLog::COINJOIN, "DSTX -- Can't find masternode %s to verify %s\n", dstx.masternodeOutpoint.ToStringShort(), hashTx.ToString());
-=======
-                LogPrint(BCLog::PRIVATESEND, "DSTX -- Can't find smartnode %s to verify %s\n", dstx.smartnodeOutpoint.ToStringShort(), hashTx.ToString());
->>>>>>> d63d9d81
+                LogPrint(BCLog::COINJOIN, "DSTX -- Can't find smartnode %s to verify %s\n", dstx.smartnodeOutpoint.ToStringShort(), hashTx.ToString());
                 return false;
             }
 
             if (!mmetaman.GetMetaInfo(dmn->proTxHash)->IsValidForMixingTxes()) {
-<<<<<<< HEAD
-                LogPrint(BCLog::COINJOIN, "DSTX -- Masternode %s is sending too many transactions %s\n", dstx.masternodeOutpoint.ToStringShort(), hashTx.ToString());
-=======
-                LogPrint(BCLog::PRIVATESEND, "DSTX -- Smartnode %s is sending too many transactions %s\n", dstx.smartnodeOutpoint.ToStringShort(), hashTx.ToString());
->>>>>>> d63d9d81
+                LogPrint(BCLog::COINJOIN, "DSTX -- Smartnode %s is sending too many transactions %s\n", dstx.smartnodeOutpoint.ToStringShort(), hashTx.ToString());
                 return true;
                 // TODO: Not an error? Could it be that someone is relaying old DSTXes
                 // we have no idea about (e.g we were offline)? How to handle them?
@@ -3040,11 +2877,7 @@
                 return false;
             }
 
-<<<<<<< HEAD
-            LogPrint(BCLog::COINJOIN, "DSTX -- Got Masternode transaction %s\n", hashTx.ToString());
-=======
-            LogPrint(BCLog::PRIVATESEND, "DSTX -- Got Smartnode transaction %s\n", hashTx.ToString());
->>>>>>> d63d9d81
+            LogPrint(BCLog::COINJOIN, "DSTX -- Got Smartnode transaction %s\n", hashTx.ToString());
             mempool.PrioritiseTransaction(hashTx, 0.1*COIN);
             mmetaman.DisallowMixing(dmn->proTxHash);
         }
@@ -3058,15 +2891,9 @@
                 false /* bypass_limits */, 0 /* nAbsurdFee */)) {
             // Process custom txes, this changes AlreadyHave to "true"
             if (nInvType == MSG_DSTX) {
-<<<<<<< HEAD
-                LogPrint(BCLog::COINJOIN, "DSTX -- Masternode transaction accepted, txid=%s, peer=%d\n",
+                LogPrint(BCLog::COINJOIN, "DSTX -- Smartnode transaction accepted, txid=%s, peer=%d\n",
                          tx.GetHash().ToString(), pfrom->GetId());
                 CCoinJoin::AddDSTX(dstx);
-=======
-                LogPrint(BCLog::PRIVATESEND, "DSTX -- Smartnode transaction accepted, txid=%s, peer=%d\n",
-                        tx.GetHash().ToString(), pfrom->GetId());
-                CPrivateSend::AddDSTX(dstx);
->>>>>>> d63d9d81
             }
 
             mempool.check(pcoinsTip.get());
@@ -3162,11 +2989,7 @@
             LogPrint(BCLog::MEMPOOLREJ, "%s from peer=%d was not accepted: %s\n", tx.GetHash().ToString(),
                 pfrom->GetId(),
                 FormatStateMessage(state));
-<<<<<<< HEAD
             if (enable_bip61 && state.GetRejectCode() > 0 && state.GetRejectCode() < REJECT_INTERNAL) { // Never send AcceptToMemoryPool's internal codes over P2P
-=======
-            if (g_enable_bip61 && state.GetRejectCode() > 0 && state.GetRejectCode() < REJECT_INTERNAL) { // Never send AcceptToMemoryPool's internal codes over P2P
->>>>>>> d63d9d81
                 connman->PushMessage(pfrom, msgMaker.Make(NetMsgType::REJECT, strCommand, (unsigned char)state.GetRejectCode(),
                                    state.GetRejectReason().substr(0, MAX_REJECT_MESSAGE_LENGTH), inv.hash));
             }
@@ -3689,11 +3512,7 @@
     if (strCommand == NetMsgType::FILTERCLEAR) {
         LOCK(pfrom->cs_filter);
         if (pfrom->GetLocalServices() & NODE_BLOOM) {
-<<<<<<< HEAD
             pfrom->pfilter = nullptr;
-=======
-            pfrom->pfilter.reset(new CBloomFilter());
->>>>>>> d63d9d81
         }
         pfrom->fRelayTxes = true;
         return true;
@@ -3771,13 +3590,8 @@
 #endif // ENABLE_WALLET
         coinJoinServer.ProcessMessage(pfrom, strCommand, vRecv, *connman, enable_bip61);
         sporkManager.ProcessSpork(pfrom, strCommand, vRecv, *connman);
-<<<<<<< HEAD
-        masternodeSync.ProcessMessage(pfrom, strCommand, vRecv);
+        smartnodeSync.ProcessMessage(pfrom, strCommand, vRecv);
         governance.ProcessMessage(pfrom, strCommand, vRecv, *connman, enable_bip61);
-=======
-        smartnodeSync.ProcessMessage(pfrom, strCommand, vRecv);
-        governance.ProcessMessage(pfrom, strCommand, vRecv, *connman);
->>>>>>> d63d9d81
         CMNAuth::ProcessMessage(pfrom, strCommand, vRecv, *connman);
         llmq::quorumBlockProcessor->ProcessMessage(pfrom, strCommand, vRecv);
         llmq::quorumDKGSessionManager->ProcessMessage(pfrom, strCommand, vRecv);
@@ -3800,15 +3614,9 @@
     AssertLockHeld(cs_main);
     CNodeState &state = *State(pnode->GetId());
 
-<<<<<<< HEAD
     if (enable_bip61) {
         for (const CBlockReject& reject : state.rejects) {
             connman->PushMessage(pnode, CNetMsgMaker(INIT_PROTO_VERSION).Make(NetMsgType::REJECT, std::string(NetMsgType::BLOCK), reject.chRejectCode, reject.strRejectReason, reject.hashBlock));
-=======
-    if (g_enable_bip61) {
-        for (const CBlockReject& reject : state.rejects) {
-            connman->PushMessage(pnode, CNetMsgMaker(INIT_PROTO_VERSION).Make(NetMsgType::REJECT, (std::string)NetMsgType::BLOCK, reject.chRejectCode, reject.strRejectReason, reject.hashBlock));
->>>>>>> d63d9d81
         }
     }
     state.rejects.clear();
@@ -3922,11 +3730,7 @@
     }
     catch (const std::ios_base::failure& e)
     {
-<<<<<<< HEAD
         if (m_enable_bip61) {
-=======
-        if (g_enable_bip61) {
->>>>>>> d63d9d81
             connman->PushMessage(pfrom, CNetMsgMaker(INIT_PROTO_VERSION).Make(NetMsgType::REJECT, strCommand, REJECT_MALFORMED, std::string("error parsing message")));
         }
         if (strstr(e.what(), "end of data"))
@@ -4028,15 +3832,10 @@
         int64_t oldest_block_announcement = std::numeric_limits<int64_t>::max();
 
         connman->ForEachNode([&](CNode* pnode) {
-<<<<<<< HEAD
             AssertLockHeld(cs_main);
 
             // Don't disconnect masternodes just because they were slow in block announcement
-            if (pnode->m_masternode_connection) return;
-=======
-            // Don't disconnect smartnodes just because they were slow in block announcement
-            if (pnode->fSmartnode) return;
->>>>>>> d63d9d81
+            if (pnode->m_smartnode_connection) return;
             // Ignore non-outbound peers, or nodes marked for disconnect already
             if (!IsOutboundDisconnectionCandidate(pnode) || pnode->fDisconnect) return;
             CNodeState *state = State(pnode->GetId());
@@ -4205,11 +4004,7 @@
         if (pindexBestHeader == nullptr)
             pindexBestHeader = chainActive.Tip();
         bool fFetch = state.fPreferredDownload || (nPreferredDownload == 0 && !pto->fClient && !pto->fOneShot); // Download if this is a nice peer, or we have no nice peers and this one might do.
-<<<<<<< HEAD
         if (!state.fSyncStarted && !pto->fClient && !fImporting && !fReindex && pto->CanRelay()) {
-=======
-        if (!state.fSyncStarted && !pto->fClient && !fImporting && !fReindex && !pto->fSmartnode) {
->>>>>>> d63d9d81
             // Only actively request headers from a single peer, unless we're close to end of initial download.
             if ((nSyncStarted == 0 && fFetch) || pindexBestHeader->GetBlockTime() > GetAdjustedTime() - nMaxTipAge) {
                 state.fSyncStarted = true;
@@ -4248,11 +4043,7 @@
         //
         // Try sending block announcements via headers
         //
-<<<<<<< HEAD
         if (pto->CanRelay()) {
-=======
-        if (!pto->fSmartnode) {
->>>>>>> d63d9d81
             // If we have less than MAX_BLOCKS_TO_ANNOUNCE in our
             // list of block hashes we're relaying, and our peer wants
             // headers announcements, then find the first header
@@ -4395,11 +4186,7 @@
         //
         std::vector<CInv> vInv;
         {
-<<<<<<< HEAD
             size_t reserve = std::min<size_t>(pto->setInventoryTxToSend.size(), INVENTORY_BROADCAST_MAX_PER_1MB_BLOCK * MaxBlockSize() / 1000000);
-=======
-            size_t reserve = std::min<size_t>(pto->setInventoryTxToSend.size(), INVENTORY_BROADCAST_MAX_PER_1MB_BLOCK * MaxBlockSize(true) / 1000000);
->>>>>>> d63d9d81
             reserve = std::max<size_t>(reserve, pto->vInventoryBlockToSend.size());
             reserve = std::min<size_t>(reserve, MAX_INV_SZ);
             vInv.reserve(reserve);
@@ -4419,22 +4206,14 @@
             // Check whether periodic sends should happen
             // Note: If this node is running in a Smartnode mode, it makes no sense to delay outgoing txes
             // because we never produce any txes ourselves i.e. no privacy is lost in this case.
-<<<<<<< HEAD
-            bool fSendTrickle = pto->fWhitelisted || fMasternodeMode;
-=======
             bool fSendTrickle = pto->fWhitelisted || fSmartnodeMode;
->>>>>>> d63d9d81
             if (pto->nNextInvSend < current_time) {
                 fSendTrickle = true;
                 if (pto->fInbound) {
                     pto->nNextInvSend = std::chrono::microseconds{connman->PoissonNextSendInbound(current_time.count(), INVENTORY_BROADCAST_INTERVAL)};
                 } else {
                     // Use half the delay for regular outbound peers, as there is less privacy concern for them.
-<<<<<<< HEAD
-                    // and quarter the delay for Masternode outbound peers, as there is even less privacy concern in this case.
-=======
                     // and quarter the delay for Smartnode outbound peers, as there is even less privacy concern in this case.
->>>>>>> d63d9d81
                     pto->nNextInvSend = PoissonNextSend(current_time, std::chrono::seconds{INVENTORY_BROADCAST_INTERVAL >> 1 >> !pto->verifiedProRegTxHash.IsNull()});
                 }
             }
@@ -4475,7 +4254,6 @@
 
                     uint256 islockHash;
                     if (!llmq::quorumInstantSendManager->GetInstantSendLockHashByTxid(hash, islockHash)) continue;
-<<<<<<< HEAD
                     queueAndMaybePushInv(CInv(MSG_ISLOCK, islockHash));
                 }
 
@@ -4484,18 +4262,6 @@
                 if (!clsig.IsNull()) {
                     uint256 chainlockHash = ::SerializeHash(clsig);
                     queueAndMaybePushInv(CInv(MSG_CLSIG, chainlockHash));
-=======
-                    CInv islockInv(MSG_ISLOCK, islockHash);
-                    pto->filterInventoryKnown.insert(islockHash);
-
-                    LogPrint(BCLog::NET, "SendMessages -- queued inv: %s  index=%d peer=%d\n", islockInv.ToString(), vInv.size(), pto->GetId());
-                    vInv.push_back(islockInv);
-                    if (vInv.size() == MAX_INV_SZ) {
-                        LogPrint(BCLog::NET, "SendMessages -- pushing inv's: count=%d peer=%d\n", vInv.size(), pto->GetId());
-                        connman->PushMessage(pto, msgMaker.Make(NetMsgType::INV, vInv));
-                        vInv.clear();
-                    }
->>>>>>> d63d9d81
                 }
 
                 pto->timeLastMempoolReq = GetTime();
@@ -4635,11 +4401,7 @@
         // Message: getdata (blocks)
         //
         std::vector<CInv> vGetData;
-<<<<<<< HEAD
         if (!pto->fClient && pto->CanRelay() && ((fFetch && !pto->m_limited_node) || !IsInitialBlockDownload()) && state.nBlocksInFlight < MAX_BLOCKS_IN_TRANSIT_PER_PEER) {
-=======
-        if (!pto->fClient && !pto->fSmartnode && ((fFetch && !pto->m_limited_node) || !IsInitialBlockDownload()) && state.nBlocksInFlight < MAX_BLOCKS_IN_TRANSIT_PER_PEER) {
->>>>>>> d63d9d81
             std::vector<const CBlockIndex*> vToDownload;
             NodeId staller = -1;
             FindNextBlocksToDownload(pto->GetId(), MAX_BLOCKS_IN_TRANSIT_PER_PEER - state.nBlocksInFlight, vToDownload, staller, consensusParams);
