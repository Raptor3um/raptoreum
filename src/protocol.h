// Copyright (c) 2009-2010 Satoshi Nakamoto
// Copyright (c) 2009-2015 The Bitcoin Core developers
// Distributed under the MIT software license, see the accompanying
// file COPYING or http://www.opensource.org/licenses/mit-license.php.

#ifndef __cplusplus
#error This header can only be compiled as C++.
#endif

#ifndef BITCOIN_PROTOCOL_H
#define BITCOIN_PROTOCOL_H

#include <netaddress.h>
#include <serialize.h>
#include <uint256.h>
#include <version.h>

#include <atomic>
#include <stdint.h>
#include <string>

/** Message header.
 * (4) message start.
 * (12) command.
 * (4) size.
 * (4) checksum.
 */
class CMessageHeader
{
public:
    static constexpr size_t MESSAGE_START_SIZE = 4;
    static constexpr size_t COMMAND_SIZE = 12;
    static constexpr size_t MESSAGE_SIZE_SIZE = 4;
    static constexpr size_t CHECKSUM_SIZE = 4;
    static constexpr size_t MESSAGE_SIZE_OFFSET = MESSAGE_START_SIZE + COMMAND_SIZE;
    static constexpr size_t CHECKSUM_OFFSET = MESSAGE_SIZE_OFFSET + MESSAGE_SIZE_SIZE;
    static constexpr size_t HEADER_SIZE = MESSAGE_START_SIZE + COMMAND_SIZE + MESSAGE_SIZE_SIZE + CHECKSUM_SIZE;
    typedef unsigned char MessageStartChars[MESSAGE_START_SIZE];

    explicit CMessageHeader(const MessageStartChars& pchMessageStartIn);
    CMessageHeader(const MessageStartChars& pchMessageStartIn, const char* pszCommand, unsigned int nMessageSizeIn);

    std::string GetCommand() const;
    bool IsValid(const MessageStartChars& messageStart) const;

    ADD_SERIALIZE_METHODS;

    template <typename Stream, typename Operation>
    inline void SerializationOp(Stream& s, Operation ser_action)
    {
        READWRITE(pchMessageStart);
        READWRITE(pchCommand);
        READWRITE(nMessageSize);
        READWRITE(pchChecksum);
    }

    char pchMessageStart[MESSAGE_START_SIZE];
    char pchCommand[COMMAND_SIZE];
    uint32_t nMessageSize;
    uint8_t pchChecksum[CHECKSUM_SIZE];
};

/**
 * Bitcoin protocol message types. When adding new message types, don't forget
 * to update allNetMessageTypes in protocol.cpp.
 */
namespace NetMsgType {

/**
 * The version message provides information about the transmitting node to the
 * receiving node at the beginning of a connection.
 * @see https://bitcoin.org/en/developer-reference#version
 */
extern const char *VERSION;
/**
 * The verack message acknowledges a previously-received version message,
 * informing the connecting node that it can begin to send other messages.
 * @see https://bitcoin.org/en/developer-reference#verack
 */
extern const char *VERACK;
/**
 * The addr (IP address) message relays connection information for peers on the
 * network.
 * @see https://bitcoin.org/en/developer-reference#addr
 */
extern const char *ADDR;
/**
 * The inv message (inventory message) transmits one or more inventories of
 * objects known to the transmitting peer.
 * @see https://bitcoin.org/en/developer-reference#inv
 */
extern const char *INV;
/**
 * The getdata message requests one or more data objects from another node.
 * @see https://bitcoin.org/en/developer-reference#getdata
 */
extern const char *GETDATA;
/**
 * The merkleblock message is a reply to a getdata message which requested a
 * block using the inventory type MSG_MERKLEBLOCK.
 * @since protocol version 70001 as described by BIP37.
 * @see https://bitcoin.org/en/developer-reference#merkleblock
 */
extern const char *MERKLEBLOCK;
/**
 * The getblocks message requests an inv message that provides block header
 * hashes starting from a particular point in the block chain.
 * @see https://bitcoin.org/en/developer-reference#getblocks
 */
extern const char *GETBLOCKS;
/**
 * The getheaders message requests a headers message that provides block
 * headers starting from a particular point in the block chain.
 * @since protocol version 31800.
 * @see https://bitcoin.org/en/developer-reference#getheaders
 */
extern const char *GETHEADERS;
/**
 * The tx message transmits a single transaction.
 * @see https://bitcoin.org/en/developer-reference#tx
 */
extern const char *TX;
/**
 * The headers message sends one or more block headers to a node which
 * previously requested certain headers with a getheaders message.
 * @since protocol version 31800.
 * @see https://bitcoin.org/en/developer-reference#headers
 */
extern const char *HEADERS;
/**
 * The block message transmits a single serialized block.
 * @see https://bitcoin.org/en/developer-reference#block
 */
extern const char *BLOCK;
/**
 * The getaddr message requests an addr message from the receiving node,
 * preferably one with lots of IP addresses of other receiving nodes.
 * @see https://bitcoin.org/en/developer-reference#getaddr
 */
extern const char *GETADDR;
/**
 * The mempool message requests the TXIDs of transactions that the receiving
 * node has verified as valid but which have not yet appeared in a block.
 * @since protocol version 60002.
 * @see https://bitcoin.org/en/developer-reference#mempool
 */
extern const char *MEMPOOL;
/**
 * The ping message is sent periodically to help confirm that the receiving
 * peer is still connected.
 * @see https://bitcoin.org/en/developer-reference#ping
 */
extern const char *PING;
/**
 * The pong message replies to a ping message, proving to the pinging node that
 * the ponging node is still alive.
 * @since protocol version 60001 as described by BIP31.
 * @see https://bitcoin.org/en/developer-reference#pong
 */
extern const char *PONG;
/**
 * The notfound message is a reply to a getdata message which requested an
 * object the receiving node does not have available for relay.
 * @since protocol version 70001.
 * @see https://bitcoin.org/en/developer-reference#notfound
 */
extern const char *NOTFOUND;
/**
 * The filterload message tells the receiving peer to filter all relayed
 * transactions and requested merkle blocks through the provided filter.
 * @since protocol version 70001 as described by BIP37.
 *   Only available with service bit NODE_BLOOM since protocol version
 *   70011 as described by BIP111.
 * @see https://bitcoin.org/en/developer-reference#filterload
 */
extern const char *FILTERLOAD;
/**
 * The filteradd message tells the receiving peer to add a single element to a
 * previously-set bloom filter, such as a new public key.
 * @since protocol version 70001 as described by BIP37.
 *   Only available with service bit NODE_BLOOM since protocol version
 *   70011 as described by BIP111.
 * @see https://bitcoin.org/en/developer-reference#filteradd
 */
extern const char *FILTERADD;
/**
 * The filterclear message tells the receiving peer to remove a previously-set
 * bloom filter.
 * @since protocol version 70001 as described by BIP37.
 *   Only available with service bit NODE_BLOOM since protocol version
 *   70011 as described by BIP111.
 * @see https://bitcoin.org/en/developer-reference#filterclear
 */
extern const char *FILTERCLEAR;
/**
 * The reject message informs the receiving node that one of its previous
 * messages has been rejected.
 * @since protocol version 70002 as described by BIP61.
 * @see https://bitcoin.org/en/developer-reference#reject
 */
extern const char *REJECT;
/**
 * Indicates that a node prefers to receive new block announcements via a
 * "headers" message rather than an "inv".
 * @since protocol version 70012 as described by BIP130.
 * @see https://bitcoin.org/en/developer-reference#sendheaders
 */
extern const char *SENDHEADERS;

/**
 * Contains a 1-byte bool and 8-byte LE version number.
 * Indicates that a node is willing to provide blocks via "cmpctblock" messages.
 * May indicate that a node prefers to receive new block announcements via a
 * "cmpctblock" message rather than an "inv", depending on message contents.
 * @since protocol version 70209 as described by BIP 152
 */
extern const char *SENDCMPCT;
/**
 * Contains a CBlockHeaderAndShortTxIDs object - providing a header and
 * list of "short txids".
 * @since protocol version 70209 as described by BIP 152
 */
extern const char *CMPCTBLOCK;
/**
 * Contains a BlockTransactionsRequest
 * Peer should respond with "blocktxn" message.
 * @since protocol version 70209 as described by BIP 152
 */
extern const char *GETBLOCKTXN;
/**
 * Contains a BlockTransactions.
 * Sent in response to a "getblocktxn" message.
 * @since protocol version 70209 as described by BIP 152
 */
extern const char *BLOCKTXN;

// Raptoreum message types
// NOTE: do NOT declare non-implmented here, we don't want them to be exposed to the outside
// TODO: add description
extern const char *LEGACYTXLOCKREQUEST; // only present for backwards compatibility
extern const char *SPORK;
extern const char *GETSPORKS;
extern const char *DSACCEPT;
extern const char *DSVIN;
extern const char *DSFINALTX;
extern const char *DSSIGNFINALTX;
extern const char *DSCOMPLETE;
extern const char *DSSTATUSUPDATE;
extern const char *DSTX;
extern const char *DSQUEUE;
extern const char *SENDDSQUEUE;
extern const char *SYNCSTATUSCOUNT;
extern const char *MNGOVERNANCESYNC;
extern const char *MNGOVERNANCEOBJECT;
extern const char *MNGOVERNANCEOBJECTVOTE;
extern const char *GETMNLISTDIFF;
extern const char *MNLISTDIFF;
extern const char *QSENDRECSIGS;
extern const char *QFCOMMITMENT;
extern const char *QCONTRIB;
extern const char *QCOMPLAINT;
extern const char *QJUSTIFICATION;
extern const char *QPCOMMITMENT;
extern const char *QWATCH;
extern const char *QSIGSESANN;
extern const char *QSIGSHARESINV;
extern const char *QGETSIGSHARES;
extern const char *QBSIGSHARES;
extern const char *QSIGREC;
extern const char *QSIGSHARE;
<<<<<<< HEAD
extern const char* QGETDATA;
extern const char* QDATA;
=======
>>>>>>> d63d9d81
extern const char *CLSIG;
extern const char *ISLOCK;
extern const char *MNAUTH;
};

/* Get a vector of all valid message types (see above) */
const std::vector<std::string> &getAllNetMessageTypes();

/** nServices flags */
enum ServiceFlags : uint64_t {
    // Nothing
    NODE_NONE = 0,
    // NODE_NETWORK means that the node is capable of serving the complete block chain. It is currently
<<<<<<< HEAD
    // set by all Dash Core non pruned nodes, and is unset by SPV clients or other light clients.
=======
    // set by all Raptoreum Core non pruned nodes, and is unset by SPV clients or other light clients.
>>>>>>> d63d9d81
    NODE_NETWORK = (1 << 0),
    // NODE_GETUTXO means the node is capable of responding to the getutxo protocol request.
    // Raptoreum Core does not support this but a patch set called Bitcoin XT does.
    // See BIP 64 for details on how this is implemented.
    NODE_GETUTXO = (1 << 1),
    // NODE_BLOOM means the node is capable and willing to handle bloom-filtered connections.
    // Raptoreum Core nodes used to support this by default, without advertising this bit,
    // but no longer do as of protocol version 70201 (= NO_BLOOM_VERSION)
    NODE_BLOOM = (1 << 2),
    // NODE_XTHIN means the node supports Xtreme Thinblocks
    // If this is turned off then the node will not service nor make xthin requests
    NODE_XTHIN = (1 << 4),
    // NODE_NETWORK_LIMITED means the same as NODE_NETWORK with the limitation of only
    // serving the last 288 blocks
    // See BIP159 for details on how this is implemented.
    NODE_NETWORK_LIMITED = (1 << 10),

    // Bits 24-31 are reserved for temporary experiments. Just pick a bit that
    // isn't getting used, or one not being used much, and notify the
    // bitcoin-development mailing list. Remember that service bits are just
    // unauthenticated advertisements, so your code must be robust against
    // collisions and other cases where nodes may be advertising a service they
    // do not actually support. Other service bits should be allocated via the
    // BIP process.
};

/**
 * Gets the set of service flags which are "desirable" for a given peer.
 *
 * These are the flags which are required for a peer to support for them
 * to be "interesting" to us, ie for us to wish to use one of our few
 * outbound connection slots for or for us to wish to prioritize keeping
 * their connection around.
 *
 * Relevant service flags may be peer- and state-specific in that the
 * version of the peer may determine which flags are required (eg in the
 * case of NODE_NETWORK_LIMITED where we seek out NODE_NETWORK peers
 * unless they set NODE_NETWORK_LIMITED and we are out of IBD, in which
 * case NODE_NETWORK_LIMITED suffices).
 *
 * Thus, generally, avoid calling with peerServices == NODE_NONE, unless
 * state-specific flags must absolutely be avoided. When called with
 * peerServices == NODE_NONE, the returned desirable service flags are
<<<<<<< HEAD
 * guaranteed to not change dependent on state - ie they are suitable for
=======
 * guaranteed to not change dependant on state - ie they are suitable for
>>>>>>> d63d9d81
 * use when describing peers which we know to be desirable, but for which
 * we do not have a confirmed set of service flags.
 *
 * If the NODE_NONE return value is changed, contrib/seeds/makeseeds.py
 * should be updated appropriately to filter for the same nodes.
 */
ServiceFlags GetDesirableServiceFlags(ServiceFlags services);

/** Set the current IBD status in order to figure out the desirable service flags */
void SetServiceFlagsIBDCache(bool status);

/**
 * A shortcut for (services & GetDesirableServiceFlags(services))
 * == GetDesirableServiceFlags(services), ie determines whether the given
 * set of service flags are sufficient for a peer to be "relevant".
 */
static inline bool HasAllDesirableServiceFlags(ServiceFlags services) {
    return !(GetDesirableServiceFlags(services) & (~services));
}

/**
 * Checks if a peer with the given service flags may be capable of having a
 * robust address-storage DB.
 */
static inline bool MayHaveUsefulAddressDB(ServiceFlags services) {
    return (services & NODE_NETWORK) || (services & NODE_NETWORK_LIMITED);
}

/** A CService with information about it as peer */
class CAddress : public CService
{
public:
    CAddress();
    explicit CAddress(CService ipIn, ServiceFlags nServicesIn);

    void Init();

    ADD_SERIALIZE_METHODS;

    template <typename Stream, typename Operation>
    inline void SerializationOp(Stream& s, Operation ser_action)
    {
        if (ser_action.ForRead())
            Init();
        int nVersion = s.GetVersion();
        if (s.GetType() & SER_DISK)
            READWRITE(nVersion);
        if ((s.GetType() & SER_DISK) ||
            (nVersion >= CADDR_TIME_VERSION && !(s.GetType() & SER_GETHASH)))
            READWRITE(nTime);
        uint64_t nServicesInt = nServices;
        READWRITE(nServicesInt);
        nServices = static_cast<ServiceFlags>(nServicesInt);
        READWRITEAS(CService, *this);
    }

    // TODO: make private (improves encapsulation)
public:
    ServiceFlags nServices;

    // disk and network only
    unsigned int nTime;
};

/** getdata / inv message types.
 * These numbers are defined by the protocol. When adding a new value, be sure
 * to mention it in the respective BIP.
 */
enum GetDataMsg {
    UNDEFINED = 0,
    MSG_TX = 1,
    MSG_BLOCK = 2,
    // The following can only occur in getdata. Invs always use TX or BLOCK.
    MSG_FILTERED_BLOCK = 3,  //!< Defined in BIP37
    // Raptoreum message types
    // NOTE: declare non-implmented here, we must keep this enum consistent and backwards compatible
    MSG_LEGACY_TXLOCK_REQUEST = 4,
    /* MSG_TXLOCK_VOTE = 5, Legacy InstantSend and not used anymore  */
    MSG_SPORK = 6,
    /* 7 - 15 were used in old Raptoreum versions and were mainly budget and MN broadcast/ping related*/
    MSG_DSTX = 16,
    MSG_GOVERNANCE_OBJECT = 17,
    MSG_GOVERNANCE_OBJECT_VOTE = 18,
    /* 19 was used for MSG_SMARTNODE_VERIFY and is not supported anymore */
    // Nodes may always request a MSG_CMPCT_BLOCK in a getdata, however,
    // MSG_CMPCT_BLOCK should not appear in any invs except as a part of getdata.
    MSG_CMPCT_BLOCK = 20, //!< Defined in BIP152
    MSG_QUORUM_FINAL_COMMITMENT = 21,
    /* MSG_QUORUM_DUMMY_COMMITMENT = 22, */ // was shortly used on testnet/devnet/regtest
    MSG_QUORUM_CONTRIB = 23,
    MSG_QUORUM_COMPLAINT = 24,
    MSG_QUORUM_JUSTIFICATION = 25,
    MSG_QUORUM_PREMATURE_COMMITMENT = 26,
    /* MSG_QUORUM_DEBUG_STATUS = 27, */ // was shortly used on testnet/devnet/regtest
    MSG_QUORUM_RECOVERED_SIG = 28,
    MSG_CLSIG = 29,
    MSG_ISLOCK = 30,
};

/** inv message data */
class CInv
{
public:
    CInv();
    CInv(int typeIn, const uint256& hashIn);

    ADD_SERIALIZE_METHODS;

    template <typename Stream, typename Operation>
    inline void SerializationOp(Stream& s, Operation ser_action)
    {
        READWRITE(type);
        READWRITE(hash);
    }

    friend bool operator<(const CInv& a, const CInv& b);

    bool IsKnownType() const;
    std::string GetCommand() const;
    std::string ToString() const;

private:
    const char* GetCommandInternal() const;

    // TODO: make private (improves encapsulation)
public:
    int type;
    uint256 hash;
};


#endif // BITCOIN_PROTOCOL_H<|MERGE_RESOLUTION|>--- conflicted
+++ resolved
@@ -268,11 +268,8 @@
 extern const char *QBSIGSHARES;
 extern const char *QSIGREC;
 extern const char *QSIGSHARE;
-<<<<<<< HEAD
 extern const char* QGETDATA;
 extern const char* QDATA;
-=======
->>>>>>> d63d9d81
 extern const char *CLSIG;
 extern const char *ISLOCK;
 extern const char *MNAUTH;
@@ -286,11 +283,7 @@
     // Nothing
     NODE_NONE = 0,
     // NODE_NETWORK means that the node is capable of serving the complete block chain. It is currently
-<<<<<<< HEAD
-    // set by all Dash Core non pruned nodes, and is unset by SPV clients or other light clients.
-=======
     // set by all Raptoreum Core non pruned nodes, and is unset by SPV clients or other light clients.
->>>>>>> d63d9d81
     NODE_NETWORK = (1 << 0),
     // NODE_GETUTXO means the node is capable of responding to the getutxo protocol request.
     // Raptoreum Core does not support this but a patch set called Bitcoin XT does.
@@ -334,11 +327,7 @@
  * Thus, generally, avoid calling with peerServices == NODE_NONE, unless
  * state-specific flags must absolutely be avoided. When called with
  * peerServices == NODE_NONE, the returned desirable service flags are
-<<<<<<< HEAD
- * guaranteed to not change dependent on state - ie they are suitable for
-=======
  * guaranteed to not change dependant on state - ie they are suitable for
->>>>>>> d63d9d81
  * use when describing peers which we know to be desirable, but for which
  * we do not have a confirmed set of service flags.
  *
