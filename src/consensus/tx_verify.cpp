--- conflicted
+++ resolved
@@ -29,12 +29,11 @@
 
 static bool checkSpecialTxFee(const CTransaction &tx, CAmount& nFeeTotal, CAmount& specialTxFee, bool fFeeVerify = false) {
 	if(tx.nVersion >= 3) {
-<<<<<<< HEAD
             switch (tx.nType) {
             case TRANSACTION_FUTURE: {
                 CFutureTx ftx;
                 if (GetTxPayload(tx.vExtraPayload, ftx)) {
-                    if (!Params().IsFutureActive(chainActive.Tip())) {
+                    if (!Params().IsFutureActive(::ChainActive().Tip())) {
                         return false;
                     }
                     bool futureEnabled = sporkManager.IsSporkActive(SPORK_22_SPECIAL_TX_FEE);
@@ -43,14 +42,6 @@
                     }
                     specialTxFee = ftx.fee * COIN;
                     nFeeTotal -= specialTxFee;
-=======
-		switch(tx.nType){
-		case TRANSACTION_FUTURE:
-			CFutureTx ftx;
-			if(GetTxPayload(tx.vExtraPayload, ftx)) {
-                if(!Params().IsFutureActive(::ChainActive().Tip())) {
-                    return false;
->>>>>>> befaf8c6
                 }
                 break;
             }
@@ -104,26 +95,15 @@
     return true;
 }
 
-<<<<<<< HEAD
 static const char* validateFutureCoin(const Coin& coin, int nSpendHeight)
 {
     if (coin.nType == TRANSACTION_FUTURE) {
-        CBlockIndex* confirmedBlockIndex = chainActive[coin.nHeight];
+        CBlockIndex* confirmedBlockIndex = ::ChainActive()[coin.nHeight];
         if (confirmedBlockIndex) {
             int64_t adjustCurrentTime = GetAdjustedTime();
             uint32_t confirmedTime = confirmedBlockIndex->GetBlockTime();
             CFutureTx futureTx;
             if (GetTxPayload(coin.vExtraPayload, futureTx)) {
-=======
-static const char *validateFutureCoin(const Coin& coin, int nSpendHeight) {
-	if(coin.nType == TRANSACTION_FUTURE) {
-		CBlockIndex* confirmedBlockIndex = ::ChainActive()[coin.nHeight];
-		if(confirmedBlockIndex) {
-			int64_t adjustCurrentTime = GetAdjustedTime();
-			uint32_t confirmedTime = confirmedBlockIndex->GetBlockTime();
-			CFutureTx futureTx;
-			if(GetTxPayload(coin.vExtraPayload, futureTx)) {
->>>>>>> befaf8c6
                 bool isBlockMature = futureTx.maturity >= 0 && nSpendHeight - coin.nHeight >= futureTx.maturity;
                 bool isTimeMature = futureTx.lockTime >= 0 && adjustCurrentTime - confirmedTime >= futureTx.lockTime;
                 bool canSpend = isBlockMature || isTimeMature;
@@ -275,97 +255,7 @@
 
     return nSigOps;
 }
-
-<<<<<<< HEAD
-bool CheckTransaction(const CTransaction& tx, CValidationState &state, int nHeight, CAmount blockReward)
-{
-    bool allowEmptyTxInOut = false;
-    if (tx.nType == TRANSACTION_QUORUM_COMMITMENT) {
-        allowEmptyTxInOut = true;
-    }
-
-    // Basic checks that don't depend on any context
-    if (!allowEmptyTxInOut && tx.vin.empty())
-        return state.DoS(10, false, REJECT_INVALID, "bad-txns-vin-empty");
-    if (!allowEmptyTxInOut && tx.vout.empty())
-        return state.DoS(10, false, REJECT_INVALID, "bad-txns-vout-empty");
-    // Size limits
-    if (::GetSerializeSize(tx, SER_NETWORK, PROTOCOL_VERSION) > MAX_LEGACY_BLOCK_SIZE)
-        return state.DoS(100, false, REJECT_INVALID, "bad-txns-oversize");
-    if (tx.vExtraPayload.size() > MAX_TX_EXTRA_PAYLOAD)
-        return state.DoS(100, false, REJECT_INVALID, "bad-txns-payload-oversize");
-
-    // Check for negative or overflow output values
-    bool isV17active = Params().IsFutureActive(chainActive.Tip());
-    CAmount nValueOut = 0;
-    std::map<std::string, CAmount> nAssetVout;
-    for (const auto& txout : tx.vout)
-    {
-        if (txout.nValue < 0)
-            return state.DoS(100, false, REJECT_INVALID, "bad-txns-vout-negative");
-        if(isV17active){
-            if (txout.nValue > MAX_MONEY)
-                return state.DoS(100, false, REJECT_INVALID, "bad-txns-vout-toolarge");
-        }else{
-            if (txout.nValue > OLD_MAX_MONEY)
-                return state.DoS(100, false, REJECT_INVALID, "bad-txns-vout-toolarge");
-        }
-        nValueOut += txout.nValue;
-        if (!MoneyRange(nValueOut, isV17active))
-            return state.DoS(100, false, REJECT_INVALID, "bad-txns-txouttotal-toolarge");
-
-        if (txout.scriptPubKey.IsAssetScript()) {
-            CAssetTransfer assetTransfer;
-            if (!GetTransferAsset(txout.scriptPubKey, assetTransfer))
-                return state.DoS(100, false, REJECT_INVALID, "bad-txns-assets-output");
-
-            if (nAssetVout.count(assetTransfer.assetId))
-                nAssetVout[assetTransfer.assetId] += assetTransfer.nAmount;
-            else
-                nAssetVout.insert(std::make_pair(assetTransfer.assetId, assetTransfer.nAmount));
-
-            if (assetTransfer.nAmount < 0)
-                return state.DoS(100, false, REJECT_INVALID, "bad-txns-vout-negative");
-
-            if (assetTransfer.nAmount > MAX_MONEY)
-                return state.DoS(100, false, REJECT_INVALID, "bad-txns-vout-toolarge");
-
-            if (!MoneyRange(nAssetVout.at(assetTransfer.assetId), isV17active)) {
-                return state.DoS(100, false, REJECT_INVALID, "bad-txns-outputvalues-outofrange");
-            }
-        }
-    }
-
-    // Check for duplicate inputs
-    std::set<COutPoint> vInOutPoints;
-    for (const auto& txin : tx.vin)
-    {
-        if (!vInOutPoints.insert(txin.prevout).second)
-            return state.DoS(100, false, REJECT_INVALID, "bad-txns-inputs-duplicate");
-    }
-
-    if (tx.IsCoinBase()) {
-        size_t minCbSize = 2;
-        if (tx.nType == TRANSACTION_COINBASE) {
-            // With the introduction of CbTx, coinbase scripts are not required anymore to hold a valid block height
-            minCbSize = 1;
-        }
-        if (tx.vin[0].scriptSig.size() < minCbSize || tx.vin[0].scriptSig.size() > 100)
-            return state.DoS(100, false, REJECT_INVALID, "bad-cb-length");
-        FounderPayment founderPayment = Params().GetConsensus().nFounderPayment;
-        CAmount founderReward = founderPayment.getFounderPaymentAmount(nHeight, blockReward);
-        int founderStartHeight = founderPayment.getStartBlock();
-        if (nHeight > founderStartHeight && founderReward && !founderPayment.IsBlockPayeeValid(tx, nHeight, blockReward)) {
-            return state.DoS(100, false, REJECT_INVALID, "bad-cb-founder-payment-not-found");
-        }
-    } else {
-        for (const auto& txin : tx.vin)
-            if (txin.prevout.IsNull())
-                return state.DoS(10, false, REJECT_INVALID, "bad-txns-prevout-null");
-    }
-
-    return true;
-}
+//check to see where these now
 
 inline bool checkOutput(const CTxOut& out, CValidationState& state, CAmount& nValueIn, std::map<std::pair<std::string, uint16_t>, CAmount>& nAssetVin, bool isV17active)
 {
@@ -406,8 +296,6 @@
     return true;
 }
 
-=======
->>>>>>> befaf8c6
 bool Consensus::CheckTxInputs(const CTransaction& tx, CValidationState& state, const CCoinsViewCache& inputs, int nSpendHeight, CAmount& txfee, CAmount& specialTxFee, bool isV17active, bool fFeeVerify)
 {
     // are the actual inputs available?
