--- conflicted
+++ resolved
@@ -4,31 +4,22 @@
 
 #include <consensus/tx_verify.h>
 
-<<<<<<< HEAD
-=======
-
->>>>>>> d63d9d81
 #include <consensus/consensus.h>
 #include <primitives/transaction.h>
 #include <script/interpreter.h>
 #include <consensus/validation.h>
-<<<<<<< HEAD
-=======
-
-#include "chainparams.h"
-#include "future/fee.h"
-//#include "future/utils.h"
-#include "evo/specialtx.h"
-#include "evo/providertx.h"
-#include "timedata.h"
->>>>>>> d63d9d81
+
+#include <chainparams.h>
+#include <future/fee.h>
+//#include <future/utils.h>
+#include <evo/specialtx.h>
+#include <evo/providertx.h>
+#include <timedata.h>
 
 // TODO remove the following dependencies
 #include <chain.h>
 #include <coins.h>
 #include <utilmoneystr.h>
-<<<<<<< HEAD
-=======
 
 extern CChain chainActive;
 
@@ -73,8 +64,6 @@
 	return nullptr;
 }
 
->>>>>>> d63d9d81
-
 bool IsFinalTx(const CTransaction &tx, int nBlockHeight, int64_t nBlockTime)
 {
     if (tx.nLockTime == 0)
