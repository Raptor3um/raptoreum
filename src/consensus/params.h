--- conflicted
+++ resolved
@@ -7,11 +7,8 @@
 #define BITCOIN_CONSENSUS_PARAMS_H
 
 #include <uint256.h>
-<<<<<<< HEAD
-=======
 #include <founder_payment.h>
 #include <smartnode/smartnode-collaterals.h>
->>>>>>> d63d9d81
 #include <map>
 #include <string>
 
@@ -20,17 +17,7 @@
 enum DeploymentPos
 {
     DEPLOYMENT_TESTDUMMY,
-<<<<<<< HEAD
-    DEPLOYMENT_CSV, // Deployment of BIP68, BIP112, and BIP113.
-    DEPLOYMENT_DIP0001, // Deployment of DIP0001 and lower transaction fees.
-    DEPLOYMENT_BIP147, // Deployment of BIP147 (NULLDUMMY)
-    DEPLOYMENT_DIP0003, // Deployment of DIP0002 and DIP0003 (txv3 and deterministic MN lists)
-    DEPLOYMENT_DIP0008, // Deployment of ChainLock enforcement
-    DEPLOYMENT_REALLOC, // Deployment of Block Reward Reallocation
-    DEPLOYMENT_DIP0020, // Deployment of DIP0020, DIP0021 and LMQ_100_67 quorums
-=======
-
->>>>>>> d63d9d81
+
     // NOTE: Also add new deployments to VersionBitsDeploymentInfo in versionbits.cpp
     MAX_VERSION_BITS_DEPLOYMENTS
 };
@@ -62,18 +49,6 @@
     LLMQ_50_60 = 1, // 50 members, 30 (60%) threshold, one per hour
     LLMQ_400_60 = 2, // 400 members, 240 (60%) threshold, one every 12 hours
     LLMQ_400_85 = 3, // 400 members, 340 (85%) threshold, one every 24 hours
-<<<<<<< HEAD
-    LLMQ_100_67 = 4, // 100 members, 67 (67%) threshold, one per hour
-
-    // for testing only
-    LLMQ_TEST = 100, // 3 members, 2 (66%) threshold, one per hour. Params might differ when -llmqtestparams is used
-
-    // for devnets only
-    LLMQ_DEVNET = 101, // 10 members, 6 (60%) threshold, one per hour. Params might differ when -llmqdevnetparams is used
-
-    // for testing activation of new quorums only
-    LLMQ_TEST_V17 = 102, // 3 members, 2 (66%) threshold, one per hour. Params might differ when -llmqtestparams is used
-=======
 	// these are LLMQ set when network still young
 //	LLMQ_10_60 = 4, // 10 members, 6 (60%) threshold, one per hour
 //	LLMQ_40_60 = 5, // 40 members, 24 (60%) threshold, one every 12 hours
@@ -81,7 +56,6 @@
 
     // for testing only
     LLMQ_5_60 = 100, // 5 members, 3 (60%) threshold, one per hour. Params might be different when use -llmqtestparams
->>>>>>> d63d9d81
 };
 
 // Configures a LLMQ and its DKG
@@ -146,8 +120,6 @@
 
     // How many members should we try to send all sigShares to before we give up.
     int recoveryMembers;
-<<<<<<< HEAD
-=======
 };
 
 /**
@@ -159,7 +131,6 @@
 	float founder;
 	FutureRewardShare() : smartnode(0), miner(0), founder(0) {}
 	FutureRewardShare(float _smartnode, float _miner, float _founder) : smartnode(_smartnode), miner(_miner), founder(_founder) {}
->>>>>>> d63d9d81
 };
 
 /**
@@ -197,14 +168,7 @@
     bool DIP0003Enabled;
     bool DIP0008Enabled;
     /** Block height at which DIP0003 becomes enforced */
-<<<<<<< HEAD
-    int DIP0003EnforcementHeight;
-    uint256 DIP0003EnforcementHash;
-    /** Block height at which DIP0008 becomes active */
-    int DIP0008Height;
-=======
     //int DIP0003EnforcementHeight;
->>>>>>> d63d9d81
     /**
      * Minimum blocks including miner confirmation of the total of nMinerConfirmationWindow blocks in a retargeting period,
      * (nPowTargetTimespan / nPowTargetSpacing) which is also used for BIP9 deployments.
@@ -235,16 +199,12 @@
     std::map<LLMQType, LLMQParams> llmqs;
     LLMQType llmqTypeChainLocks;
     LLMQType llmqTypeInstantSend{LLMQ_NONE};
-<<<<<<< HEAD
-    LLMQType llmqTypePlatform{LLMQ_NONE};
-=======
 
     FounderPayment nFounderPayment;
     FutureRewardShare nFutureRewardShare;
     SmartnodeCollaterals nCollaterals;
     int smartnodePaymentFixedBlock;
 
->>>>>>> d63d9d81
 };
 } // namespace Consensus
 
