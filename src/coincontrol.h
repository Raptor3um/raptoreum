--- conflicted
+++ resolved
@@ -12,17 +12,14 @@
 {
 public:
     CTxDestination destChange;
-<<<<<<< HEAD
     bool useDarkSend;
     bool useInstantX;
-=======
     //! If false, allows unselected inputs, but requires all selected inputs be used
     bool fAllowOtherInputs;
     //! Includes watch only addresses which match the ISMINE_WATCH_SOLVABLE criteria
     bool fAllowWatchOnly;
     //! Minimum absolute fee (not per kilobyte)
     CAmount nMinimumTotalFee;
->>>>>>> 86755bc8
 
     CCoinControl()
     {
@@ -35,12 +32,9 @@
         fAllowOtherInputs = false;
         fAllowWatchOnly = false;
         setSelected.clear();
-<<<<<<< HEAD
         useInstantX = false;
         useDarkSend = true;
-=======
         nMinimumTotalFee = 0;
->>>>>>> 86755bc8
     }
 
     bool HasSelected() const
