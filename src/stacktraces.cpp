<<<<<<< HEAD
// Copyright (c) 2014-2021 The Dash Core developers
// Distributed under the MIT software license, see the accompanying
// file COPYING or http://www.opensource.org/licenses/mit-license.php.

#if defined(HAVE_CONFIG_H)
#include <config/dash-config.h>
#endif // HAVE_CONFIG_H

#include <stacktraces.h>
#include <fs.h>
#include <logging.h>
#include <random.h>
#include <streams.h>
#include <utilstrencodings.h>
=======
// Copyright (c) 2014-2019 The Dash Core developers
// Copyright (c) 2020-2022 The Raptoreum developers
// Distributed under the MIT software license, see the accompanying
// file COPYING or http://www.opensource.org/licenses/mit-license.php.

#include <stacktraces.h>
#include <fs.h>
#include <tinyformat.h>
#include <random.h>
#include <streams.h>
#include <util.h>
#include <utilstrencodings.h>

#include <raptoreum-config.h>
>>>>>>> d63d9d81

#include <mutex>
#include <map>
#include <vector>
#include <memory>
#include <thread>
#include <atomic>

#if WIN32
#include <windows.h>
#include <dbghelp.h>
#else
#ifdef ENABLE_STACKTRACES
#include <execinfo.h>
#endif
#include <unistd.h>
#include <signal.h>
#endif

#if !WIN32
#include <dlfcn.h>
#if !__APPLE__
#include <link.h>
#endif
#endif

#if __APPLE__
#include <mach-o/dyld.h>
#include <mach/mach_init.h>
#include <sys/sysctl.h>
#include <mach/mach_vm.h>
#endif

#ifdef ENABLE_STACKTRACES
#include <backtrace.h>
#endif

#include <string.h>

std::string DemangleSymbol(const std::string& name)
{
#if __GNUC__ || __clang__
    int status = -4; // some arbitrary value to eliminate the compiler warning
    char* str = abi::__cxa_demangle(name.c_str(), nullptr, nullptr, &status);
    if (status != 0) {
        free(str);
        return name;
    }
    std::string ret = str;
    free(str);
    return ret;
#else
    // TODO other platforms/compilers
    return name;
#endif
}

// set to true when the abort signal should not handled
// this is the case when the terminate handler or an assert already handled the exception
static std::atomic<bool> skipAbortSignal(false);

static ssize_t GetExeFileNameImpl(char* buf, size_t bufSize)
{
#if WIN32
    std::vector<TCHAR> tmp(bufSize);
    DWORD len = GetModuleFileName(nullptr, tmp.data(), bufSize);
    if (len >= bufSize) {
        return len;
    }
    for (size_t i = 0; i < len; i++) {
        buf[i] = (char)tmp[i];
    }
    return len;
#elif __APPLE__
    uint32_t bufSize2 = (uint32_t)bufSize;
    if (_NSGetExecutablePath(buf, &bufSize2) != 0) {
        // it's not entirely clear if the value returned by _NSGetExecutablePath includes the null character
        return bufSize2 + 1;
    }
    // TODO do we have to call realpath()? The path returned by _NSGetExecutablePath may include ., .. symbolic links
    return strlen(buf);
#else
    ssize_t len = readlink("/proc/self/exe", buf, bufSize - 1);
    if (len == -1) {
        return -1;
    }
    return len;
#endif
}

static std::string GetExeFileName()
{
    std::vector<char> buf(1024);
    while (true) {
        ssize_t len = GetExeFileNameImpl(buf.data(), buf.size());
        if (len < 0) {
            return "";
        }
        if (len < buf.size()) {
            return std::string(buf.begin(), buf.begin() + len);
        }
        buf.resize(buf.size() * 2);
    }
}

static std::string g_exeFileName = GetExeFileName();
static std::string g_exeFileBaseName = fs::path(g_exeFileName).filename().string();

#ifdef ENABLE_STACKTRACES
static void my_backtrace_error_callback (void *data, const char *msg,
                                  int errnum)
{
}

static backtrace_state* GetLibBacktraceState()
{
#if WIN32
    // libbacktrace is not able to handle the DWARF debuglink in the .exe
    // but luckily we can just specify the .dbg file here as it's a valid PE/XCOFF file
    static std::string debugFileName = g_exeFileName + ".dbg";
    static const char* exeFileNamePtr = fs::exists(debugFileName) ? debugFileName.c_str() : g_exeFileName.c_str();
#else
    static const char* exeFileNamePtr = g_exeFileName.empty() ? nullptr : g_exeFileName.c_str();
#endif
    static backtrace_state* st = backtrace_create_state(exeFileNamePtr, 1, my_backtrace_error_callback, nullptr);
    return st;
}
#endif // ENABLE_STACKTRACES

#if WIN32
static uint64_t GetBaseAddress()
{
    return 0;
}

// PC addresses returned by StackWalk64 are in the real mapped space, while libbacktrace expects them to be in the
// default mapped space starting at 0x400000. This method converts the address.
// TODO this is probably the same reason libbacktrace is not able to gather the stacktrace on Windows (returns pointers like 0x1 or 0xfffffff)
// If they ever fix this problem, we might end up converting to invalid addresses here
static uint64_t ConvertAddress(uint64_t addr)
{
    MEMORY_BASIC_INFORMATION mbi;

    if (!VirtualQuery((PVOID)addr, &mbi, sizeof(mbi)))
        return 0;

    uint64_t hMod = (uint64_t)mbi.AllocationBase;
    uint64_t offset = addr - hMod;
    return 0x400000 + offset;
}

static __attribute__((noinline)) std::vector<uint64_t> GetStackFrames(size_t skip, size_t max_frames, const CONTEXT* pContext = nullptr)
{
#ifdef ENABLE_STACKTRACES
    // We can't use libbacktrace for stack unwinding on Windows as it returns invalid addresses (like 0x1 or 0xffffffff)
    static BOOL symInitialized = SymInitialize(GetCurrentProcess(), nullptr, TRUE);

    // dbghelp is not thread safe
    static std::mutex m;
    std::lock_guard<std::mutex> l(m);

    HANDLE process = GetCurrentProcess();
    HANDLE thread = GetCurrentThread();

    CONTEXT context;
    if (!pContext) {
        memset(&context, 0, sizeof(CONTEXT));
        context.ContextFlags = CONTEXT_FULL;
        RtlCaptureContext(&context);
    } else {
        memcpy(&context, pContext, sizeof(CONTEXT));
    }

    DWORD image;
    STACKFRAME64 stackframe;
    ZeroMemory(&stackframe, sizeof(STACKFRAME64));

#ifdef __i386__
    image = IMAGE_FILE_MACHINE_I386;
    stackframe.AddrPC.Offset = context.Eip;
    stackframe.AddrPC.Mode = AddrModeFlat;
    stackframe.AddrFrame.Offset = context.Ebp;
    stackframe.AddrFrame.Mode = AddrModeFlat;
    stackframe.AddrStack.Offset = context.Esp;
    stackframe.AddrStack.Mode = AddrModeFlat;
#elif __x86_64__
    image = IMAGE_FILE_MACHINE_AMD64;
    stackframe.AddrPC.Offset = context.Rip;
    stackframe.AddrPC.Mode = AddrModeFlat;
    stackframe.AddrFrame.Offset = context.Rbp;
    stackframe.AddrFrame.Mode = AddrModeFlat;
    stackframe.AddrStack.Offset = context.Rsp;
    stackframe.AddrStack.Mode = AddrModeFlat;
    if (!pContext) {
        skip++; // skip this method
    }
#else
#error unsupported architecture
#endif

    std::vector<uint64_t> ret;

    size_t i = 0;
    while (ret.size() < max_frames) {
        BOOL result = StackWalk64(
                image, process, thread,
                &stackframe, &context, nullptr,
                SymFunctionTableAccess64, SymGetModuleBase64, nullptr);

        if (!result) {
            break;
        }
        if (i >= skip) {
            uint64_t pc = ConvertAddress(stackframe.AddrPC.Offset);
            if (pc == 0) {
                pc = stackframe.AddrPC.Offset;
            }
            ret.emplace_back(pc);
        }
        i++;
    }

    return ret;
#else
    return {};
#endif // ENABLE_STACKTRACES
}
#else

#if __APPLE__
static uint64_t GetBaseAddress()
{
    mach_port_name_t target_task;
    vm_map_offset_t vmoffset;
    vm_map_size_t vmsize;
    uint32_t nesting_depth = 0;
    struct vm_region_submap_info_64 vbr;
    mach_msg_type_number_t vbrcount = 16;
    kern_return_t kr;

    kr = task_for_pid(mach_task_self(), getpid(), &target_task);
    if (kr != KERN_SUCCESS) {
        return 0;
    }

    kr = mach_vm_region_recurse(target_task, &vmoffset, &vmsize, &nesting_depth, (vm_region_recurse_info_t)&vbr, &vbrcount);
    if (kr != KERN_SUCCESS) {
        return 0;
    }

    return vmoffset;
}
#else
static int dl_iterate_callback(struct dl_phdr_info* info, size_t s, void* data)
{
    uint64_t* p = (uint64_t*)data;
    if (info->dlpi_name == nullptr || info->dlpi_name[0] == '\0') {
        *p = info->dlpi_addr;
    }
    return 0;
}

static uint64_t GetBaseAddress()
{
    uint64_t basePtr = 0;
    dl_iterate_phdr(dl_iterate_callback, &basePtr);
    return basePtr;
}
#endif

static __attribute__((noinline)) std::vector<uint64_t> GetStackFrames(size_t skip, size_t max_frames)
{
#ifdef ENABLE_STACKTRACES
    // FYI, this is not using libbacktrace, but "backtrace()" from <execinfo.h>
    std::vector<void*> buf(max_frames);
    int count = backtrace(buf.data(), (int)buf.size());
    if (count == 0) {
        return {};
    }
    buf.resize((size_t)count);

    std::vector<uint64_t> ret;
    ret.reserve(count);
    for (size_t i = skip + 1; i < buf.size(); i++) {
        ret.emplace_back((uint64_t) buf[i]);
    }
    return ret;
#else
    return {};
#endif // ENABLE_STACKTRACES
}
#endif

struct stackframe_info {
    uint64_t pc{0};
    std::string filename;
    int lineno{-1};
    std::string function;

    ADD_SERIALIZE_METHODS;

    template <typename Stream, typename Operation>
    inline void SerializationOp(Stream& s, Operation ser_action)
    {
        READWRITE(pc);
        READWRITE(filename);
        READWRITE(lineno);
        READWRITE(function);
    }
};

#ifdef ENABLE_STACKTRACES
static int my_backtrace_full_callback (void *data, uintptr_t pc, const char *filename, int lineno, const char *function)
{
    auto sis = (std::vector<stackframe_info>*)data;
    stackframe_info si;
    si.pc = pc;
    si.lineno = lineno;
    if (filename) {
        si.filename = filename;
    }
    if (function) {
        si.function = DemangleSymbol(function);
    }
    sis->emplace_back(si);
    if (sis->size() >= 128) {
        // abort
        return 1;
    }
    if (si.function == "mainCRTStartup" ||
        si.function == "pthread_create_wrapper" ||
        si.function == "__tmainCRTStartup") {
        // on Windows, stack frames are unwinded into invalid PCs after entry points
        // this doesn't catch all cases unfortunately
        return 1;
    }
    return 0;
}

static std::vector<stackframe_info> GetStackFrameInfos(const std::vector<uint64_t>& stackframes)
{
    std::vector<stackframe_info> infos;
    infos.reserve(stackframes.size());

    for (size_t i = 0; i < stackframes.size(); i++) {
        if (backtrace_pcinfo(GetLibBacktraceState(), stackframes[i], my_backtrace_full_callback, my_backtrace_error_callback, &infos)) {
            break;
        }
    }

    return infos;
}
#else
static std::vector<stackframe_info> GetStackFrameInfos(const std::vector<uint64_t>& stackframes)
{
    return {};
}
#endif // ENABLE_STACKTRACES

struct crash_info_header
{
    std::string magic;
    uint16_t version;
    std::string exeFileName;

    ADD_SERIALIZE_METHODS;

    template <typename Stream, typename Operation>
    inline void SerializationOp(Stream& s, Operation ser_action)
    {
        READWRITE(magic);
        READWRITE(version);
        READWRITE(exeFileName);
    }
};

struct crash_info
{
    std::string crashDescription;
    std::vector<uint64_t> stackframes;
    std::vector<stackframe_info> stackframeInfos;

    ADD_SERIALIZE_METHODS;

    template <typename Stream, typename Operation>
    inline void SerializationOp(Stream& s, Operation ser_action)
    {
        READWRITE(crashDescription);
        READWRITE(stackframes);
        READWRITE(stackframeInfos);
    }

    void ConvertAddresses(int64_t offset)
    {
        for (auto& sf : stackframes) {
            sf += offset;
        }
        for (auto& sfi : stackframeInfos) {
            sfi.pc += offset;
        }
    }
};

static std::string GetCrashInfoStrNoDebugInfo(crash_info ci)
{
    static uint64_t basePtr = GetBaseAddress();

    CDataStream ds(SER_DISK, 0);

    crash_info_header hdr;
    hdr.magic = "RaptoreumCrashInfo";
    hdr.version = 1;
    hdr.exeFileName = g_exeFileBaseName;
    ds << hdr;

    ci.ConvertAddresses(-(int64_t)basePtr);
    ds << ci;

    auto ciStr = EncodeBase32((const unsigned char*)ds.data(), ds.size());
    std::string s = ci.crashDescription + "\n";
    s += strprintf("No debug information available for stacktrace. You should add debug information and then run:\n"
                   "%s -printcrashinfo=%s\n", g_exeFileBaseName, ciStr);
    return s;
}

static std::string GetCrashInfoStr(const crash_info& ci, size_t spaces = 2);

std::string GetCrashInfoStrFromSerializedStr(const std::string& ciStr)
{
    static uint64_t basePtr = GetBaseAddress();

    bool dataInvalid = false;
    auto buf = DecodeBase32(ciStr.c_str(), &dataInvalid);
    if (buf.empty() || dataInvalid) {
        return "Error while deserializing crash info";
    }

    CDataStream ds(buf, SER_DISK, 0);

    crash_info_header hdr;
    try {
        ds >> hdr;
    } catch (...) {
        return "Error while deserializing crash info header";
    }

    if (hdr.magic != "RaptoreumCrashInfo") {
        return "Invalid magic string";
    }
    if (hdr.version != 1) {
        return "Unsupported version";
    }
    if (hdr.exeFileName != g_exeFileBaseName) {
        return "Crash info is not for this executable";
    }

    crash_info ci;
    try {
        ds >> ci;
    } catch (...) {
        return "Error while deserializing crash info";
    }

    ci.ConvertAddresses(basePtr);

    if (ci.stackframeInfos.empty()) {
        std::vector<uint64_t> stackframes(ci.stackframes.begin(), ci.stackframes.end());
        ci.stackframeInfos = GetStackFrameInfos(stackframes);
    }

    return GetCrashInfoStr(ci);
}

static std::string GetCrashInfoStr(const crash_info& ci, size_t spaces)
{
    if (ci.stackframeInfos.empty()) {
        return GetCrashInfoStrNoDebugInfo(ci);
    }

    std::string sp;
    for (size_t i = 0; i < spaces; i++) {
        sp += " ";
    }

    std::vector<std::string> lstrs;
    lstrs.reserve(ci.stackframeInfos.size());

    for (size_t i = 0; i < ci.stackframeInfos.size(); i++) {
        auto& si = ci.stackframeInfos[i];

        std::string lstr;
        if (!si.filename.empty()) {
            lstr += fs::path(si.filename).filename().string();
        } else {
            lstr += "<unknown-file>";
        }
        if (si.lineno != 0) {
            lstr += strprintf(":%d", si.lineno);
        }

        lstrs.emplace_back(lstr);
    }

    // get max "filename:line" length so we can better format it
    size_t lstrlen = std::max_element(lstrs.begin(), lstrs.end(), [](const std::string& a, const std::string& b) { return a.size() < b.size(); })->size();

    std::string fmtStr = strprintf("%%2d#: (0x%%08X) %%-%ds - %%s\n", lstrlen);

    std::string s = ci.crashDescription + "\n";
    for (size_t i = 0; i < ci.stackframeInfos.size(); i++) {
        auto& si = ci.stackframeInfos[i];

        auto& lstr = lstrs[i];

        std::string fstr;
        if (!si.function.empty()) {
            fstr = si.function;
        } else {
            fstr = "???";
        }

        std::string s2 = strprintf(fmtStr, i, si.pc, lstr, fstr);

        s += sp;
        s += s2;
    }
    return s;
}

static void PrintCrashInfo(const crash_info& ci)
{
    auto str = GetCrashInfoStr(ci);
    LogPrintf("%s", str); /* Continued */
    fprintf(stderr, "%s", str.c_str());
    fflush(stderr);
}

#ifdef ENABLE_CRASH_HOOKS
static std::mutex g_stacktraces_mutex;
static std::map<void*, std::shared_ptr<std::vector<uint64_t>>> g_stacktraces;

#if CRASH_HOOKS_WRAPPED_CXX_ABI
// These come in through -Wl,-wrap
// It only works on GCC
extern "C" void* __real___cxa_allocate_exception(size_t thrown_size);
extern "C" void __real___cxa_free_exception(void * thrown_exception);
#if __clang__
#error not supported on WIN32 (no dlsym support)
#elif WIN32
extern "C" void __real__assert(const char *assertion, const char *file, unsigned int line);
extern "C" void __real__wassert(const wchar_t *assertion, const wchar_t *file, unsigned int line);
#else
extern "C" void __real___assert_fail(const char *assertion, const char *file, unsigned int line, const char *function);
#endif
#else
// Clang does not support -Wl,-wrap, so we must use dlsym
// This is ok because at the same time Clang only supports dynamic linking to libc/libc++
extern "C" void* __real___cxa_allocate_exception(size_t thrown_size)
{
    static auto f = (void*(*)(size_t))dlsym(RTLD_NEXT, "__cxa_allocate_exception");
    return f(thrown_size);
}
extern "C" void __real___cxa_free_exception(void * thrown_exception)
{
    static auto f = (void(*)(void*))dlsym(RTLD_NEXT, "__cxa_free_exception");
    return f(thrown_exception);
}
#if __clang__
extern "C" void __attribute__((noreturn)) __real___assert_rtn(const char *function, const char *file, int line, const char *assertion)
{
    static auto f = (void(__attribute__((noreturn)) *) (const char*, const char*, int, const char*))dlsym(RTLD_NEXT, "__assert_rtn");
    f(function, file, line, assertion);
}
#elif WIN32
#error not supported on WIN32 (no dlsym support)
#else
extern "C" void __real___assert_fail(const char *assertion, const char *file, unsigned int line, const char *function)
{
    static auto f = (void(*)(const char*, const char*, unsigned int, const char*))dlsym(RTLD_NEXT, "__assert_fail");
    f(assertion, file, line, function);
}
#endif
#endif

#if CRASH_HOOKS_WRAPPED_CXX_ABI
#define WRAPPED_NAME(x) __wrap_##x
#else
#define WRAPPED_NAME(x) x
#endif

extern "C" void* __attribute__((noinline)) WRAPPED_NAME(__cxa_allocate_exception)(size_t thrown_size)
{
    // grab the current stack trace and store it in the global exception->stacktrace map
    auto localSt = GetStackFrames(1, 16);

    // WARNING keep this as it is and don't try to optimize it (no std::move, no std::make_shared, ...)
    // trying to optimize this will cause the optimizer to move the GetStackFrames() call deep into the stl libs
    std::shared_ptr<std::vector<uint64_t>> st(new std::vector<uint64_t>(localSt));

    void* p = __real___cxa_allocate_exception(thrown_size);

    std::lock_guard<std::mutex> l(g_stacktraces_mutex);
    g_stacktraces.emplace(p, st);
    return p;
}

extern "C" void __attribute__((noinline)) WRAPPED_NAME(__cxa_free_exception)(void * thrown_exception)
{
    __real___cxa_free_exception(thrown_exception);

    std::lock_guard<std::mutex> l(g_stacktraces_mutex);
    g_stacktraces.erase(thrown_exception);
}

static __attribute__((noinline)) crash_info GetCrashInfoFromAssertion(const char* assertion, const char* file, int line, const char* function)
{
    crash_info ci;
    ci.stackframes = GetStackFrames(1, 16);
    ci.crashDescription = "Assertion failure:";
    if (assertion) {
        ci.crashDescription += strprintf("\n  assertion: %s", assertion);
    }
    if (file) {
        ci.crashDescription += strprintf("\n  file: %s, line: %d", file, line);
    }
    if (function) {
        ci.crashDescription += strprintf("\n  function: %s", function);
    }
    ci.stackframeInfos = GetStackFrameInfos(ci.stackframes);
    return ci;
}

#if __clang__
extern "C" void __attribute__((noinline)) WRAPPED_NAME(__assert_rtn)(const char *function, const char *file, int line, const char *assertion)
{
    auto ci = GetCrashInfoFromAssertion(assertion, file, line, function);
    PrintCrashInfo(ci);
    skipAbortSignal = true;
    __real___assert_rtn(function, file, line, assertion);
}
#elif WIN32
extern "C" void __attribute__((noinline)) WRAPPED_NAME(_assert)(const char *assertion, const char *file, unsigned int line)
{
    auto ci = GetCrashInfoFromAssertion(assertion, file, line, nullptr);
    PrintCrashInfo(ci);
    skipAbortSignal = true;
    __real__assert(assertion, file, line);
}
extern "C" void __attribute__((noinline)) WRAPPED_NAME(_wassert)(const wchar_t *assertion, const wchar_t *file, unsigned int line)
{
    auto ci = GetCrashInfoFromAssertion(
            assertion ?  std::string(assertion, assertion + wcslen(assertion)).c_str() : nullptr,
            file ? std::string(file, file + wcslen(file)).c_str() : nullptr,
            line, nullptr);
    PrintCrashInfo(ci);
    skipAbortSignal = true;
    __real__wassert(assertion, file, line);
}
#else
extern "C" void __attribute__((noinline)) WRAPPED_NAME(__assert_fail)(const char *assertion, const char *file, unsigned int line, const char *function)
{
    auto ci = GetCrashInfoFromAssertion(assertion, file, line, function);
    PrintCrashInfo(ci);
    skipAbortSignal = true;
    __real___assert_fail(assertion, file, line, function);
}
#endif
#endif //ENABLE_CRASH_HOOKS

static std::shared_ptr<std::vector<uint64_t>> GetExceptionStacktrace(const std::exception_ptr& e)
{
#ifdef ENABLE_CRASH_HOOKS
    void* p = *(void**)&e;

    std::lock_guard<std::mutex> l(g_stacktraces_mutex);
    auto it = g_stacktraces.find(p);
    if (it == g_stacktraces.end()) {
        return nullptr;
    }
    return it->second;
#else
    return {};
#endif
}

crash_info GetCrashInfoFromException(const std::exception_ptr& e)
{
    crash_info ci;
    ci.crashDescription = "Exception: ";

    if (!e) {
        ci.crashDescription += "<null>";
        return ci;
    }

    std::string type;
    std::string what;

    auto getExceptionType = [&]() -> std::string {
        auto type = abi::__cxa_current_exception_type();
        if (type && (strlen(type->name()) > 0)) {
            return DemangleSymbol(type->name());
        }
        return "<unknown>";
    };

    try {
        // rethrow and catch the exception as there is no other way to reliably cast to the real type (not possible with RTTI)
        std::rethrow_exception(e);
    } catch (const std::exception& e) {
        type = getExceptionType();
        what = GetExceptionWhat(e);
    } catch (const std::string& e) {
        type = getExceptionType();
        what = GetExceptionWhat(e);
    } catch (const char* e) {
        type = getExceptionType();
        what = GetExceptionWhat(e);
    } catch (int e) {
        type = getExceptionType();
        what = GetExceptionWhat(e);
    } catch (...) {
        type = getExceptionType();
        what = "<unknown>";
    }

    ci.crashDescription += strprintf("type=%s, what=\"%s\"", type, what);

    auto stackframes = GetExceptionStacktrace(e);
    if (stackframes) {
        ci.stackframes = *stackframes;
        ci.stackframeInfos = GetStackFrameInfos(ci.stackframes);
    }

    return ci;
}

std::string GetPrettyExceptionStr(const std::exception_ptr& e)
{
    return GetCrashInfoStr(GetCrashInfoFromException(e));
}

static void terminate_handler()
{
    auto exc = std::current_exception();

    crash_info ci;
    ci.crashDescription = "std::terminate() called, aborting";

    if (exc) {
        auto ci2 = GetCrashInfoFromException(exc);
        ci.crashDescription = strprintf("std::terminate() called due to unhandled exception\n%s", ci2.crashDescription);
        ci.stackframes = std::move(ci2.stackframes);
        ci.stackframeInfos = std::move(ci2.stackframeInfos);
    } else {
        ci.crashDescription = "std::terminate() called due unknown reason";
        ci.stackframes = GetStackFrames(0, 16);
    }

    ci.stackframeInfos = GetStackFrameInfos(ci.stackframes);

    PrintCrashInfo(ci);

    skipAbortSignal = true;
    std::abort();
}

void RegisterPrettyTerminateHander()
{
    std::set_terminate(terminate_handler);
}

#if !WIN32
static void HandlePosixSignal(int s)
{
    if (s == SIGABRT && skipAbortSignal) {
        return;
    }

    const char* name = strsignal(s);
    if (!name) {
        name = "UNKNOWN";
    }

    crash_info ci;
    ci.crashDescription = strprintf("Posix Signal: %s", name);
    ci.stackframes = GetStackFrames(0, 16);
    ci.stackframeInfos = GetStackFrameInfos(ci.stackframes);
    PrintCrashInfo(ci);

    // avoid a signal loop
    skipAbortSignal = true;
    std::abort();
}
#else
static void DoHandleWindowsException(EXCEPTION_POINTERS * ExceptionInfo)
{
    std::string excType;
    switch(ExceptionInfo->ExceptionRecord->ExceptionCode)
    {
    case EXCEPTION_ACCESS_VIOLATION: excType = "EXCEPTION_ACCESS_VIOLATION"; break;
    case EXCEPTION_ARRAY_BOUNDS_EXCEEDED: excType = "EXCEPTION_ARRAY_BOUNDS_EXCEEDED"; break;
    case EXCEPTION_BREAKPOINT: excType = "EXCEPTION_BREAKPOINT"; break;
    case EXCEPTION_DATATYPE_MISALIGNMENT: excType = "EXCEPTION_DATATYPE_MISALIGNMENT"; break;
    case EXCEPTION_FLT_DENORMAL_OPERAND: excType = "EXCEPTION_FLT_DENORMAL_OPERAND"; break;
    case EXCEPTION_FLT_DIVIDE_BY_ZERO: excType = "EXCEPTION_FLT_DIVIDE_BY_ZERO"; break;
    case EXCEPTION_FLT_INEXACT_RESULT: excType = "EXCEPTION_FLT_INEXACT_RESULT"; break;
    case EXCEPTION_FLT_INVALID_OPERATION: excType = "EXCEPTION_FLT_INVALID_OPERATION"; break;
    case EXCEPTION_FLT_OVERFLOW: excType = "EXCEPTION_FLT_OVERFLOW"; break;
    case EXCEPTION_FLT_STACK_CHECK: excType = "EXCEPTION_FLT_STACK_CHECK"; break;
    case EXCEPTION_FLT_UNDERFLOW: excType = "EXCEPTION_FLT_UNDERFLOW"; break;
    case EXCEPTION_ILLEGAL_INSTRUCTION: excType = "EXCEPTION_ILLEGAL_INSTRUCTION"; break;
    case EXCEPTION_IN_PAGE_ERROR: excType = "EXCEPTION_IN_PAGE_ERROR"; break;
    case EXCEPTION_INT_DIVIDE_BY_ZERO: excType = "EXCEPTION_INT_DIVIDE_BY_ZERO"; break;
    case EXCEPTION_INT_OVERFLOW: excType = "EXCEPTION_INT_OVERFLOW"; break;
    case EXCEPTION_INVALID_DISPOSITION: excType = "EXCEPTION_INVALID_DISPOSITION"; break;
    case EXCEPTION_NONCONTINUABLE_EXCEPTION: excType = "EXCEPTION_NONCONTINUABLE_EXCEPTION"; break;
    case EXCEPTION_PRIV_INSTRUCTION: excType = "EXCEPTION_PRIV_INSTRUCTION"; break;
    case EXCEPTION_SINGLE_STEP: excType = "EXCEPTION_SINGLE_STEP"; break;
    case EXCEPTION_STACK_OVERFLOW: excType = "EXCEPTION_STACK_OVERFLOW"; break;
    default: excType = "UNKNOWN"; break;
    }

    crash_info ci;
    ci.crashDescription = strprintf("Windows Exception: %s", excType);
    ci.stackframes = GetStackFrames(0, 16, ExceptionInfo->ContextRecord);
    ci.stackframeInfos = GetStackFrameInfos(ci.stackframes);

    PrintCrashInfo(ci);
}

LONG WINAPI HandleWindowsException(EXCEPTION_POINTERS * ExceptionInfo)
{
    if (ExceptionInfo->ExceptionRecord->ExceptionCode == EXCEPTION_STACK_OVERFLOW) {
        // We can't directly do the exception handling in this thread anymore as we need stack space for this
        // So let's do the handling in another thread
        // On Wine, the exception handler is not called at all
        std::thread([&]() {
            DoHandleWindowsException(ExceptionInfo);
        }).join();
    } else {
        DoHandleWindowsException(ExceptionInfo);
    }
    return EXCEPTION_CONTINUE_SEARCH;
}
#endif

void RegisterPrettySignalHandlers()
{
#if WIN32
    SetUnhandledExceptionFilter(HandleWindowsException);
#else
    const std::vector<int> posix_signals = {
            // Signals for which the default action is "Core".
            SIGABRT,    // Abort signal from abort(3)
            SIGBUS,     // Bus error (bad memory access)
            SIGFPE,     // Floating point exception
            SIGILL,     // Illegal Instruction
            SIGIOT,     // IOT trap. A synonym for SIGABRT
            SIGQUIT,    // Quit from keyboard
            SIGSEGV,    // Invalid memory reference
            SIGSYS,     // Bad argument to routine (SVr4)
            SIGTRAP,    // Trace/breakpoint trap
            SIGXCPU,    // CPU time limit exceeded (4.2BSD)
            SIGXFSZ,    // File size limit exceeded (4.2BSD)
#if __APPLE__
            SIGEMT,     // emulation instruction executed
#endif
    };

    for (auto s : posix_signals) {
        struct sigaction sa_segv;
        sa_segv.sa_handler = HandlePosixSignal;
        sigemptyset(&sa_segv.sa_mask);
        sa_segv.sa_flags = 0;
        sigaction(s, &sa_segv, nullptr);
    }
#endif
}<|MERGE_RESOLUTION|>--- conflicted
+++ resolved
@@ -1,10 +1,10 @@
-<<<<<<< HEAD
 // Copyright (c) 2014-2021 The Dash Core developers
+// Copyright (c) 2020-2022 The Raptoreum developers
 // Distributed under the MIT software license, see the accompanying
 // file COPYING or http://www.opensource.org/licenses/mit-license.php.
 
 #if defined(HAVE_CONFIG_H)
-#include <config/dash-config.h>
+#include <config/raptoreum-config.h>
 #endif // HAVE_CONFIG_H
 
 #include <stacktraces.h>
@@ -13,22 +13,6 @@
 #include <random.h>
 #include <streams.h>
 #include <utilstrencodings.h>
-=======
-// Copyright (c) 2014-2019 The Dash Core developers
-// Copyright (c) 2020-2022 The Raptoreum developers
-// Distributed under the MIT software license, see the accompanying
-// file COPYING or http://www.opensource.org/licenses/mit-license.php.
-
-#include <stacktraces.h>
-#include <fs.h>
-#include <tinyformat.h>
-#include <random.h>
-#include <streams.h>
-#include <util.h>
-#include <utilstrencodings.h>
-
-#include <raptoreum-config.h>
->>>>>>> d63d9d81
 
 #include <mutex>
 #include <map>
