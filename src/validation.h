--- conflicted
+++ resolved
@@ -1,11 +1,7 @@
 // Copyright (c) 2009-2010 Satoshi Nakamoto
 // Copyright (c) 2009-2015 The Bitcoin Core developers
-<<<<<<< HEAD
 // Copyright (c) 2014-2021 The Dash Core developers
-=======
-// Copyright (c) 2014-2020 The Dash Core developers
 // Copyright (c) 2020-2022 The Raptoreum developers
->>>>>>> d63d9d81
 // Distributed under the MIT software license, see the accompanying
 // file COPYING or http://www.opensource.org/licenses/mit-license.php.
 
@@ -13,11 +9,7 @@
 #define BITCOIN_VALIDATION_H
 
 #if defined(HAVE_CONFIG_H)
-<<<<<<< HEAD
-#include <config/dash-config.h>
-=======
 #include <config/raptoreum-config.h>
->>>>>>> d63d9d81
 #endif
 
 #include <amount.h>
@@ -290,25 +282,17 @@
 bool IsInitialBlockDownload();
 /** Retrieve a transaction (from memory pool, or from disk, if possible) */
 bool GetTransaction(const uint256& hash, CTransactionRef& tx, const Consensus::Params& params, uint256& hashBlock, bool fAllowSlow = false, CBlockIndex* blockIndex = nullptr);
-<<<<<<< HEAD
 /**
  * Find the best known block, and make it the tip of the block chain
  *
  * May not be called with cs_main held. May not be called in a
  * validationinterface callback.
  */
-=======
-/** Find the best known block, and make it the tip of the block chain */
->>>>>>> d63d9d81
 bool ActivateBestChain(CValidationState& state, const CChainParams& chainparams, std::shared_ptr<const CBlock> pblock = std::shared_ptr<const CBlock>());
 
 double ConvertBitsToDouble(unsigned int nBits);
 CAmount GetBlockSubsidy(int nBits, int nHeight, const Consensus::Params& consensusParams, bool fSuperblockPartOnly = false);
-<<<<<<< HEAD
-CAmount GetMasternodePayment(int nHeight, CAmount blockValue, int nReallocActivationHeight = std::numeric_limits<int>::max() /* not activated */);
-=======
-CAmount GetSmartnodePayment(int nHeight, CAmount blockValue, CAmount specialTxFees);
->>>>>>> d63d9d81
+CAmount GetSmartnodePayment(int nHeight, CAmount blockValue);
 
 /** Guess verification progress (as a fraction between 0.0=genesis and 1.0=current tip). */
 double GuessVerificationProgress(const ChainTxData& data, const CBlockIndex* pindex);
@@ -334,17 +318,12 @@
 void PruneBlockFilesManual(int nManualPruneHeight);
 
 /** (try to) add transaction to memory pool */
-<<<<<<< HEAD
 bool AcceptToMemoryPool(CTxMemPool& pool, CValidationState &state, const CTransactionRef &tx,
                         bool* pfMissingInputs, bool bypass_limits,
                         const CAmount nAbsurdFee, bool fDryRun=false);
 static bool AcceptToMemoryPoolWithTime(const CChainParams& chainparams, CTxMemPool& pool, CValidationState &state, const CTransactionRef &tx,
                                        bool* pfMissingInputs, int64_t nAcceptTime, bool bypass_limits,
                                        const CAmount nAbsurdFee, bool fDryRun = false);
-=======
-bool AcceptToMemoryPool(CTxMemPool& pool, CValidationState &state, const CTransactionRef &tx, bool* pfMissingInputs, bool bypass_limits, const CAmount nAbsurdFee, bool fDryRun=false);
-static bool AcceptToMemoryPoolWithTime(const CChainParams& chainparams, CTxMemPool& pool, CValidationState &state, const CTransactionRef &tx, bool* pfMissingInputs, int64_t nAcceptTime, bool bypass_limits, const CAmount nAbsurdFee, bool fDryRun = false);
->>>>>>> d63d9d81
 
 bool GetUTXOCoin(const COutPoint& outpoint, Coin& coin);
 int GetUTXOHeight(const COutPoint& outpoint);
