--- conflicted
+++ resolved
@@ -1,19 +1,10 @@
-<<<<<<< HEAD
 // Copyright (c) 2014-2021 The Dash Core developers
+// Copyright (c) 2020-2022 The Raptoreum developers
 // Distributed under the MIT/X11 software license, see the accompanying
 // file COPYING or http://www.opensource.org/licenses/mit-license.php.
 
 #ifndef BITCOIN_STACKTRACES_H
 #define BITCOIN_STACKTRACES_H
-=======
-// Copyright (c) 2014-2019 The Dash Core developers
-// Copyright (c) 2020-2022 The Raptoreum developers
-// Distributed under the MIT/X11 software license, see the accompanying
-// file COPYING or http://www.opensource.org/licenses/mit-license.php.
-
-#ifndef RAPTOREUM_STACKTRACES_H
-#define RAPTOREUM_STACKTRACES_H
->>>>>>> d63d9d81
 
 #include <string>
 #include <sstream>
@@ -49,8 +40,4 @@
 void RegisterPrettyTerminateHander();
 void RegisterPrettySignalHandlers();
 
-<<<<<<< HEAD
-#endif//BITCOIN_STACKTRACES_H
-=======
-#endif//RAPTOREUM_STACKTRACES_H
->>>>>>> d63d9d81
+#endif//BITCOIN_STACKTRACES_H