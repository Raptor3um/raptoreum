--- conflicted
+++ resolved
@@ -392,10 +392,7 @@
  * - transaction hash
  * - descendant feerate [we use max(feerate of tx, feerate of tx with all descendants)]
  * - time in mempool
-<<<<<<< HEAD
  * - ancestor feerate [we use min(feerate of tx, feerate of tx with all unconfirmed ancestors)]
-=======
->>>>>>> d63d9d81
  *
  * Note: the term "descendant" refers to in-mempool transactions that depend on
  * this one, while "ancestor" refers to in-mempool transactions that a given
@@ -559,11 +556,7 @@
      * check does nothing.
      */
     void check(const CCoinsViewCache *pcoins) const;
-<<<<<<< HEAD
     void setSanityCheck(double dFrequency = 1.0) { LOCK(cs); nCheckFrequency = static_cast<uint32_t>(dFrequency * 4294967295.0); }
-=======
-    void setSanityCheck(double dFrequency = 1.0) { nCheckFrequency = static_cast<uint32_t>(dFrequency * 4294967295.0); }
->>>>>>> d63d9d81
 
     // addUnchecked must updated state for all ancestors of a given transaction,
     // to track size/count of descendant transactions.  First version of
@@ -572,13 +565,8 @@
     // Note that addUnchecked is ONLY called from ATMP outside of tests
     // and any other callers may break wallet's in-mempool tracking (due to
     // lack of CValidationInterface::TransactionAddedToMempool callbacks).
-<<<<<<< HEAD
     bool addUnchecked(const uint256& hash, const CTxMemPoolEntry& entry, bool validFeeEstimate = true) EXCLUSIVE_LOCKS_REQUIRED(cs);
     bool addUnchecked(const uint256& hash, const CTxMemPoolEntry& entry, setEntries& setAncestors, bool validFeeEstimate = true) EXCLUSIVE_LOCKS_REQUIRED(cs);
-=======
-    bool addUnchecked(const uint256& hash, const CTxMemPoolEntry &entry, bool validFeeEstimate = true);
-    bool addUnchecked(const uint256& hash, const CTxMemPoolEntry &entry, setEntries &setAncestors, bool validFeeEstimate = true);
->>>>>>> d63d9d81
 
     void addAddressIndex(const CTxMemPoolEntry &entry, const CCoinsViewCache &view);
     bool getAddressIndex(std::vector<std::pair<uint160, int> > &addresses,
