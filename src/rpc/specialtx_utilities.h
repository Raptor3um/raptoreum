--- conflicted
+++ resolved
@@ -150,14 +150,9 @@
     LOCK(cs_main);
 
     CValidationState state;
-<<<<<<< HEAD
-//    CCoinsViewCache view;
+    bool check_sigs;
     CAssetsCache assetsCache = *passetsCache.get();
-    if (!CheckSpecialTx(tx, chainActive.Tip(), state, *pcoinsTip.get(), &assetsCache)) {
-=======
-    bool check_sigs;
-    if (!CheckSpecialTx(CTransaction(tx), ::ChainActive().Tip(), state, ::ChainstateActive().CoinsTip(), check_sigs)) {
->>>>>>> befaf8c6
+    if (!CheckSpecialTx(CTransaction(tx), ::ChainActive().Tip(), state, ::ChainstateActive().CoinsTip(), assetsCache, check_sigs)) {
         throw std::runtime_error(FormatStateMessage(state));
     }
 
