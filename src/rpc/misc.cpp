--- conflicted
+++ resolved
@@ -691,61 +691,33 @@
 
 UniValue getaddressutxos(const JSONRPCRequest& request)
 {
-<<<<<<< HEAD
-    RPCHelpMan{"getaddressutxos",
-        "\nReturns all unspent outputs for an address (requires addressindex to be enabled).\n",
-        {
-            {"addresses", RPCArg::Type::ARR, /* default */ "", "",
+    RPCHelpMan{
+       "getaddressutxos",
+       "\nReturns all unspent outputs for an address (requires addressindex to be enabled).\n",
+       {
+           {"addresses", RPCArg::Type::ARR, /* default */ "", "",
+            {
+                    {"address", RPCArg::Type::STR, /* default */ "", "The base58check encoded address"},
+            },
+           },
+       },
+       RPCResult{
+           RPCResult::Type::ARR, "", "",
+           {
+               {RPCResult::Type::OBJ, "", "",
                 {
-                    {"address", RPCArg::Type::STR, /* default */ "", "The base58check encoded address"},
-                },
-            },
-        },
-        RPCResult{
-            RPCResult::Type::ARR, "", "",
-            {
-                {RPCResult::Type::OBJ, "", "",
-                {
-                    {RPCResult::Type::STR, "address", "The address base58check encoded"},
-                    {RPCResult::Type::STR_HEX, "txid", "The output txid"},
-                    {RPCResult::Type::NUM, "index", "The output index"},
-                    {RPCResult::Type::STR_HEX, "script", "The script hex-encoded"},
-                    {RPCResult::Type::NUM, "satoshis", "The number of duffs of the output"},
-                    {RPCResult::Type::NUM, "height", "The block height"},
+                        {RPCResult::Type::STR, "address", "The address base58check encoded"},
+                        {RPCResult::Type::STR_HEX, "txid", "The output txid"},
+                        {RPCResult::Type::NUM, "index", "The output index"},
+                        {RPCResult::Type::STR_HEX, "script", "The script hex-encoded"},
+                        {RPCResult::Type::NUM, "satoshis", "The number of duffs of the output"},
+                        {RPCResult::Type::NUM, "height", "The block height"},
                 }},
-            }},
-        RPCExamples{
-            HelpExampleCli("getaddressutxos", "'{\"addresses\": [\"XwnLY9Tf7Zsef8gMGL2fhWA9ZmMjt4KPwg\"]}'")
-=======
-    if (request.fHelp || request.params.size() != 1)
-        throw std::runtime_error(
-            "getaddressutxos\n"
-            "\nReturns all unspent outputs for an address (requires addressindex to be enabled).\n"
-            "\nArguments:\n"
-            "{\n"
-            "  \"addresses\"\n"
-            "    [\n"
-            "      \"address\"  (string) The base58check encoded address\n"
-            "      ,...\n"
-            "    ],\n"
-            "  \"excludeUnspendable\" (boolean) Whether to exclude unspendable future transaction\n"
-            "}\n"
-            "\nResult:\n"
-            "[\n"
-            "  {\n"
-            "    \"address\"  (string) The address base58check encoded\n"
-            "    \"txid\"  (string) The output txid\n"
-            "    \"outputIndex\"  (number) The output index\n"
-            "    \"script\"  (string) The script hex encoded\n"
-            "    \"satoshis\"  (number) The number of ruffs of the output\n"
-            "    \"height\"  (number) The block height\n"
-            "  }\n"
-            "]\n"
-            "\nExamples:\n"
-            + HelpExampleCli("getaddressutxos", "'{\"addresses\": [\"XwnLY9Tf7Zsef8gMGL2fhWA9ZmMjt4KPwg\"]}'")
->>>>>>> 87a504a2
-            + HelpExampleRpc("getaddressutxos", "{\"addresses\": [\"XwnLY9Tf7Zsef8gMGL2fhWA9ZmMjt4KPwg\"]}")
-        },
+           }},
+       RPCExamples{
+           HelpExampleCli("getaddressutxos", "'{\"addresses\": [\"XwnLY9Tf7Zsef8gMGL2fhWA9ZmMjt4KPwg\"]}'")
+           + HelpExampleRpc("getaddressutxos", "{\"addresses\": [\"XwnLY9Tf7Zsef8gMGL2fhWA9ZmMjt4KPwg\"]}")
+       },
     }.Check(request);
 
     std::vector<std::pair<uint160, int> > addresses;
@@ -784,7 +756,7 @@
             throw JSONRPCError(RPC_INVALID_ADDRESS_OR_KEY, "Unknown address type");
         }
         if(excludeUnspendable) {
-            int currentHeight = chainActive.AtomicHeight();
+            int currentHeight = ::ChainActive().Tip() == nullptr ? 0 : ::ChainActive().Tip()->nHeight;
             bool isFSpendable = (it->second.fSpendableHeight >= 0 && it->second.fSpendableHeight <= currentHeight) ||
                                 (it->second.fSpendableTime >= 0 && it->second.fSpendableTime <= GetAdjustedTime());
             if(!isFSpendable) {
