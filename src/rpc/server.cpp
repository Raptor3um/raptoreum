// Copyright (c) 2010 Satoshi Nakamoto
// Copyright (c) 2009-2015 The Bitcoin Core developers
<<<<<<< HEAD
// Copyright (c) 2014-2021 The Dash Core developers
=======
// Copyright (c) 2014-2019 The Dash Core developers
// Copyright (c) 2020-2022 The Raptoreum developers
>>>>>>> d63d9d81
// Distributed under the MIT software license, see the accompanying
// file COPYING or http://www.opensource.org/licenses/mit-license.php.

#include <rpc/server.h>

#include <fs.h>
#include <init.h>
#include <key_io.h>
#include <random.h>
#include <sync.h>
#include <ui_interface.h>
#include <util.h>
#include <utilstrencodings.h>

#include <boost/bind.hpp>
#include <boost/signals2/signal.hpp>
#include <boost/algorithm/string/case_conv.hpp> // for to_upper()
#include <boost/algorithm/string/classification.hpp>
#include <boost/algorithm/string/split.hpp>

#include <algorithm>
#include <memory> // for unique_ptr
#include <unordered_map>

static CCriticalSection cs_rpcWarmup;
static bool fRPCRunning = false;
static bool fRPCInWarmup GUARDED_BY(cs_rpcWarmup) = true;
static std::string rpcWarmupStatus GUARDED_BY(cs_rpcWarmup) = "RPC server started";
/* Timer-creating functions */
static RPCTimerInterface* timerInterface = nullptr;
/* Map of name to timer. */
static std::map<std::string, std::unique_ptr<RPCTimerBase> > deadlineTimers;

// Any commands submitted by this user will have their commands filtered based on the mapPlatformRestrictions
static const std::string defaultPlatformUser = "platform-user";

static struct CRPCSignals
{
    boost::signals2::signal<void ()> Started;
    boost::signals2::signal<void ()> Stopped;
    boost::signals2::signal<void (const CRPCCommand&)> PreCommand;
} g_rpcSignals;

void RPCServer::OnStarted(std::function<void ()> slot)
{
    g_rpcSignals.Started.connect(slot);
}

void RPCServer::OnStopped(std::function<void ()> slot)
{
    g_rpcSignals.Stopped.connect(slot);
}

void RPCTypeCheck(const UniValue& params,
                  const std::list<UniValueType>& typesExpected,
                  bool fAllowNull)
{
    unsigned int i = 0;
    for (const UniValueType& t : typesExpected) {
        if (params.size() <= i)
            break;

        const UniValue& v = params[i];
        if (!(fAllowNull && v.isNull())) {
            RPCTypeCheckArgument(v, t);
        }
        i++;
    }
}

void RPCTypeCheckArgument(const UniValue& value, const UniValueType& typeExpected)
{
    if (!typeExpected.typeAny && value.type() != typeExpected.type) {
        throw JSONRPCError(RPC_TYPE_ERROR, strprintf("Expected type %s, got %s", uvTypeName(typeExpected.type), uvTypeName(value.type())));
    }
}

void RPCTypeCheckObj(const UniValue& o,
    const std::map<std::string, UniValueType>& typesExpected,
    bool fAllowNull,
    bool fStrict)
{
    for (const auto& t : typesExpected) {
        const UniValue& v = find_value(o, t.first);
        if (!fAllowNull && v.isNull())
            throw JSONRPCError(RPC_TYPE_ERROR, strprintf("Missing %s", t.first));

        if (!(t.second.typeAny || v.type() == t.second.type || (fAllowNull && v.isNull()))) {
            std::string err = strprintf("Expected type %s for %s, got %s",
                uvTypeName(t.second.type), t.first, uvTypeName(v.type()));
            throw JSONRPCError(RPC_TYPE_ERROR, err);
        }
    }

    if (fStrict)
    {
        for (const std::string& k : o.getKeys())
        {
            if (typesExpected.count(k) == 0)
            {
                std::string err = strprintf("Unexpected key %s", k);
                throw JSONRPCError(RPC_TYPE_ERROR, err);
            }
        }
    }
}

CAmount AmountFromValue(const UniValue& value)
{
    if (!value.isNum() && !value.isStr())
        throw JSONRPCError(RPC_TYPE_ERROR, "Amount is not a number or string");
    CAmount amount;
    if (!ParseFixedPoint(value.getValStr(), 8, &amount))
        throw JSONRPCError(RPC_TYPE_ERROR, "Invalid amount");
    if (!MoneyRange(amount))
        throw JSONRPCError(RPC_TYPE_ERROR, "Amount out of range");
    return amount;
}

uint256 ParseHashV(const UniValue& v, std::string strName)
{
    std::string strHex;
    if (v.isStr())
        strHex = v.get_str();
    if (!IsHex(strHex)) // Note: IsHex("") is false
        throw JSONRPCError(RPC_INVALID_PARAMETER, strName+" must be hexadecimal string (not '"+strHex+"')");
    if (64 != strHex.length())
        throw JSONRPCError(RPC_INVALID_PARAMETER, strprintf("%s must be of length %d (not %d)", strName, 64, strHex.length()));
    uint256 result;
    result.SetHex(strHex);
    return result;
}
uint256 ParseHashO(const UniValue& o, std::string strKey)
{
    return ParseHashV(find_value(o, strKey), strKey);
}
std::vector<unsigned char> ParseHexV(const UniValue& v, std::string strName)
{
    std::string strHex;
    if (v.isStr())
        strHex = v.get_str();
    if (!IsHex(strHex))
        throw JSONRPCError(RPC_INVALID_PARAMETER, strName+" must be hexadecimal string (not '"+strHex+"')");
    return ParseHex(strHex);
}
std::vector<unsigned char> ParseHexO(const UniValue& o, std::string strKey)
{
    return ParseHexV(find_value(o, strKey), strKey);
}

int32_t ParseInt32V(const UniValue& v, const std::string &strName)
{
    std::string strNum = v.getValStr();
    int32_t num;
    if (!ParseInt32(strNum, &num))
        throw JSONRPCError(RPC_INVALID_PARAMETER, strName+" must be a 32bit integer (not '"+strNum+"')");
    return num;
}

int64_t ParseInt64V(const UniValue& v, const std::string &strName)
{
    std::string strNum = v.getValStr();
    int64_t num;
    if (!ParseInt64(strNum, &num))
        throw JSONRPCError(RPC_INVALID_PARAMETER, strName+" must be a 64bit integer (not '"+strNum+"')");
    return num;
}

double ParseDoubleV(const UniValue& v, const std::string &strName)
{
    std::string strNum = v.getValStr();
    double num;
    if (!ParseDouble(strNum, &num))
        throw JSONRPCError(RPC_INVALID_PARAMETER, strName+" must be a be number (not '"+strNum+"')");
    return num;
}

bool ParseBoolV(const UniValue& v, const std::string &strName)
{
    std::string strBool;
    if (v.isBool())
        return v.get_bool();
    else if (v.isNum())
        strBool = itostr(v.get_int());
    else if (v.isStr())
        strBool = v.get_str();

    std::transform(strBool.begin(), strBool.end(), strBool.begin(), ::tolower);

    if (strBool == "true" || strBool == "yes" || strBool == "1") {
        return true;
    } else if (strBool == "false" || strBool == "no" || strBool == "0") {
        return false;
    }
    throw JSONRPCError(RPC_INVALID_PARAMETER, strName+" must be true, false, yes, no, 1 or 0 (not '"+strBool+"')");
}

/**
 * Note: This interface may still be subject to change.
 */

std::string CRPCTable::help(const std::string& strCommand, const std::string& strSubCommand, const JSONRPCRequest& helpreq) const
{
    std::string strRet;
    std::string category;
    std::set<rpcfn_type> setDone;
    std::vector<std::pair<std::string, const CRPCCommand*> > vCommands;

    for (const auto& entry : mapCommands)
        vCommands.push_back(make_pair(entry.second->category + entry.first, entry.second));
    sort(vCommands.begin(), vCommands.end());

    JSONRPCRequest jreq(helpreq);
    jreq.fHelp = true;
    jreq.params = UniValue();

    for (const std::pair<std::string, const CRPCCommand*>& command : vCommands)
    {
        const CRPCCommand *pcmd = command.second;
        std::string strMethod = pcmd->name;
        if ((strCommand != "" || pcmd->category == "hidden") && strMethod != strCommand)
            continue;
        jreq.strMethod = strMethod;
        try
        {
            if (!strSubCommand.empty()) {
                jreq.params.setArray();
                jreq.params.push_back(strSubCommand);
            }
            rpcfn_type pfn = pcmd->actor;
            if (setDone.insert(pfn).second)
                (*pfn)(jreq);
        }
        catch (const std::exception& e)
        {
            // Help text is returned in an exception
            std::string strHelp = std::string(e.what());
            if (strCommand == "")
            {
                if (strHelp.find('\n') != std::string::npos)
                    strHelp = strHelp.substr(0, strHelp.find('\n'));

                if (category != pcmd->category)
                {
                    if (!category.empty())
                        strRet += "\n";
                    category = pcmd->category;
                    std::string firstLetter = category.substr(0,1);
                    boost::to_upper(firstLetter);
                    strRet += "== " + firstLetter + category.substr(1) + " ==\n";
                }
            }
            strRet += strHelp + "\n";
        }
    }
    if (strRet == "")
        strRet = strprintf("help: unknown command: %s\n", strCommand);
    strRet = strRet.substr(0,strRet.size()-1);
    return strRet;
}

void CRPCTable::InitPlatformRestrictions()
{
    mapPlatformRestrictions = {
        {"getbestblockhash", {}},
        {"getblockhash", {}},
        {"getblockcount", {}},
        {"getbestchainlock", {}},
        {"quorum", {"sign", Params().GetConsensus().llmqTypePlatform}},
        {"quorum", {"verify"}},
        {"verifyislock", {}},
    };
}

UniValue help(const JSONRPCRequest& jsonRequest)
{
    if (jsonRequest.fHelp || jsonRequest.params.size() > 2)
        throw std::runtime_error(
            "help ( \"command\" \"subcommand\" )\n"
            "\nList all commands, or get help for a specified command.\n"
            "\nArguments:\n"
            "1. \"command\"     (string, optional) The command to get help on\n"
            "2. \"subcommand\"  (string, optional) The subcommand to get help on. Please note that not all subcommands support this at the moment\n"
            "\nResult:\n"
            "\"text\"     (string) The help text\n"
        );

    std::string strCommand, strSubCommand;
    if (jsonRequest.params.size() > 0)
        strCommand = jsonRequest.params[0].get_str();
    if (jsonRequest.params.size() > 1)
        strSubCommand = jsonRequest.params[1].get_str();

    return tableRPC.help(strCommand, strSubCommand, jsonRequest);
}


UniValue stop(const JSONRPCRequest& jsonRequest)
{
    // Accept the deprecated and ignored 'detach' boolean argument
    // Also accept the hidden 'wait' integer argument (milliseconds)
    // For instance, 'stop 1000' makes the call wait 1 second before returning
    // to the client (intended for testing)
    if (jsonRequest.fHelp || jsonRequest.params.size() > 1)
        throw std::runtime_error(
            "stop\n"
            "\nStop Raptoreum Core server.");
    // Event loop will exit after current HTTP requests have been handled, so
    // this reply will get back to the client.
    StartShutdown();
    if (jsonRequest.params[0].isNum()) {
        MilliSleep(jsonRequest.params[0].get_int());
    }
    return "Raptoreum Core server stopping";
}

UniValue uptime(const JSONRPCRequest& jsonRequest)
{
    if (jsonRequest.fHelp || jsonRequest.params.size() > 1)
        throw std::runtime_error(
                "uptime\n"
                        "\nReturns the total uptime of the server.\n"
                        "\nResult:\n"
                        "ttt        (numeric) The number of seconds that the server has been running\n"
                        "\nExamples:\n"
                + HelpExampleCli("uptime", "")
                + HelpExampleRpc("uptime", "")
        );

    return GetTime() - GetStartupTime();
}

/**
 * Call Table
 */
static const CRPCCommand vRPCCommands[] =
{ //  category              name                      actor (function)         argNames
  //  --------------------- ------------------------  -----------------------  ----------
    /* Overall control/query calls */
<<<<<<< HEAD
    { "control",            "help",                   &help,                   {"command","subcommand"}  },
=======
    { "control",            "help",                   &help,                   {"command"}  },
>>>>>>> d63d9d81
    { "control",            "stop",                   &stop,                   {"wait"}  },
    { "control",            "uptime",                 &uptime,                 {}  },
};

CRPCTable::CRPCTable()
{
    unsigned int vcidx;
    for (vcidx = 0; vcidx < (sizeof(vRPCCommands) / sizeof(vRPCCommands[0])); vcidx++)
    {
        const CRPCCommand *pcmd;

        pcmd = &vRPCCommands[vcidx];
        mapCommands[pcmd->name] = pcmd;
    }
}

const CRPCCommand *CRPCTable::operator[](const std::string &name) const
{
    std::map<std::string, const CRPCCommand*>::const_iterator it = mapCommands.find(name);
    if (it == mapCommands.end())
        return nullptr;
    return (*it).second;
}

bool CRPCTable::appendCommand(const std::string& name, const CRPCCommand* pcmd)
{
    if (IsRPCRunning())
        return false;

    // don't allow overwriting for now
    std::map<std::string, const CRPCCommand*>::const_iterator it = mapCommands.find(name);
    if (it != mapCommands.end())
        return false;

    mapCommands[name] = pcmd;
    return true;
}

bool StartRPC()
{
    LogPrint(BCLog::RPC, "Starting RPC\n");
    fRPCRunning = true;
    g_rpcSignals.Started();
    return true;
}

void InterruptRPC()
{
    LogPrint(BCLog::RPC, "Interrupting RPC\n");
    // Interrupt e.g. running longpolls
    fRPCRunning = false;
}

void StopRPC()
{
    LogPrint(BCLog::RPC, "Stopping RPC\n");
    deadlineTimers.clear();
    DeleteAuthCookie();
    g_rpcSignals.Stopped();
}

bool IsRPCRunning()
{
    return fRPCRunning;
}

void SetRPCWarmupStatus(const std::string& newStatus)
{
    LOCK(cs_rpcWarmup);
    rpcWarmupStatus = newStatus;
}

void SetRPCWarmupFinished()
{
    LOCK(cs_rpcWarmup);
    assert(fRPCInWarmup);
    fRPCInWarmup = false;
}

bool RPCIsInWarmup(std::string *outStatus)
{
    LOCK(cs_rpcWarmup);
    if (outStatus)
        *outStatus = rpcWarmupStatus;
    return fRPCInWarmup;
}

void JSONRPCRequest::parse(const UniValue& valRequest)
{
    // Parse request
    if (!valRequest.isObject())
        throw JSONRPCError(RPC_INVALID_REQUEST, "Invalid Request object");
    const UniValue& request = valRequest.get_obj();

    // Parse id now so errors from here on will have the id
    id = find_value(request, "id");

    // Parse method
    UniValue valMethod = find_value(request, "method");
    if (valMethod.isNull())
        throw JSONRPCError(RPC_INVALID_REQUEST, "Missing method");
    if (!valMethod.isStr())
        throw JSONRPCError(RPC_INVALID_REQUEST, "Method must be a string");
    strMethod = valMethod.get_str();
    if (strMethod != "getblocktemplate") {
        if (fLogIPs)
            LogPrint(BCLog::RPC, "ThreadRPCServer method=%s user=%s peeraddr=%s\n", SanitizeString(strMethod),
                this->authUser, this->peerAddr);
        else
            LogPrint(BCLog::RPC, "ThreadRPCServer method=%s user=%s\n", SanitizeString(strMethod), this->authUser);
    }

    // Parse params
    UniValue valParams = find_value(request, "params");
    if (valParams.isArray() || valParams.isObject())
        params = valParams;
    else if (valParams.isNull())
        params = UniValue(UniValue::VARR);
    else
        throw JSONRPCError(RPC_INVALID_REQUEST, "Params must be an array or object");
}

bool IsDeprecatedRPCEnabled(const std::string& method)
{
    const std::vector<std::string> enabled_methods = gArgs.GetArgs("-deprecatedrpc");

    return find(enabled_methods.begin(), enabled_methods.end(), method) != enabled_methods.end();
}

static UniValue JSONRPCExecOne(JSONRPCRequest jreq, const UniValue& req)
{
    UniValue rpc_result(UniValue::VOBJ);

    try {
        jreq.parse(req);

        UniValue result = tableRPC.execute(jreq);
        rpc_result = JSONRPCReplyObj(result, NullUniValue, jreq.id);
    }
    catch (const UniValue& objError)
    {
        rpc_result = JSONRPCReplyObj(NullUniValue, objError, jreq.id);
    }
    catch (const std::exception& e)
    {
        rpc_result = JSONRPCReplyObj(NullUniValue,
                                     JSONRPCError(RPC_PARSE_ERROR, e.what()), jreq.id);
    }

    return rpc_result;
}

std::string JSONRPCExecBatch(const JSONRPCRequest& jreq, const UniValue& vReq)
{
    UniValue ret(UniValue::VARR);
    for (unsigned int reqIdx = 0; reqIdx < vReq.size(); reqIdx++)
        ret.push_back(JSONRPCExecOne(jreq, vReq[reqIdx]));

    return ret.write() + "\n";
}

/**
 * Process named arguments into a vector of positional arguments, based on the
 * passed-in specification for the RPC call's arguments.
 */
static inline JSONRPCRequest transformNamedArguments(const JSONRPCRequest& in, const std::vector<std::string>& argNames)
{
    JSONRPCRequest out = in;
    out.params = UniValue(UniValue::VARR);
    // Build a map of parameters, and remove ones that have been processed, so that we can throw a focused error if
    // there is an unknown one.
    const std::vector<std::string>& keys = in.params.getKeys();
    const std::vector<UniValue>& values = in.params.getValues();
    std::unordered_map<std::string, const UniValue*> argsIn;
    for (size_t i=0; i<keys.size(); ++i) {
        argsIn[keys[i]] = &values[i];
    }
    // Process expected parameters.
    int hole = 0;
    for (const std::string &argNamePattern: argNames) {
        std::vector<std::string> vargNames;
        boost::algorithm::split(vargNames, argNamePattern, boost::algorithm::is_any_of("|"));
        auto fr = argsIn.end();
        for (const std::string & argName : vargNames) {
            fr = argsIn.find(argName);
            if (fr != argsIn.end()) {
                break;
            }
        }
        if (fr != argsIn.end()) {
            for (int i = 0; i < hole; ++i) {
                // Fill hole between specified parameters with JSON nulls,
                // but not at the end (for backwards compatibility with calls
                // that act based on number of specified parameters).
                out.params.push_back(UniValue());
            }
            hole = 0;
            out.params.push_back(*fr->second);
            argsIn.erase(fr);
        } else {
            hole += 1;
        }
    }
    // If there are still arguments in the argsIn map, this is an error.
    if (!argsIn.empty()) {
        throw JSONRPCError(RPC_INVALID_PARAMETER, "Unknown named parameter " + argsIn.begin()->first);
    }
    // Return request with named arguments transformed to positional arguments
    return out;
}

UniValue CRPCTable::execute(const JSONRPCRequest &request) const
{
    // Return immediately if in warmup
    {
        LOCK(cs_rpcWarmup);
        if (fRPCInWarmup)
            throw JSONRPCError(RPC_IN_WARMUP, rpcWarmupStatus);
    }

    // Find method
    const CRPCCommand *pcmd = tableRPC[request.strMethod];
    if (!pcmd)
        throw JSONRPCError(RPC_METHOD_NOT_FOUND, "Method not found");

    // Before executing the RPC Command, filter commands from platform rpc user
    if (fMasternodeMode && request.authUser == gArgs.GetArg("-platform-user", defaultPlatformUser)) {

        auto it = mapPlatformRestrictions.equal_range(request.strMethod);

        // If the requested method is not available in mapPlatformRestrictions
        if (it.first == it.second) {
            throw JSONRPCError(RPC_PLATFORM_RESTRICTION, strprintf("Method \"%s\" prohibited", request.strMethod));
        }

        bool fValidRequest{false};
        // Try if any of the mapPlatformRestrictions entries matches the current request
        for (auto itRequest = it.first; itRequest != it.second; ++itRequest) {

            auto& vecParams = itRequest->second;
            size_t nRestrictedParamsCount = vecParams.size();

            if (nRestrictedParamsCount > 0) {
                if (request.params.empty()) {
                    throw JSONRPCError(RPC_PLATFORM_RESTRICTION, strprintf("Method \"%s\" has parameter restrictions.", request.strMethod));
                }

                if (request.params.size() < nRestrictedParamsCount) {
                    continue;
                }

                bool fMatch{true};
                for (size_t i = 0; i < nRestrictedParamsCount; ++i) {
                    if (request.params[i].type() != itRequest->second[i].type() || request.params[i].getValStr() != itRequest->second[i].getValStr()) {
                        LogPrint(BCLog::RPC, "CRPCTable::%s: Method \"%s\" requires parameter %d to be %s with type %d\n", __func__, request.strMethod, i, itRequest->second[i].getValStr(), itRequest->second[i].type());
                        fMatch = false;
                    }
                }

                if (fMatch) {
                    fValidRequest = true;
                    break;
                }
            } else {
                fValidRequest = true;
                break;
            }
        }

        if (!fValidRequest) {
            throw JSONRPCError(RPC_PLATFORM_RESTRICTION, "Request doesn't comply with the parameter restrictions.");
        }
    }

    g_rpcSignals.PreCommand(*pcmd);

    try
    {
        // Execute, convert arguments to array if necessary
        if (request.params.isObject()) {
            return pcmd->actor(transformNamedArguments(request, pcmd->argNames));
        } else {
            return pcmd->actor(request);
        }
    }
    catch (const std::exception& e)
    {
        throw JSONRPCError(RPC_MISC_ERROR, e.what());
    }
}

std::vector<std::string> CRPCTable::listCommands() const
{
    std::vector<std::string> commandList;
    typedef std::map<std::string, const CRPCCommand*> commandMap;

    std::transform( mapCommands.begin(), mapCommands.end(),
                   std::back_inserter(commandList),
                   boost::bind(&commandMap::value_type::first,_1) );
    return commandList;
}

std::string HelpExampleCli(const std::string& methodname, const std::string& args)
{
    return "> raptoreum-cli " + methodname + " " + args + "\n";
}

std::string HelpExampleRpc(const std::string& methodname, const std::string& args)
{
    return "> curl --user myusername --data-binary '{\"jsonrpc\": \"1.0\", \"id\":\"curltest\", "
        "\"method\": \"" + methodname + "\", \"params\": [" + args + "] }' -H 'content-type: text/plain;'"
        " http://127.0.0.1:" + strprintf("%d", gArgs.GetArg("-rpcport", BaseParams().RPCPort())) + "/\n";
}

void RPCSetTimerInterfaceIfUnset(RPCTimerInterface *iface)
{
    if (!timerInterface)
        timerInterface = iface;
}

void RPCSetTimerInterface(RPCTimerInterface *iface)
{
    timerInterface = iface;
}

void RPCUnsetTimerInterface(RPCTimerInterface *iface)
{
    if (timerInterface == iface)
        timerInterface = nullptr;
}

void RPCRunLater(const std::string& name, std::function<void(void)> func, int64_t nSeconds)
{
    if (!timerInterface)
        throw JSONRPCError(RPC_INTERNAL_ERROR, "No timer handler registered for RPC");
    deadlineTimers.erase(name);
    LogPrint(BCLog::RPC, "queue run of timer %s in %i seconds (using %s)\n", name, nSeconds, timerInterface->Name());
    deadlineTimers.emplace(name, std::unique_ptr<RPCTimerBase>(timerInterface->NewTimer(func, nSeconds*1000)));
}

CRPCTable tableRPC;<|MERGE_RESOLUTION|>--- conflicted
+++ resolved
@@ -1,11 +1,7 @@
 // Copyright (c) 2010 Satoshi Nakamoto
 // Copyright (c) 2009-2015 The Bitcoin Core developers
-<<<<<<< HEAD
 // Copyright (c) 2014-2021 The Dash Core developers
-=======
-// Copyright (c) 2014-2019 The Dash Core developers
 // Copyright (c) 2020-2022 The Raptoreum developers
->>>>>>> d63d9d81
 // Distributed under the MIT software license, see the accompanying
 // file COPYING or http://www.opensource.org/licenses/mit-license.php.
 
@@ -345,11 +341,7 @@
 { //  category              name                      actor (function)         argNames
   //  --------------------- ------------------------  -----------------------  ----------
     /* Overall control/query calls */
-<<<<<<< HEAD
     { "control",            "help",                   &help,                   {"command","subcommand"}  },
-=======
-    { "control",            "help",                   &help,                   {"command"}  },
->>>>>>> d63d9d81
     { "control",            "stop",                   &stop,                   {"wait"}  },
     { "control",            "uptime",                 &uptime,                 {}  },
 };
