--- conflicted
+++ resolved
@@ -15,14 +15,9 @@
 #include <shutdown.h>
 #include <sync.h>
 #include <ui_interface.h>
-<<<<<<< HEAD
 #include <util/strencodings.h>
 #include <util/system.h>
-=======
-#include <util.h>
-#include <utilstrencodings.h>
 #include <validation.h>
->>>>>>> 3cdd3108
 
 #include <boost/algorithm/string/classification.hpp>
 #include <boost/algorithm/string/split.hpp>
@@ -72,63 +67,7 @@
         LOCK(g_rpc_server_info.mutex);
         g_rpc_server_info.active_commands.erase(it);
     }
-<<<<<<< HEAD
 };
-=======
-}
-
-CAmount AmountFromValue(const UniValue& value)
-{
-    if (!value.isNum() && !value.isStr())
-        throw JSONRPCError(RPC_TYPE_ERROR, "Amount is not a number or string");
-    CAmount amount;
-    if (!ParseFixedPoint(value.getValStr(), 8, &amount))
-        throw JSONRPCError(RPC_TYPE_ERROR, "Invalid amount");
-    if (!MoneyRange(amount, Params().IsFutureActive(chainActive.Tip())))
-        throw JSONRPCError(RPC_TYPE_ERROR, "Amount out of range");
-    return amount;
-}
-
-uint256 ParseHashV(const UniValue& v, std::string strName)
-{
-    std::string strHex;
-    if (v.isStr())
-        strHex = v.get_str();
-    if (!IsHex(strHex)) // Note: IsHex("") is false
-        throw JSONRPCError(RPC_INVALID_PARAMETER, strName+" must be hexadecimal string (not '"+strHex+"')");
-    if (64 != strHex.length())
-        throw JSONRPCError(RPC_INVALID_PARAMETER, strprintf("%s must be of length %d (not %d)", strName, 64, strHex.length()));
-    uint256 result;
-    result.SetHex(strHex);
-    return result;
-}
-uint256 ParseHashO(const UniValue& o, std::string strKey)
-{
-    return ParseHashV(find_value(o, strKey), strKey);
-}
-std::vector<unsigned char> ParseHexV(const UniValue& v, std::string strName)
-{
-    std::string strHex;
-    if (v.isStr())
-        strHex = v.get_str();
-    if (!IsHex(strHex))
-        throw JSONRPCError(RPC_INVALID_PARAMETER, strName+" must be hexadecimal string (not '"+strHex+"')");
-    return ParseHex(strHex);
-}
-std::vector<unsigned char> ParseHexO(const UniValue& o, std::string strKey)
-{
-    return ParseHexV(find_value(o, strKey), strKey);
-}
-
-int32_t ParseInt32V(const UniValue& v, const std::string &strName)
-{
-    std::string strNum = v.getValStr();
-    int32_t num;
-    if (!ParseInt32(strNum, &num))
-        throw JSONRPCError(RPC_INVALID_PARAMETER, strName+" must be a 32bit integer (not '"+strNum+"')");
-    return num;
-}
->>>>>>> 3cdd3108
 
 static struct CRPCSignals
 {
