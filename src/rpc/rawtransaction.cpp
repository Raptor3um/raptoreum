--- conflicted
+++ resolved
@@ -1,10 +1,6 @@
 // Copyright (c) 2010 Satoshi Nakamoto
 // Copyright (c) 2009-2015 The Bitcoin Core developers
-<<<<<<< HEAD
 // Copyright (c) 2014-2021 The Dash Core developers
-=======
-// Copyright (c) 2014-2019 The Dash Core developers
->>>>>>> 83d76896
 // Copyright (c) 2020-2022 The Raptoreum developers
 // Distributed under the MIT software license, see the accompanying
 // file COPYING or http://www.opensource.org/licenses/mit-license.php.
@@ -35,18 +31,11 @@
 #include <wallet/rpcwallet.h>
 #endif
 
-<<<<<<< HEAD
 #include <evo/specialtx.h>
 #include <evo/providertx.h>
 #include <evo/cbtx.h>
 #include <rpc/specialtx_utilities.h>
-=======
-#include "evo/specialtx.h"
-#include "evo/providertx.h"
-#include "evo/cbtx.h"
-#include "rpc/specialtx_utilities.h"
-#include "future/utils.h"
->>>>>>> 83d76896
+#include <future/utils.h>
 
 #include <llmq/quorums_chainlocks.h>
 #include <llmq/quorums_commitment.h>
@@ -486,7 +475,6 @@
         rawTx.vin.push_back(in);
     }
 
-<<<<<<< HEAD
     std::set<CTxDestination> destinations;
     if (!outputs_is_obj) {
         // Translate array of key-value pairs into dict
@@ -528,71 +516,6 @@
     }
 
     return EncodeHexTx(rawTx);
-=======
-    std::set<CBitcoinAddress> setAddress;
-    std::vector<std::string> addrList = sendTo.getKeys();
-    UniValue redeemScripts(UniValue::VOBJ);
-    bool hasFuture = false;
-	CFutureTx ftx;
-	for (const std::string& name_ : addrList) {
-		if (name_ == "data") {
-			std::vector<unsigned char> data = ParseHexV(sendTo[name_].getValStr(),"Data");
-			CTxOut out(0, CScript() << OP_RETURN << data);
-			rawTx.vout.push_back(out);
-		} else {
-			CBitcoinAddress address(name_);
-			if (!address.IsValid())
-				throw JSONRPCError(RPC_INVALID_ADDRESS_OR_KEY, std::string("Invalid Raptoreum address: ")+name_);
-
-			if (setAddress.count(address))
-				throw JSONRPCError(RPC_INVALID_PARAMETER, std::string("Invalid parameter, duplicated address: ")+name_);
-			setAddress.insert(address);
-			UniValue sendToValue = sendTo[name_];
-			CScript scriptPubKey = GetScriptForDestination(address.Get());
-
-			CAmount nAmount;
-			if(sendToValue.isObject()) {
-				if(hasFuture) {
-					throw JSONRPCError(RPC_INVALID_PARAMETER, std::string("can only send future to one address"));
-				}
-				if(sendToValue["future_maturity"].isNull()) {
-					throw JSONRPCError(RPC_INVALID_PARAMETER, std::string("no future_maturity is specified "));
-				}
-				if(sendToValue["future_locktime"].isNull()) {
-					throw JSONRPCError(RPC_INVALID_PARAMETER, std::string("no future_locktime is specified "));
-				}
-				if(sendToValue["future_amount"].isNull()) {
-					throw JSONRPCError(RPC_INVALID_PARAMETER, std::string("no future_amount is specified "));
-				}
-				hasFuture = true;
-				nAmount = AmountFromValue(sendToValue["future_amount"]);
-				ftx.lockOutputIndex = rawTx.vout.size();
-				ftx.nVersion = CFutureTx::CURRENT_VERSION;
-				ftx.maturity = sendToValue["future_maturity"].get_int();
-				ftx.lockTime = sendToValue["future_locktime"].get_int();
-				ftx.updatableByDestination = false;
-				rawTx.nType = TRANSACTION_FUTURE;
-				rawTx.nVersion = 3;
-			} else {
-				nAmount = AmountFromValue(sendTo[name_]);
-			}
-			CTxOut out(nAmount, scriptPubKey);
-			rawTx.vout.push_back(out);
-		}
-	}
-	if(hasFuture) {
-	    UpdateSpecialTxInputsHash(rawTx, ftx);
-	    SetTxPayload(rawTx, ftx);
-	}
-	std::string rawHexTx = EncodeHexTx(rawTx);
-	if(redeemScripts.size() > 0) {
-		UniValue rawTxObj(UniValue::VOBJ);
-		rawTxObj.push_back(Pair("rawTx", rawHexTx));
-		rawTxObj.push_back(Pair("redeemScripts", redeemScripts));
-		return rawTxObj;
-	}
-	return rawHexTx;
->>>>>>> 83d76896
 }
 
 UniValue decoderawtransaction(const JSONRPCRequest& request)
@@ -1200,12 +1123,8 @@
         // push to local node and sync with wallets
         CValidationState state;
         bool fMissingInputs;
-<<<<<<< HEAD
         if (!AcceptToMemoryPool(mempool, state, std::move(tx), &fMissingInputs,
                                 fBypassLimits /* bypass_limits */, nMaxRawTxFee)) {
-=======
-        if (!AcceptToMemoryPool(mempool, state, std::move(tx), !fBypassLimits, &fMissingInputs, false, nMaxRawTxFee, false)) {
->>>>>>> 83d76896
             if (state.IsInvalid()) {
                 throw JSONRPCError(RPC_TRANSACTION_REJECTED, FormatStateMessage(state));
             } else {
