--- conflicted
+++ resolved
@@ -237,11 +237,7 @@
     {
         LOCK(activeSmartnodeInfoCs);
 
-<<<<<<< HEAD
-        // Keep compatibility with legacy status for now.
-=======
         // keep compatibility with legacy status for now (might get deprecated/removed later)
->>>>>>> cca50d9d
         mnObj.pushKV("outpoint", activeSmartnodeInfo.outpoint.ToStringShort());
         mnObj.pushKV("service", activeSmartnodeInfo.service.ToString());
         dmn = deterministicMNManager->GetListAtChainTip().GetMN(activeSmartnodeInfo.proTxHash);
