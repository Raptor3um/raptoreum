--- conflicted
+++ resolved
@@ -1,11 +1,7 @@
 // Copyright (c) 2009-2010 Satoshi Nakamoto
 // Copyright (c) 2009-2015 The Bitcoin Core developers
-<<<<<<< HEAD
-// Copyright (c) 2014-2020 The Dash Core developers
-=======
 // Copyright (c) 2014-2019 The Dash Core developers
 // Copyright (c) 2020-2022 The Raptoreum developers
->>>>>>> d63d9d81
 // Distributed under the MIT software license, see the accompanying
 // file COPYING or http://www.opensource.org/licenses/mit-license.php.
 
@@ -18,22 +14,7 @@
 #include <serialize.h>
 #include <uint256.h>
 #include <version.h>
-<<<<<<< HEAD
-
-#include <crypto/sph_blake.h>
-#include <crypto/sph_bmw.h>
-#include <crypto/sph_groestl.h>
-#include <crypto/sph_jh.h>
-#include <crypto/sph_keccak.h>
-#include <crypto/sph_skein.h>
-#include <crypto/sph_luffa.h>
-#include <crypto/sph_cubehash.h>
-#include <crypto/sph_shavite.h>
-#include <crypto/sph_simd.h>
-#include <crypto/sph_echo.h>
-=======
 #include <hash_selection.h>
->>>>>>> d63d9d81
 
 #include <vector>
 
