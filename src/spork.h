<<<<<<< HEAD
// Copyright (c) 2014-2021 The Dash Core developers
=======
// Copyright (c) 2014-2019 The Dash Core developers
// Copyright (c) 2020-2022 The Raptoreum developers
>>>>>>> d63d9d81
// Distributed under the MIT/X11 software license, see the accompanying
// file COPYING or http://www.opensource.org/licenses/mit-license.php.

#ifndef BITCOIN_SPORK_H
#define BITCOIN_SPORK_H

#include <hash.h>
#include <net.h>
#include <utilstrencodings.h>
#include <key.h>

#include <unordered_map>
#include <unordered_set>

class CSporkMessage;
class CSporkManager;

/*
    Don't ever reuse these IDs for other sporks
    - This would result in old clients getting confused about which spork is for what
*/
enum SporkId : int32_t {
    SPORK_2_INSTANTSEND_ENABLED                            = 10001,
    SPORK_3_INSTANTSEND_BLOCK_FILTERING                    = 10002,
    SPORK_9_SUPERBLOCKS_ENABLED                            = 10008,
    SPORK_17_QUORUM_DKG_ENABLED                            = 10016,
    SPORK_19_CHAINLOCKS_ENABLED                            = 10018,
<<<<<<< HEAD
    SPORK_21_QUORUM_ALL_CONNECTED                          = 10020,
    SPORK_23_QUORUM_POSE                                   = 10022,

=======
	  SPORK_21_LOW_LLMQ_PARAMS                        	     = 10020,
	  SPORK_22_SPEICAL_TX_FEE                                = 10022,
    SPORK_23_QUORUM_ALL_CONNECTED                          = 10023,
    SPORK_24_PS_MORE_PARTICIPANTS                          = 10024,
>>>>>>> d63d9d81
    SPORK_INVALID                                          = -1,
};
template<> struct is_serializable_enum<SporkId> : std::true_type {};

namespace std
{
    template<> struct hash<SporkId>
    {
        std::size_t operator()(SporkId const& id) const noexcept
        {
            return std::hash<int>{}(id);
        }
    };
}

struct CSporkDef
{
    SporkId sporkId{SPORK_INVALID};
    int64_t defaultValue{0};
    std::string name;
};

extern std::vector<CSporkDef> sporkDefs;
extern CSporkManager sporkManager;

/**
 * Sporks are network parameters used primarily to prevent forking and turn
 * on/off certain features. They are a soft consensus mechanism.
 *
 * We use 2 main classes to manage the spork system.
 *
 * SporkMessages - low-level constructs which contain the sporkID, value,
 *                 signature and a signature timestamp
 * SporkManager  - a higher-level construct which manages the naming, use of
 *                 sporks, signatures and verification, and which sporks are active according
 *                 to this node
 */

/**
 * CSporkMessage is a low-level class used to encapsulate Spork messages and
 * serialize them for transmission to other peers. This includes the internal
 * spork ID, value, spork signature and timestamp for the signature.
 */
class CSporkMessage
{
private:
    std::vector<unsigned char> vchSig;

public:
    SporkId nSporkID;
    int64_t nValue;
    int64_t nTimeSigned;

    CSporkMessage(SporkId nSporkID, int64_t nValue, int64_t nTimeSigned) :
        nSporkID(nSporkID),
        nValue(nValue),
        nTimeSigned(nTimeSigned)
        {}

    CSporkMessage() :
        nSporkID((SporkId)0),
        nValue(0),
        nTimeSigned(0)
        {}


    ADD_SERIALIZE_METHODS;

    template <typename Stream, typename Operation>
    inline void SerializationOp(Stream& s, Operation ser_action) {
        READWRITE(nSporkID);
        READWRITE(nValue);
        READWRITE(nTimeSigned);
        READWRITE(vchSig);
    }

    /**
     * GetHash returns the double-sha256 hash of the serialized spork message.
     */
    uint256 GetHash() const;

    /**
     * GetSignatureHash returns the hash of the serialized spork message
     * without the signature included. The intent of this method is to get the
     * hash to be signed.
     */
    uint256 GetSignatureHash() const;

    /**
     * Sign will sign the spork message with the given key.
     */
    bool Sign(const CKey& key);

    /**
     * CheckSignature will ensure the spork signature matches the provided public
     * key hash.
     */
    bool CheckSignature(const CKeyID& pubKeyId) const;

    /**
     * GetSignerKeyID is used to recover the spork address of the key used to
     * sign this spork message.
     *
     * This method was introduced along with the multi-signer sporks feature,
     * in order to identify which spork key signed this message.
     */
    bool GetSignerKeyID(CKeyID& retKeyidSporkSigner) const;

    /**
     * Relay is used to send this spork message to other peers.
     */
    void Relay(CConnman& connman) const;
};

/**
 * CSporkManager is a higher-level class which manages the node's spork
 * messages, rules for which sporks should be considered active/inactive, and
 * processing for certain sporks (e.g. spork 12).
 */
class CSporkManager
{
private:
    static const std::string SERIALIZATION_VERSION_STRING;

    std::unordered_map<SporkId, CSporkDef*> sporkDefsById;
    std::unordered_map<std::string, CSporkDef*> sporkDefsByName;

    mutable std::unordered_map<SporkId, bool> mapSporksCachedActive;
    mutable std::unordered_map<SporkId, int64_t> mapSporksCachedValues;

    mutable CCriticalSection cs;
    std::unordered_map<uint256, CSporkMessage> mapSporksByHash;
    std::unordered_map<SporkId, std::map<CKeyID, CSporkMessage> > mapSporksActive;

    std::set<CKeyID> setSporkPubKeyIDs;
    int nMinSporkKeys;
    CKey sporkPrivKey;

    /**
     * SporkValueIsActive is used to get the value agreed upon by the majority
     * of signed spork messages for a given Spork ID.
     */
    bool SporkValueIsActive(SporkId nSporkID, int64_t& nActiveValueRet) const;

public:

    CSporkManager();

    ADD_SERIALIZE_METHODS;

    template <typename Stream, typename Operation>
    inline void SerializationOp(Stream& s, Operation ser_action) {
        std::string strVersion;
        if(ser_action.ForRead()) {
            READWRITE(strVersion);
            if (strVersion != SERIALIZATION_VERSION_STRING) {
                return;
            }
        } else {
            strVersion = SERIALIZATION_VERSION_STRING;
            READWRITE(strVersion);
        }
        // we don't serialize pubkey ids because pubkeys should be
        // hardcoded or be setted with cmdline or options, should
<<<<<<< HEAD
        // not reuse pubkeys from previous dashd run
        LOCK(cs);
=======
        // not reuse pubkeys from previous raptoreumd run
>>>>>>> d63d9d81
        READWRITE(mapSporksByHash);
        READWRITE(mapSporksActive);
        // we don't serialize private key to prevent its leakage
    }

    /**
     * Clear is used to clear all in-memory active spork messages. Since spork
     * public and private keys are set in init.cpp, we do not clear them here.
     *
     * This method was introduced along with the spork cache.
     */
    void Clear();

    /**
     * CheckAndRemove is defined to fulfill an interface as part of the on-disk
     * cache used to cache sporks between runs. If sporks that are restored
     * from cache do not have valid signatures when compared against the
     * current spork private keys, they are removed from in-memory storage.
     *
     * This method was introduced along with the spork cache.
     */
    void CheckAndRemove();

    /**
     * ProcessSpork is used to handle the 'getsporks' and 'spork' p2p messages.
     *
     * For 'getsporks', it sends active sporks to the requesting peer. For 'spork',
     * it validates the spork and adds it to the internal spork storage and
     * performs any necessary processing.
     */
    void ProcessSpork(CNode* pfrom, const std::string& strCommand, CDataStream& vRecv, CConnman& connman);

    /**
     * UpdateSpork is used by the spork RPC command to set a new spork value, sign
     * and broadcast the spork message.
     */
    bool UpdateSpork(SporkId nSporkID, int64_t nValue, CConnman& connman);

    /**
     * IsSporkActive returns a bool for time-based sporks, and should be used
     * to determine whether the spork can be considered active or not.
     *
     * For value-based sporks such as SPORK_5_INSTANTSEND_MAX_VALUE, the spork
     * value should not be considered a timestamp, but an integer value
     * instead, and therefore this method doesn't make sense and should not be
     * used.
     */
    bool IsSporkActive(SporkId nSporkID) const;

    /**
     * GetSporkValue returns the spork value given a Spork ID. If no active spork
     * message has yet been received by the node, it returns the default value.
     */
    int64_t GetSporkValue(SporkId nSporkID) const;

    /**
     * GetSporkIDByName returns the internal Spork ID given the spork name.
     */
    SporkId GetSporkIDByName(const std::string& strName) const;

    /**
     * GetSporkNameByID returns the spork name as a string, given a Spork ID.
     */
    std::string GetSporkNameByID(SporkId nSporkID) const;

    /**
     * GetSporkByHash returns a spork message given a hash of the spork message.
     *
     * This is used when a requesting peer sends a MSG_SPORK inventory message with
     * the hash, to quickly lookup and return the full spork message. We maintain a
     * hash-based index of sporks for this reason, and this function is the access
     * point into that index.
     */
    bool GetSporkByHash(const uint256& hash, CSporkMessage &sporkRet) const;

    /**
     * SetSporkAddress is used to set a public key ID which will be used to
     * verify spork signatures.
     *
     * This can be called multiple times to add multiple keys to the set of
     * valid spork signers.
     */
    bool SetSporkAddress(const std::string& strAddress);

    /**
     * SetMinSporkKeys is used to set the required spork signer threshold, for
     * a spork to be considered active.
     *
     * This value must be at least a majority of the total number of spork
     * keys, and for obvious resons cannot be larger than that number.
     */
    bool SetMinSporkKeys(int minSporkKeys);

    /**
     * SetPrivKey is used to set a spork key to enable setting / signing of
     * spork values.
     *
     * This will return false if the private key does not match any spork
     * address in the set of valid spork signers (see SetSporkAddress).
     */
    bool SetPrivKey(const std::string& strPrivKey);

    /**
     * ToString returns the string representation of the SporkManager.
     */
    std::string ToString() const;
};

#endif // BITCOIN_SPORK_H<|MERGE_RESOLUTION|>--- conflicted
+++ resolved
@@ -1,9 +1,5 @@
-<<<<<<< HEAD
 // Copyright (c) 2014-2021 The Dash Core developers
-=======
-// Copyright (c) 2014-2019 The Dash Core developers
 // Copyright (c) 2020-2022 The Raptoreum developers
->>>>>>> d63d9d81
 // Distributed under the MIT/X11 software license, see the accompanying
 // file COPYING or http://www.opensource.org/licenses/mit-license.php.
 
@@ -31,16 +27,10 @@
     SPORK_9_SUPERBLOCKS_ENABLED                            = 10008,
     SPORK_17_QUORUM_DKG_ENABLED                            = 10016,
     SPORK_19_CHAINLOCKS_ENABLED                            = 10018,
-<<<<<<< HEAD
-    SPORK_21_QUORUM_ALL_CONNECTED                          = 10020,
-    SPORK_23_QUORUM_POSE                                   = 10022,
-
-=======
-	  SPORK_21_LOW_LLMQ_PARAMS                        	     = 10020,
-	  SPORK_22_SPEICAL_TX_FEE                                = 10022,
+	SPORK_21_LOW_LLMQ_PARAMS                        	     = 10020,
+	SPORK_22_SPEICAL_TX_FEE                                = 10022,
     SPORK_23_QUORUM_ALL_CONNECTED                          = 10023,
     SPORK_24_PS_MORE_PARTICIPANTS                          = 10024,
->>>>>>> d63d9d81
     SPORK_INVALID                                          = -1,
 };
 template<> struct is_serializable_enum<SporkId> : std::true_type {};
@@ -205,12 +195,8 @@
         }
         // we don't serialize pubkey ids because pubkeys should be
         // hardcoded or be setted with cmdline or options, should
-<<<<<<< HEAD
         // not reuse pubkeys from previous dashd run
         LOCK(cs);
-=======
-        // not reuse pubkeys from previous raptoreumd run
->>>>>>> d63d9d81
         READWRITE(mapSporksByHash);
         READWRITE(mapSporksActive);
         // we don't serialize private key to prevent its leakage
