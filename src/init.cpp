// Copyright (c) 2009-2010 Satoshi Nakamoto
// Copyright (c) 2009-2015 The Bitcoin Core developers
// Copyright (c) 2014-2020 The Dash Core developers
// Copyright (c) 2020-2022 The Raptoreum developers
// Distributed under the MIT software license, see the accompanying
// file COPYING or http://www.opensource.org/licenses/mit-license.php.

#if defined(HAVE_CONFIG_H)
#include <config/raptoreum-config.h>
#endif

#include <init.h>

#include <addrman.h>
#include <amount.h>
#include <banman.h>
#include <base58.h>
#include <chain.h>
#include <chainparams.h>
#include <checkpoints.h>
#include <node/coinstats.h>
#include <compat/sanity.h>
#include <consensus/validation.h>
#include <fs.h>
#include <hash.h>
#include <httpserver.h>
#include <httprpc.h>
#include <interfaces/chain.h>
#include <index/txindex.h>
#include <interfaces/node.h>
#include <key.h>
#include <mapport.h>
#include <validation.h>
#include <miner.h>
#include <netbase.h>
#include <net.h>
#include <net_processing.h>
#include <node/context.h>
#include <policy/feerate.h>
#include <policy/fees.h>
#include <policy/policy.h>
#include <policy/settings.h>
#include <rpc/server.h>
#include <rpc/register.h>
#include <rpc/blockchain.h>
#include <rpc/util.h>
#include <script/standard.h>
#include <script/sigcache.h>
#include <scheduler.h>
#include <shutdown.h>
#include <timedata.h>
#include <txdb.h>
#include <txmempool.h>
#include <torcontrol.h>
#include <ui_interface.h>
#include <util/asmap.h>
#include <util/error.h>
#include <util/moneystr.h>
#include <util/system.h>
#include <util/threadnames.h>
#include <util/validation.h>
#include <validationinterface.h>

#include <smartnode/activesmartnode.h>
#ifdef ENABLE_WALLET
#include <coinjoin/coinjoin-client.h>
#include <coinjoin/coinjoin-client-options.h>
#endif // ENABLE_WALLET
#include <coinjoin/coinjoin-server.h>
#include <dsnotificationinterface.h>
#include <flat-database.h>
#include <governance/governance.h>
#include <smartnode/smartnode-meta.h>
#include <smartnode/smartnode-sync.h>
#include <smartnode/smartnode-utils.h>
#include <messagesigner.h>
#include <netfulfilledman.h>
#include <spork.h>
#include <warnings.h>
#include <walletinitinterface.h>

#include <evo/deterministicmns.h>
#include <llmq/quorums.h>
#include <llmq/quorums_init.h>
#include <llmq/quorums_blockprocessor.h>
#include <llmq/quorums_signing.h>
#include <llmq/quorums_utils.h>

#include <primitives/powcache.h>

#include <statsd_client.h>

#include <stdint.h>
#include <stdio.h>
#include <set>

#include <bls/bls.h>

#ifndef WIN32
#include <attributes.h>
#include <cerrno>
#include <signal.h>
#include <sys/stat.h>
#endif

#include <boost/algorithm/string/classification.hpp>
#include <boost/algorithm/string/replace.hpp>
#include <boost/algorithm/string/split.hpp>
#include <boost/thread.hpp>

#if ENABLE_ZMQ
#include <zmq/zmqabstractnotifier.h>
#include <zmq/zmqnotificationinterface.h>
#include <zmq/zmqrpc.h>
#endif

bool fFeeEstimatesInitialized = false;
static const bool DEFAULT_PROXYRANDOMIZE = true;
static const bool DEFAULT_REST_ENABLE = false;
static const bool DEFAULT_STOPAFTERBLOCKIMPORT = false;

// Dump addresses to banlist.dat every 15 minutes (900s)
static constexpr int DUMP_BANS_INTERVAL = 60 * 15;


static CDSNotificationInterface* pdsNotificationInterface = nullptr;

#ifdef WIN32
// Win32 LevelDB doesn't use filedescriptors, and the ones used for
// accessing block files don't count towards the fd_set size limit
// anyway.
#define MIN_CORE_FILEDESCRIPTORS 0
#else
#define MIN_CORE_FILEDESCRIPTORS 150
#endif

static const char* FEE_ESTIMATES_FILENAME = "fee_estimates.dat";

static const char* DEFAULT_ASMAP_FILENAME = "ip_asn.map";
/**
 * The PID file facilities.
 */
#ifndef WIN32
static const char* RAPTOREUM_PID_FILENAME = "raptoreumd.pid";

static fs::path GetPidFile()
{
    return AbsPathForConfigVal(fs::path(gArgs.GetArg("-pid", RAPTOREUM_PID_FILENAME)));
}

[[nodiscard]] static bool CreatePidFile()
{
    fsbridge::ofstream file{GetPidFile()};
    if (file) {
        tfm::format(file, "%d\n", getpid());
        return true;
    } else {
        return InitError(strprintf(_("Unable to create PID file '%s': %s"), GetPidFile().string(), std::strerror(errno)));
    }
}
#endif

//////////////////////////////////////////////////////////////////////////////
//
// Shutdown
//
//
// Thread management and startup/shutdown:
//
// The network-processing threads are all part of a thread group
// created by AppInit() or the Qt main() function.
//
// A clean exit happens when StartShutdown() or the SIGTERM
// signal handler sets ShutdownRequested(), which makes main thread's
// WaitForShutdown() interrupts the thread group.
// And then, WaitForShutdown() makes all other on-going threads
// in the thread group join the main thread.
// Shutdown() is then called to clean up database connections, and stop other
// threads that should only be stopped after the main network-processing
// threads have exited.
//
// Shutdown for Qt is very similar, only it uses a QTimer to detect
// ShutdownRequested() getting set, and then does the normal Qt
// shutdown thing.
//

static std::unique_ptr<ECCVerifyHandle> globalVerifyHandle;

static boost::thread_group threadGroup;

void Interrupt(NodeContext& node)
{
    InterruptHTTPServer();
    InterruptHTTPRPC();
    InterruptRPC();
    InterruptREST();
    InterruptTorControl();
    llmq::InterruptLLMQSystem();
    InterruptMapPort();
    if (node.connman) node.connman->Interrupt();
    if (g_txindex) g_txindex->Interrupt();
}

/** Preparing steps before shutting down or restarting the wallet */
void PrepareShutdown(NodeContext& node)
{
    static Mutex g_shutdown_mutex;
    TRY_LOCK(g_shutdown_mutex, lock_shutdown);
    if (!lock_shutdown) return;
    LogPrintf("%s: In progress...\n", __func__);

    /// Note: Shutdown() must be able to handle cases in which initialization failed part of the way,
    /// for example if the data directory was found to be locked.
    /// Be sure that anything that writes files or flushes caches only does this if the respective
    /// module was initialized.
    util::ThreadRename("shutoff");
    mempool.AddTransactionsUpdated(1);
    StopHTTPRPC();
    StopREST();
    StopRPC();
    StopHTTPServer();
    llmq::StopLLMQSystem();

    // fRPCInWarmup should be `false` if we completed the loading sequence
    // before a shutdown request was received
    std::string statusmessage;
    bool fRPCInWarmup = RPCIsInWarmup(&statusmessage);

    for (const auto& client : node.chain_clients) {
        client->flush();
    }
    StopMapPort();

    // Because these depend on each-other, we make sure that neither can be
    // using the other before destroying them.
    if (node.peer_logic) UnregisterValidationInterface(node.peer_logic.get());
    if (node.connman) node.connman->Stop();

    StopTorControl();

    // After everything has been shut down, but before things get flushed, stop the
    // CScheduler/checkqueue, threadGroup/scheduler and load block thread.
    if (node.scheduler) node.scheduler->stop();
    threadGroup.interrupt_all();
    threadGroup.join_all();
    StopScriptCheckWorkerThreads();

    // After there are no more peers/RPC left to give us new data which may generate
    // CValidationInterface callbacks, flush them...
    GetMainSignals().FlushBackgroundCallbacks();

    if (!fRPCInWarmup) {
        // STORE DATA CACHES INTO SERIALIZED DAT FILES
        CFlatDB<CSmartnodeMetaMan> flatdb1("mncache.dat", "magicSmartnodeCache");
        flatdb1.Dump(mmetaman);
        CFlatDB<CNetFulfilledRequestManager> flatdb4("netfulfilled.dat", "magicFulfilledCache");
        flatdb4.Dump(netfulfilledman);
        CFlatDB<CSporkManager> flatdb6("sporks.dat", "magicSporkCache");
        flatdb6.Dump(sporkManager);
        if (!fDisableGovernance) {
            CFlatDB<CGovernanceManager> flatdb3("governance.dat", "magicGovernanceCache");
            flatdb3.Dump(governance);
        }
        CFlatDB<CPowCache> flatdb7("powcache.dat", "powCache");
        flatdb7.Dump(CPowCache::Instance());
    }

    // After the threads that potentially access these pointers have been stopped,
    // destruct and reset all to nullptr.
    node.peer_logic.reset();
    node.connman.reset();
    node.banman.reset();

    if (::mempool.IsLoaded() && gArgs.GetArg("-persistmempool", DEFAULT_PERSIST_MEMPOOL)) {
        DumpMempool(::mempool);
    }

    if (fFeeEstimatesInitialized)
    {
        ::feeEstimator.FlushUnconfirmed();
        fs::path est_path = GetDataDir() / FEE_ESTIMATES_FILENAME;
        CAutoFile est_fileout(fsbridge::fopen(est_path, "wb"), SER_DISK, CLIENT_VERSION);
        if (!est_fileout.IsNull())
            ::feeEstimator.Write(est_fileout);
        else
            LogPrintf("%s: Failed to write fee estimates to %s\n", __func__, est_path.string());
        fFeeEstimatesInitialized = false;
    }

    // FlushStateToDisk generates a ChainStateFlushed callback, which we should avoid missing
    if (node.chainman) {
        LOCK(cs_main);
        for (CChainState* chainstate : node.chainman->GetAll()) {
            if (chainstate->CanFlushToDisk()) {
                chainstate->ForceFlushStateToDisk();
            }
        }
    }

    GetMainSignals().FlushBackgroundCallbacks();

    if (g_txindex) {
        g_txindex->Stop();
        g_txindex.reset();
    }

    // Any future callbacks will be dropped. This should absolutely be safe - if
    // missing a callback results in an unrecoverable situation, unclean shutdown
    // would too. The only reason to do the above flushes is to let the wallet catch
    // up with our current chain to avoid any strange pruning edge cases and make
    // next startup faster by avoiding rescan.

    if (node.chainman) {
        LOCK(cs_main);
        for (CChainState* chainstate : node.chainman->GetAll()) {
            if (chainstate->CanFlushToDisk()) {
                chainstate->ForceFlushStateToDisk();
                chainstate->ResetCoinsViews();
            }
        }
        pblocktree.reset();
        llmq::DestroyLLMQSystem();
        deterministicMNManager.reset();
        evoDb.reset();
    }
    for (const auto& client : node.chain_clients) {
        client->stop();
    }

#if ENABLE_ZMQ
    if (g_zmq_notification_interface) {
        UnregisterValidationInterface(g_zmq_notification_interface);
        delete g_zmq_notification_interface;
        g_zmq_notification_interface = nullptr;
    }
#endif

    if (pdsNotificationInterface) {
        UnregisterValidationInterface(pdsNotificationInterface);
        delete pdsNotificationInterface;
        pdsNotificationInterface = nullptr;
    }
    if (fSmartnodeMode) {
        UnregisterValidationInterface(activeSmartnodeManager);
    }

    {
        LOCK(activeSmartnodeInfoCs);
        // make sure to clean up BLS keys before global destructors are called (they have allocated from the secure memory pool)
        activeSmartnodeInfo.blsKeyOperator.reset();
        activeSmartnodeInfo.blsPubKeyOperator.reset();
    }

#ifndef WIN32
    try {
        if (!fs::remove(GetPidFile())) {
            LogPrintf("%s: Unable to remove PID file: File does not exist\n", __func__);
        }
    } catch (const fs::filesystem_error& e) {
        LogPrintf("%s: Unable to remove PID file: %s\n", __func__, e.what());
    }
#endif
    node.chain_clients.clear();
    UnregisterAllValidationInterfaces();
    GetMainSignals().UnregisterBackgroundSignalScheduler();
    GetMainSignals().UnregisterWithMempoolSignals(mempool);
}

/**
* Shutdown is split into 2 parts:
* Part 1: shut down everything but the main wallet instance (done in PrepareShutdown() )
* Part 2: delete wallet instance
*
* In case of a restart PrepareShutdown() was already called before, but this method here gets
* called implicitly when the parent object is deleted. In this case we have to skip the
* PrepareShutdown() part because it was already executed and just delete the wallet instance.
*/
void Shutdown(NodeContext& node)
{
    // Shutdown part 1: prepare shutdown
    if(!RestartRequested()) {
        PrepareShutdown(node);
    }
    // Shutdown part 2: delete wallet instance
    globalVerifyHandle.reset();
    ECC_Stop();
    node.mempool = nullptr;
    node.chainman = nullptr;
    node.scheduler.reset();
    LogPrintf("%s: done\n", __func__);
}

/**
 * Signal handlers are very limited in what they are allowed to do.
 * The execution context the handler is invoked in is not guaranteed,
 * so we restrict handler operations to just touching variables:
 */
#ifndef WIN32
static void HandleSIGTERM(int)
{
    StartShutdown();
}

static void HandleSIGHUP(int)
{
    LogInstance().m_reopen_file = true;
}
#else
static BOOL WINAPI consoleCtrlHandler(DWORD dwCtrlType)
{
    StartShutdown();
    Sleep(INFINITE);
    return true;
}
#endif

#ifndef WIN32
static void registerSignalHandler(int signal, void(*handler)(int))
{
    struct sigaction sa;
    sa.sa_handler = handler;
    sigemptyset(&sa.sa_mask);
    sa.sa_flags = 0;
    sigaction(signal, &sa, nullptr);
}
#endif

static boost::signals2::connection rpc_notify_block_change_connection;
static void OnRPCStarted()
{
    rpc_notify_block_change_connection = uiInterface.NotifyBlockTip_connect(&RPCNotifyBlockChange);
}

static void OnRPCStopped()
{
    rpc_notify_block_change_connection.disconnect();
    RPCNotifyBlockChange(false, nullptr);
    g_best_block_cv.notify_all();
    LogPrint(BCLog::RPC, "RPC stopped.\n");
}

std::string GetSupportedSocketEventsStr()
{
    std::string strSupportedModes = "'select'";
#ifdef USE_POLL
    strSupportedModes += ", 'poll'";
#endif
#ifdef USE_EPOLL
    strSupportedModes += ", 'epoll'";
#endif
#ifdef USE_KQUEUE
    strSupportedModes += ", 'kqueue'";
#endif
    return strSupportedModes;
}

void SetupServerArgs()
{
    const auto defaultBaseParams = CreateBaseChainParams(CBaseChainParams::MAIN);
    const auto testnetBaseParams = CreateBaseChainParams(CBaseChainParams::TESTNET);
    const auto regtestBaseParams = CreateBaseChainParams(CBaseChainParams::REGTEST);
    const auto defaultChainParams = CreateChainParams(CBaseChainParams::MAIN);
    const auto testnetChainParams = CreateChainParams(CBaseChainParams::TESTNET);
    const auto regtestChainParams = CreateChainParams(CBaseChainParams::REGTEST);

    // Hidden Options
    std::vector<std::string> hidden_args = {"-h", "-help", "-dbcrashratio", "-forcecompactdb", "-printcrashinfo",
                                            // GUI Args. These will be overwritten by SetupUIArgs for the GUI
                                            "-choosedatadir", "-lang=<lang>", "-min", "-resetguisettings", "-splash", "-uiplatform"};

    // Set all of the args and their help
    // When adding new options to the categories, please keep and ensure alphabetical ordering.
<<<<<<< HEAD
    gArgs.AddArg("-?", "Print this help message and exit", ArgsManager::ALLOW_ANY, OptionsCategory::OPTIONS);
    gArgs.AddArg("-alertnotify=<cmd>", "Execute command when a relevant alert is received or we see a really long fork (%s in cmd is replaced by message)", ArgsManager::ALLOW_ANY, OptionsCategory::OPTIONS);
    gArgs.AddArg("-assumevalid=<hex>", strprintf("If this block is in the chain assume that it and its ancestors are valid and potentially skip their script verification (0 to verify all, default: %s, testnet: %s)", defaultChainParams->GetConsensus().defaultAssumeValid.GetHex(), testnetChainParams->GetConsensus().defaultAssumeValid.GetHex()), ArgsManager::ALLOW_ANY, OptionsCategory::OPTIONS);
    gArgs.AddArg("-blocksdir=<dir>", "Specify blocks directory (default: <datadir>/blocks)", ArgsManager::ALLOW_ANY, OptionsCategory::OPTIONS);
    gArgs.AddArg("-blocknotify=<cmd>", "Execute command when the best block changes (%s in cmd is replaced by block hash)", ArgsManager::ALLOW_ANY, OptionsCategory::OPTIONS);
    gArgs.AddArg("-blockreconstructionextratxn=<n>", strprintf("Extra transactions to keep in memory for compact block reconstructions (default: %u)", DEFAULT_BLOCK_RECONSTRUCTION_EXTRA_TXN), ArgsManager::ALLOW_ANY, OptionsCategory::OPTIONS);
    gArgs.AddArg("-blocksonly", strprintf("Whether to operate in a blocks only mode (default: %u)", DEFAULT_BLOCKSONLY), ArgsManager::ALLOW_ANY | ArgsManager::DEBUG_ONLY, OptionsCategory::OPTIONS);
    gArgs.AddArg("-datadir=<dir>", "Specify data directory", ArgsManager::ALLOW_ANY, OptionsCategory::OPTIONS);
    gArgs.AddArg("-dbbatchsize", strprintf("Maximum database write batch size in bytes (default: %u)", nDefaultDbBatchSize), ArgsManager::ALLOW_ANY | ArgsManager::DEBUG_ONLY, OptionsCategory::OPTIONS);
    gArgs.AddArg("-dbcache=<n>", strprintf("Set database cache size in megabytes (%d to %d, default: %d)", nMinDbCache, nMaxDbCache, nDefaultDbCache), ArgsManager::ALLOW_ANY, OptionsCategory::OPTIONS);
    gArgs.AddArg("-powcachesize=<n>", strprintf("Set ProofOfWork cache size in megabytes (default: %d)", DEFAULT_POW_CACHE_SIZE), ArgsManager::ALLOW_ANY, OptionsCategory::OPTIONS);
    gArgs.AddArg("-powcachevalidate", strprintf("Whether to validate ProofOfWork cache (default: %u)", DEFAULT_VALIDATE_POW_CACHE), ArgsManager::ALLOW_ANY, OptionsCategory::OPTIONS);
    gArgs.AddArg("-powmaxloadsize", strprintf("Set ProofOfWork maximum elements to load (default: %d)", DEFAULT_MAX_LOAD_SIZE), ArgsManager::ALLOW_ANY, OptionsCategory::OPTIONS);
    gArgs.AddArg("-debuglogfile=<file>", strprintf("Specify location of debug log file. Relative paths will be prefixed by a net-specific datadir location. (0 to disable; default: %s)", DEFAULT_DEBUGLOGFILE), ArgsManager::ALLOW_ANY, OptionsCategory::OPTIONS);
    gArgs.AddArg("-includeconf=<file>", "Specify additional configuration file, relative to the -datadir path (only useable from configuration file, not command line)", ArgsManager::ALLOW_ANY, OptionsCategory::OPTIONS);
    gArgs.AddArg("-loadblock=<file>", "Imports blocks from external blk000??.dat file on startup", ArgsManager::ALLOW_ANY, OptionsCategory::OPTIONS);
    gArgs.AddArg("-maxmempool=<n>", strprintf("Keep the transaction memory pool below <n> megabytes (default: %u)", DEFAULT_MAX_MEMPOOL_SIZE), ArgsManager::ALLOW_ANY, OptionsCategory::OPTIONS);
    gArgs.AddArg("-maxorphantxsize=<n>", strprintf("Maximum total size of all orphan transactions in megabytes (default: %u)", DEFAULT_MAX_ORPHAN_TRANSACTIONS_SIZE), ArgsManager::ALLOW_ANY, OptionsCategory::OPTIONS);
    gArgs.AddArg("-maxrecsigsage=<n>", strprintf("Number of seconds to keep LLMQ recovery sigs (default: %u)", llmq::DEFAULT_MAX_RECOVERED_SIGS_AGE), ArgsManager::ALLOW_ANY, OptionsCategory::OPTIONS);
    gArgs.AddArg("-mempoolexpiry=<n>", strprintf("Do not keep transactions in the mempool longer than <n> hours (default: %u)", DEFAULT_MEMPOOL_EXPIRY), ArgsManager::ALLOW_ANY, OptionsCategory::OPTIONS);
    gArgs.AddArg("-minimumchainwork=<hex>", strprintf("Minimum work assumed to exist on a valid chain in hex (default: %s, testnet: %s)", defaultChainParams->GetConsensus().nMinimumChainWork.GetHex(), testnetChainParams->GetConsensus().nMinimumChainWork.GetHex()), ArgsManager::ALLOW_ANY | ArgsManager::DEBUG_ONLY, OptionsCategory::OPTIONS);
=======
    gArgs.AddArg("-?", "Print this help message and exit", false, OptionsCategory::OPTIONS);
    gArgs.AddArg("-alertnotify=<cmd>", "Execute command when a relevant alert is received or we see a really long fork (%s in cmd is replaced by message)", false, OptionsCategory::OPTIONS);
    gArgs.AddArg("-assumevalid=<hex>", strprintf("If this block is in the chain assume that it and its ancestors are valid and potentially skip their script verification (0 to verify all, default: %s, testnet: %s)", defaultChainParams->GetConsensus().defaultAssumeValid.GetHex(), testnetChainParams->GetConsensus().defaultAssumeValid.GetHex()), false, OptionsCategory::OPTIONS);
    gArgs.AddArg("-blocksdir=<dir>", "Specify directory to hold blocks subdirectory for *.dat files (default: <datadir>)", false, OptionsCategory::OPTIONS);
    gArgs.AddArg("-blocknotify=<cmd>", "Execute command when the best block changes (%s in cmd is replaced by block hash)", false, OptionsCategory::OPTIONS);
    gArgs.AddArg("-blockreconstructionextratxn=<n>", strprintf("Extra transactions to keep in memory for compact block reconstructions (default: %u)", DEFAULT_BLOCK_RECONSTRUCTION_EXTRA_TXN), false, OptionsCategory::OPTIONS);
    gArgs.AddArg("-blocksonly", strprintf("Whether to operate in a blocks only mode (default: %u)", DEFAULT_BLOCKSONLY), true, OptionsCategory::OPTIONS);
    gArgs.AddArg("-conf=<file>", strprintf("Specify configuration file. Relative paths will be prefixed by datadir location. (default: %s)", BITCOIN_CONF_FILENAME), false, OptionsCategory::OPTIONS);
    gArgs.AddArg("-datadir=<dir>", "Specify data directory", false, OptionsCategory::OPTIONS);
    gArgs.AddArg("-dbbatchsize", strprintf("Maximum database write batch size in bytes (default: %u)", nDefaultDbBatchSize), true, OptionsCategory::OPTIONS);
    gArgs.AddArg("-dbcache=<n>", strprintf("Set database cache size in megabytes (%d to %d, default: %d)", nMinDbCache, nMaxDbCache, nDefaultDbCache), false, OptionsCategory::OPTIONS);
    gArgs.AddArg("-debuglogfile=<file>", strprintf("Specify location of debug log file. Relative paths will be prefixed by a net-specific datadir location. (0 to disable; default: %s)", DEFAULT_DEBUGLOGFILE), false, OptionsCategory::OPTIONS);
    gArgs.AddArg("-loadblock=<file>", "Imports blocks from external blk000??.dat file on startup", false, OptionsCategory::OPTIONS);
    gArgs.AddArg("-maxmempool=<n>", strprintf("Keep the transaction memory pool below <n> megabytes (default: %u)", DEFAULT_MAX_MEMPOOL_SIZE), false, OptionsCategory::OPTIONS);
    gArgs.AddArg("-maxorphantxsize=<n>", strprintf("Maximum total size of all orphan transactions in megabytes (default: %u)", DEFAULT_MAX_ORPHAN_TRANSACTIONS_SIZE), false, OptionsCategory::OPTIONS);
    gArgs.AddArg("-maxrecsigsage=<n>", strprintf("Number of seconds to keep LLMQ recovery sigs (default: %u)", llmq::DEFAULT_MAX_RECOVERED_SIGS_AGE), false, OptionsCategory::OPTIONS);
    gArgs.AddArg("-mempoolexpiry=<n>", strprintf("Do not keep transactions in the mempool longer than <n> hours (default: %u)", DEFAULT_MEMPOOL_EXPIRY), false, OptionsCategory::OPTIONS);
    gArgs.AddArg("-minimumchainwork=<hex>", strprintf("Minimum work assumed to exist on a valid chain in hex (default: %s, testnet: %s)", defaultChainParams->GetConsensus().nMinimumChainWork.GetHex(), testnetChainParams->GetConsensus().nMinimumChainWork.GetHex()), true, OptionsCategory::OPTIONS);
>>>>>>> 46dd65c7
    gArgs.AddArg("-par=<n>", strprintf("Set the number of script verification threads (%u to %d, 0 = auto, <0 = leave that many cores free, default: %d)",
        -GetNumCores(), MAX_SCRIPTCHECK_THREADS, DEFAULT_SCRIPTCHECK_THREADS), ArgsManager::ALLOW_ANY, OptionsCategory::OPTIONS);
    gArgs.AddArg("-persistmempool", strprintf("Whether to save the mempool on shutdown and load on restart (default: %u)", DEFAULT_PERSIST_MEMPOOL), ArgsManager::ALLOW_ANY, OptionsCategory::OPTIONS);
#ifndef WIN32
    gArgs.AddArg("-pid=<file>", strprintf("Specify pid file. Relative paths will be prefixed by a net-specific datadir location. (default: %s)", RAPTOREUM_PID_FILENAME), ArgsManager::ALLOW_ANY, OptionsCategory::OPTIONS);
#else
    hidden_args.emplace_back("-pid");
#endif
    gArgs.AddArg("-prune=<n>", strprintf("Reduce storage requirements by enabling pruning (deleting) of old blocks. This allows the pruneblockchain RPC to be called to delete specific blocks, and enables automatic pruning of old blocks if a target size in MiB is provided. This mode is incompatible with -txindex, -rescan and -disablegovernance=false. "
            "Warning: Reverting this setting requires re-downloading the entire blockchain. "
            "(default: 0 = disable pruning blocks, 1 = allow manual pruning via RPC, >%u = automatically prune block files to stay under the specified target size in MiB)", MIN_DISK_SPACE_FOR_BLOCK_FILES / 1024 / 1024), ArgsManager::ALLOW_ANY, OptionsCategory::OPTIONS);
    gArgs.AddArg("-syncmempool", strprintf("Sync mempool from other nodes on start (default: %u)", DEFAULT_SYNC_MEMPOOL), ArgsManager::ALLOW_ANY, OptionsCategory::OPTIONS);
#ifndef WIN32
    gArgs.AddArg("-sysperms", "Create new files with system default permissions, instead of umask 077 (only effective with disabled wallet functionality)", ArgsManager::ALLOW_ANY, OptionsCategory::OPTIONS);
#else
    hidden_args.emplace_back("-sysperms");
#endif
<<<<<<< HEAD
    gArgs.AddArg("-version", "Print version and exit", ArgsManager::ALLOW_ANY, OptionsCategory::OPTIONS);

    gArgs.AddArg("-addressindex", strprintf("Maintain a full address index, used to query for the balance, txids and unspent outputs for addresses (default: %u)", DEFAULT_ADDRESSINDEX), ArgsManager::ALLOW_ANY, OptionsCategory::INDEXING);
    gArgs.AddArg("-reindex", "Rebuild chain state and block index from the blk*.dat files on disk", ArgsManager::ALLOW_ANY, OptionsCategory::INDEXING);
    gArgs.AddArg("-reindex-chainstate", "Rebuild chain state from the currently indexed blocks", ArgsManager::ALLOW_ANY, OptionsCategory::INDEXING);
    gArgs.AddArg("-spentindex", strprintf("Maintain a full spent index, used to query the spending txid and input index for an outpoint (default: %u)", DEFAULT_SPENTINDEX), ArgsManager::ALLOW_ANY, OptionsCategory::INDEXING);
    gArgs.AddArg("-timestampindex", strprintf("Maintain a timestamp index for block hashes, used to query blocks hashes by a range of timestamps (default: %u)", DEFAULT_TIMESTAMPINDEX), ArgsManager::ALLOW_ANY, OptionsCategory::INDEXING);
    gArgs.AddArg("-txindex", strprintf("Maintain a full transaction index, used by the getrawtransaction rpc call (default: %u)", DEFAULT_TXINDEX), ArgsManager::ALLOW_ANY, OptionsCategory::INDEXING);

    gArgs.AddArg("-asmap=<file>", strprintf("Specify asn mapping used for bucketing of the peers (default: %s). Relative paths will be prefixed by the net-specific datadir location.", DEFAULT_ASMAP_FILENAME), ArgsManager::ALLOW_ANY | ArgsManager::NETWORK_ONLY, OptionsCategory::CONNECTION);
    gArgs.AddArg("-addnode=<ip>", "Add a node to connect to and attempt to keep the connection open (see the `addnode` RPC command help for more info). This option can be specified multiple times to add multiple nodes.", ArgsManager::ALLOW_ANY | ArgsManager::NETWORK_ONLY, OptionsCategory::CONNECTION);
    gArgs.AddArg("-allowprivatenet", strprintf("Allow RFC1918 addresses to be relayed and connected to (default: %u)", DEFAULT_ALLOWPRIVATENET), ArgsManager::ALLOW_ANY, OptionsCategory::CONNECTION);
    gArgs.AddArg("-banscore=<n>", strprintf("Threshold for disconnecting misbehaving peers (default: %u)", DEFAULT_BANSCORE_THRESHOLD), ArgsManager::ALLOW_ANY, OptionsCategory::CONNECTION);
    gArgs.AddArg("-bantime=<n>", strprintf("Number of seconds to keep misbehaving peers from reconnecting (default: %u)", DEFAULT_MISBEHAVING_BANTIME), ArgsManager::ALLOW_ANY, OptionsCategory::CONNECTION);
    gArgs.AddArg("-bind=<addr>", "Bind to given address and always listen on it. Use [host]:port notation for IPv6", ArgsManager::ALLOW_ANY | ArgsManager::NETWORK_ONLY, OptionsCategory::CONNECTION);
    gArgs.AddArg("-connect=<ip>", "Connect only to the specified node; -connect=0 disables automatic connections (the rules for this peer are the same as for -addnode). This option can be specified multiple times to connect to multiple nodes.", ArgsManager::ALLOW_ANY | ArgsManager::NETWORK_ONLY, OptionsCategory::CONNECTION);
    gArgs.AddArg("-discover", "Discover own IP addresses (default: 1 when listening and no -externalip or -proxy)", ArgsManager::ALLOW_ANY, OptionsCategory::CONNECTION);
    gArgs.AddArg("-dns", strprintf("Allow DNS lookups for -addnode, -seednode and -connect (default: %u)", DEFAULT_NAME_LOOKUP), ArgsManager::ALLOW_ANY, OptionsCategory::CONNECTION);
    gArgs.AddArg("-dnsseed", "Query for peer addresses via DNS lookup, if low on addresses (default: 1 unless -connect used)", ArgsManager::ALLOW_ANY, OptionsCategory::CONNECTION);
    gArgs.AddArg("-enablebip61", strprintf("Send reject messages per BIP61 (default: %u)", DEFAULT_ENABLE_BIP61), ArgsManager::ALLOW_ANY, OptionsCategory::CONNECTION);
    gArgs.AddArg("-externalip=<ip>", "Specify your own public address", ArgsManager::ALLOW_ANY, OptionsCategory::CONNECTION);
    gArgs.AddArg("-forcednsseed", strprintf("Always query for peer addresses via DNS lookup (default: %u)", DEFAULT_FORCEDNSSEED), ArgsManager::ALLOW_ANY, OptionsCategory::CONNECTION);
    gArgs.AddArg("-listen", "Accept connections from outside (default: 1 if no -proxy or -connect)", ArgsManager::ALLOW_ANY, OptionsCategory::CONNECTION);
    gArgs.AddArg("-listenonion", strprintf("Automatically create Tor hidden service (default: %d)", DEFAULT_LISTEN_ONION), ArgsManager::ALLOW_ANY, OptionsCategory::CONNECTION);
    gArgs.AddArg("-maxconnections=<n>", strprintf("Maintain at most <n> connections to peers (temporary service connections excluded) (default: %u)", DEFAULT_MAX_PEER_CONNECTIONS), ArgsManager::ALLOW_ANY, OptionsCategory::CONNECTION);
    gArgs.AddArg("-maxreceivebuffer=<n>", strprintf("Maximum per-connection receive buffer, <n>*1000 bytes (default: %u)", DEFAULT_MAXRECEIVEBUFFER), ArgsManager::ALLOW_ANY, OptionsCategory::CONNECTION);
    gArgs.AddArg("-maxsendbuffer=<n>", strprintf("Maximum per-connection send buffer, <n>*1000 bytes (default: %u)", DEFAULT_MAXSENDBUFFER), ArgsManager::ALLOW_ANY, OptionsCategory::CONNECTION);
    gArgs.AddArg("-maxtimeadjustment", strprintf("Maximum allowed median peer time offset adjustment. Local perspective of time may be influenced by peers forward or backward by this amount. (default: %u seconds)", DEFAULT_MAX_TIME_ADJUSTMENT), ArgsManager::ALLOW_ANY, OptionsCategory::CONNECTION);
    gArgs.AddArg("-maxuploadtarget=<n>", strprintf("Tries to keep outbound traffic under the given target (in MiB per 24h), 0 = no limit (default: %d)", DEFAULT_MAX_UPLOAD_TARGET), ArgsManager::ALLOW_ANY, OptionsCategory::CONNECTION);
    gArgs.AddArg("-onion=<ip:port>", "Use separate SOCKS5 proxy to reach peers via Tor hidden services (default: -proxy)", ArgsManager::ALLOW_ANY, OptionsCategory::CONNECTION);
    gArgs.AddArg("-onlynet=<net>", "Make outgoing connections only through network <net> (ipv4, ipv6 or onion). Incoming connections are not affected by this option. This option can be specified multiple times to allow multiple networks.", ArgsManager::ALLOW_ANY, OptionsCategory::CONNECTION);
    gArgs.AddArg("-peerbloomfilters", strprintf("Support filtering of blocks and transaction with bloom filters (default: %u)", DEFAULT_PEERBLOOMFILTERS), ArgsManager::ALLOW_ANY, OptionsCategory::CONNECTION);
    gArgs.AddArg("-peertimeout=<n>", strprintf("Specify p2p connection timeout in seconds. This option determines the amount of time a peer may be inactive before the connection to it is dropped. (minimum: 1, default: %d)", DEFAULT_PEER_CONNECT_TIMEOUT), ArgsManager::ALLOW_ANY, OptionsCategory::CONNECTION);
    gArgs.AddArg("-permitbaremultisig", strprintf("Relay non-P2SH multisig (default: %u)", DEFAULT_PERMIT_BAREMULTISIG), ArgsManager::ALLOW_ANY, OptionsCategory::CONNECTION);
    gArgs.AddArg("-port=<port>", strprintf("Listen for connections on <port> (default: %u, testnet: %u, regtest: %u)", defaultChainParams->GetDefaultPort(), testnetChainParams->GetDefaultPort(), regtestChainParams->GetDefaultPort()), ArgsManager::ALLOW_ANY | ArgsManager::NETWORK_ONLY, OptionsCategory::CONNECTION);
    gArgs.AddArg("-proxy=<ip:port>", "Connect through SOCKS5 proxy", ArgsManager::ALLOW_ANY, OptionsCategory::CONNECTION);
    gArgs.AddArg("-proxyrandomize", strprintf("Randomize credentials for every proxy connection. This enables Tor stream isolation (default: %u)", DEFAULT_PROXYRANDOMIZE), ArgsManager::ALLOW_ANY, OptionsCategory::CONNECTION);
    gArgs.AddArg("-seednode=<ip>", "Connect to a node to retrieve peer addresses, and disconnect. This option can be specified multiple times to connect to multiple nodes.", ArgsManager::ALLOW_ANY, OptionsCategory::CONNECTION);
    gArgs.AddArg("-socketevents=<mode>", "Socket events mode, which must be one of 'select', 'poll', 'epoll' or 'kqueue', depending on your system (default: Linux - 'epoll', FreeBSD/Apple - 'kqueue', Windows - 'select')", ArgsManager::ALLOW_ANY, OptionsCategory::CONNECTION);
    gArgs.AddArg("-timeout=<n>", strprintf("Specify connection timeout in milliseconds (minimum: 1, default: %d)", DEFAULT_CONNECT_TIMEOUT), ArgsManager::ALLOW_ANY, OptionsCategory::CONNECTION);
    gArgs.AddArg("-torcontrol=<ip>:<port>", strprintf("Tor control port to use if onion listening enabled (default: %s)", DEFAULT_TOR_CONTROL), ArgsManager::ALLOW_ANY, OptionsCategory::CONNECTION);
    gArgs.AddArg("-torpassword=<pass>", "Tor control port password (default: empty)", ArgsManager::ALLOW_ANY, OptionsCategory::CONNECTION);
=======
    gArgs.AddArg("-version", "Print version and exit", false, OptionsCategory::OPTIONS);
    gArgs.AddArg("-powcachesize", strprintf("Set max pow cache size (number of pow hashes) that keeping in memory (default: %d)", DEFAULT_POW_CACHE_SIZE), false, OptionsCategory::OPTIONS);
    gArgs.AddArg("-powmaxloadsize", strprintf("Set max pow cache load size (number of pow hashes) that to be written to powcache.dat (default: %d)", DEFAULT_MAX_LOAD_SIZE), false, OptionsCategory::OPTIONS);
    gArgs.AddArg("-powcachevalidate", "Enable validation of pow hashes from the cache (default: %true). Use of this option will significantly slow down wallet synchronization.", false, OptionsCategory::OPTIONS);

    gArgs.AddArg("-addressindex", strprintf("Maintain a full address index, used to query for the balance, txids and unspent outputs for addresses (default: %u)", DEFAULT_ADDRESSINDEX), false, OptionsCategory::INDEXING);
    gArgs.AddArg("-reindex", "Rebuild chain state and block index from the blk*.dat files on disk", false, OptionsCategory::INDEXING);
    gArgs.AddArg("-reindex-chainstate", "Rebuild chain state from the currently indexed blocks", false, OptionsCategory::INDEXING);
    gArgs.AddArg("-spentindex", strprintf("Maintain a full spent index, used to query the spending txid and input index for an outpoint (default: %u)", DEFAULT_SPENTINDEX), false, OptionsCategory::INDEXING);
    gArgs.AddArg("-timestampindex", strprintf("Maintain a timestamp index for block hashes, used to query blocks hashes by a range of timestamps (default: %u)", DEFAULT_TIMESTAMPINDEX), false, OptionsCategory::INDEXING);
    gArgs.AddArg("-txindex", strprintf("Maintain a full transaction index, used by the getrawtransaction rpc call (default: %u)", DEFAULT_TXINDEX), false, OptionsCategory::INDEXING);
    gArgs.AddArg("-futureindex", strprintf("Maintain a full future index, used to query future transactions (default: %u)", DEFAULT_FUTUREINDEX), false, OptionsCategory::INDEXING);

    gArgs.AddArg("-addnode=<ip>", "Add a node to connect to and attempt to keep the connection open (see the `addnode` RPC command help for more info). This option can be specified multiple times to add multiple nodes.", false, OptionsCategory::CONNECTION);
    gArgs.AddArg("-allowprivatenet", strprintf("Allow RFC1918 addresses to be relayed and connected to (default: %u)", DEFAULT_ALLOWPRIVATENET), false, OptionsCategory::CONNECTION);
    gArgs.AddArg("-banscore=<n>", strprintf("Threshold for disconnecting misbehaving peers (default: %u)", DEFAULT_BANSCORE_THRESHOLD), false, OptionsCategory::CONNECTION);
    gArgs.AddArg("-bantime=<n>", strprintf("Number of seconds to keep misbehaving peers from reconnecting (default: %u)", DEFAULT_MISBEHAVING_BANTIME), false, OptionsCategory::CONNECTION);
    gArgs.AddArg("-bind=<addr>", "Bind to given address and always listen on it. Use [host]:port notation for IPv6", false, OptionsCategory::CONNECTION);
    gArgs.AddArg("-connect=<ip>", "Connect only to the specified node; -connect=0 disables automatic connections (the rules for this peer are the same as for -addnode). This option can be specified multiple times to connect to multiple nodes.", false, OptionsCategory::CONNECTION);
    gArgs.AddArg("-discover", "Discover own IP addresses (default: 1 when listening and no -externalip or -proxy)", false, OptionsCategory::CONNECTION);
    gArgs.AddArg("-dns", strprintf("Allow DNS lookups for -addnode, -seednode and -connect (default: %u)", DEFAULT_NAME_LOOKUP), false, OptionsCategory::CONNECTION);
    gArgs.AddArg("-dnsseed", "Query for peer addresses via DNS lookup, if low on addresses (default: 1 unless -connect used)", false, OptionsCategory::CONNECTION);
    gArgs.AddArg("-enablebip61", strprintf("Send reject messages per BIP61 (default: %u)", DEFAULT_ENABLE_BIP61), false, OptionsCategory::CONNECTION);
    gArgs.AddArg("-externalip=<ip>", "Specify your own public address", false, OptionsCategory::CONNECTION);
    gArgs.AddArg("-forcednsseed", strprintf("Always query for peer addresses via DNS lookup (default: %u)", DEFAULT_FORCEDNSSEED), false, OptionsCategory::CONNECTION);
    gArgs.AddArg("-listen", "Accept connections from outside (default: 1 if no -proxy or -connect)", false, OptionsCategory::CONNECTION);
    gArgs.AddArg("-listenonion", strprintf("Automatically create Tor hidden service (default: %d)", DEFAULT_LISTEN_ONION), false, OptionsCategory::CONNECTION);
    gArgs.AddArg("-maxconnections=<n>", strprintf("Maintain at most <n> connections to peers (temporary service connections excluded) (default: %u)", DEFAULT_MAX_PEER_CONNECTIONS), false, OptionsCategory::CONNECTION);
    gArgs.AddArg("-maxreceivebuffer=<n>", strprintf("Maximum per-connection receive buffer, <n>*1000 bytes (default: %u)", DEFAULT_MAXRECEIVEBUFFER), false, OptionsCategory::CONNECTION);
    gArgs.AddArg("-maxsendbuffer=<n>", strprintf("Maximum per-connection send buffer, <n>*1000 bytes (default: %u)", DEFAULT_MAXSENDBUFFER), false, OptionsCategory::CONNECTION);
    gArgs.AddArg("-maxtimeadjustment", strprintf("Maximum allowed median peer time offset adjustment. Local perspective of time may be influenced by peers forward or backward by this amount. (default: %u seconds)", DEFAULT_MAX_TIME_ADJUSTMENT), false, OptionsCategory::CONNECTION);
    gArgs.AddArg("-maxuploadtarget=<n>", strprintf("Tries to keep outbound traffic under the given target (in MiB per 24h), 0 = no limit (default: %d)", DEFAULT_MAX_UPLOAD_TARGET), false, OptionsCategory::CONNECTION);
    gArgs.AddArg("-onion=<ip:port>", "Use separate SOCKS5 proxy to reach peers via Tor hidden services (default: -proxy)", false, OptionsCategory::CONNECTION);
    gArgs.AddArg("-onlynet=<net>", "Make outgoing connections only through network <net> (ipv4, ipv6 or onion). Incoming connections are not affected by this option. This option can be specified multiple times to allow multiple networks.", false, OptionsCategory::CONNECTION);
    gArgs.AddArg("-peerbloomfilters", strprintf("Support filtering of blocks and transaction with bloom filters (default: %u)", DEFAULT_PEERBLOOMFILTERS), false, OptionsCategory::CONNECTION);
    gArgs.AddArg("-peertimeout=<n>", strprintf("Specify p2p connection timeout in seconds. This option determines the amount of time a peer may be inactive before the connection to it is dropped. (minimum: 1, default: %d)", DEFAULT_PEER_CONNECT_TIMEOUT), false, OptionsCategory::CONNECTION);
    gArgs.AddArg("-permitbaremultisig", strprintf("Relay non-P2SH multisig (default: %u)", DEFAULT_PERMIT_BAREMULTISIG), false, OptionsCategory::CONNECTION);
    gArgs.AddArg("-port=<port>", strprintf("Listen for connections on <port> (default: %u or testnet: %u)", defaultChainParams->GetDefaultPort(), testnetChainParams->GetDefaultPort()), false, OptionsCategory::CONNECTION);
    gArgs.AddArg("-proxy=<ip:port>", "Connect through SOCKS5 proxy", false, OptionsCategory::CONNECTION);
    gArgs.AddArg("-proxyrandomize", strprintf("Randomize credentials for every proxy connection. This enables Tor stream isolation (default: %u)", DEFAULT_PROXYRANDOMIZE), false, OptionsCategory::CONNECTION);
    gArgs.AddArg("-seednode=<ip>", "Connect to a node to retrieve peer addresses, and disconnect. This option can be specified multiple times to connect to multiple nodes.", false, OptionsCategory::CONNECTION);
    gArgs.AddArg("-socketevents=<mode>", "Socket events mode, which must be one of 'select', 'poll', 'epoll' or 'kqueue', depending on your system (default: Linux - 'epoll', FreeBSD/Apple - 'kqueue', Windows - 'select')", false, OptionsCategory::CONNECTION);
    gArgs.AddArg("-timeout=<n>", strprintf("Specify connection timeout in milliseconds (minimum: 1, default: %d)", DEFAULT_CONNECT_TIMEOUT), false, OptionsCategory::CONNECTION);
    gArgs.AddArg("-torcontrol=<ip>:<port>", strprintf("Tor control port to use if onion listening enabled (default: %s)", DEFAULT_TOR_CONTROL), false, OptionsCategory::CONNECTION);
    gArgs.AddArg("-torpassword=<pass>", "Tor control port password (default: empty)", false, OptionsCategory::CONNECTION);
>>>>>>> 46dd65c7
#ifdef USE_UPNP
#if USE_UPNP
    gArgs.AddArg("-upnp", "Use UPnP to map the listening port (default: 1 when listening and no -proxy)", ArgsManager::ALLOW_ANY, OptionsCategory::CONNECTION);
#else
    gArgs.AddArg("-upnp", strprintf("Use UPnP to map the listening port (default: %u)", 0), ArgsManager::ALLOW_ANY, OptionsCategory::CONNECTION);
#endif
#else
    hidden_args.emplace_back("-upnp");
#endif
#ifdef USE_NATPMP
    gArgs.AddArg("-natpmp", strprintf("Use NAT-PMP to map the listening port (default: %s)", DEFAULT_NATPMP ? "1 when listening and no -proxy" : "0"), ArgsManager::ALLOW_ANY, OptionsCategory::CONNECTION);
#endif
    gArgs.AddArg("-whitebind=<[permissions@]addr>", "Bind to given address and whitelist peers connecting to it. "
        "Use [host]:port notation for IPv6. Allowed permissions are bloomfilter (allow requesting BIP37 filtered blocks and transactions), "
        "noban (do not ban for misbehavior), "
        "forcerelay (relay even non-standard transactions), "
        "relay (relay even in -blocksonly mode), "
        "and mempool (allow requesting BIP35 mempool contents). "
        "Specify multiple permissions separated by commas (default: noban,mempool,relay). Can be specified multiple times.", ArgsManager::ALLOW_ANY, OptionsCategory::CONNECTION);

    gArgs.AddArg("-whitelist=<[permissions@]IP address or network>", "Whitelist peers connecting from the given IP address (e.g. 1.2.3.4) or "
        "CIDR notated network(e.g. 1.2.3.0/24). Uses same permissions as "
        "-whitebind. Can be specified multiple times." , ArgsManager::ALLOW_ANY, OptionsCategory::CONNECTION);

    g_wallet_init_interface.AddWalletOptions();

#if ENABLE_ZMQ
    gArgs.AddArg("-zmqpubhashblock=<address>", "Enable publish hash block in <address>", ArgsManager::ALLOW_ANY, OptionsCategory::ZMQ);
    gArgs.AddArg("-zmqpubhashchainlock=<address>", "Enable publish hash block (locked via ChainLocks) in <address>", ArgsManager::ALLOW_ANY, OptionsCategory::ZMQ);
    gArgs.AddArg("-zmqpubhashgovernanceobject=<address>", "Enable publish hash of governance objects (like proposals) in <address>", ArgsManager::ALLOW_ANY, OptionsCategory::ZMQ);
    gArgs.AddArg("-zmqpubhashgovernancevote=<address>", "Enable publish hash of governance votes in <address>", ArgsManager::ALLOW_ANY, OptionsCategory::ZMQ);
    gArgs.AddArg("-zmqpubhashinstantsenddoublespend=<address>", "Enable publish transaction hashes of attempted InstantSend double spend in <address>", ArgsManager::ALLOW_ANY, OptionsCategory::ZMQ);
    gArgs.AddArg("-zmqpubhashrecoveredsig=<address>", "Enable publish message hash of recovered signatures (recovered by LLMQs) in <address>", ArgsManager::ALLOW_ANY, OptionsCategory::ZMQ);
    gArgs.AddArg("-zmqpubhashtx=<address>", "Enable publish hash transaction in <address>", ArgsManager::ALLOW_ANY, OptionsCategory::ZMQ);
    gArgs.AddArg("-zmqpubhashtxlock=<address>", "Enable publish hash transaction (locked via InstantSend) in <address>", ArgsManager::ALLOW_ANY, OptionsCategory::ZMQ);
    gArgs.AddArg("-zmqpubrawblock=<address>", "Enable publish raw block in <address>", ArgsManager::ALLOW_ANY, OptionsCategory::ZMQ);
    gArgs.AddArg("-zmqpubrawchainlock=<address>", "Enable publish raw block (locked via ChainLocks) in <address>", ArgsManager::ALLOW_ANY, OptionsCategory::ZMQ);
    gArgs.AddArg("-zmqpubrawchainlocksig=<address>", "Enable publish raw block (locked via ChainLocks) and CLSIG message in <address>", ArgsManager::ALLOW_ANY, OptionsCategory::ZMQ);
    gArgs.AddArg("-zmqpubrawinstantsenddoublespend=<address>", "Enable publish raw transactions of attempted InstantSend double spend in <address>", ArgsManager::ALLOW_ANY, OptionsCategory::ZMQ);
    gArgs.AddArg("-zmqpubrawrecoveredsig=<address>", "Enable publish raw recovered signatures (recovered by LLMQs) in <address>", ArgsManager::ALLOW_ANY, OptionsCategory::ZMQ);
    gArgs.AddArg("-zmqpubrawtx=<address>", "Enable publish raw transaction in <address>", ArgsManager::ALLOW_ANY, OptionsCategory::ZMQ);
    gArgs.AddArg("-zmqpubrawtxlock=<address>", "Enable publish raw transaction (locked via InstantSend) in <address>", ArgsManager::ALLOW_ANY, OptionsCategory::ZMQ);
    gArgs.AddArg("-zmqpubrawtxlocksig=<address>", "Enable publish raw transaction (locked via InstantSend) and ISLOCK in <address>", ArgsManager::ALLOW_ANY, OptionsCategory::ZMQ);
#else
    hidden_args.emplace_back("-zmqpubhashblock=<address>");
    hidden_args.emplace_back("-zmqpubhashchainlock=<address>");
    hidden_args.emplace_back("-zmqpubhashgovernanceobject=<address>");
    hidden_args.emplace_back("-zmqpubhashgovernancevote=<address>");
    hidden_args.emplace_back("-zmqpubhashinstantsenddoublespend=<address>");
    hidden_args.emplace_back("-zmqpubhashrecoveredsig=<address>");
    hidden_args.emplace_back("-zmqpubhashtx=<address>");
    hidden_args.emplace_back("-zmqpubhashtxlock=<address>");
    hidden_args.emplace_back("-zmqpubrawblock=<address>");
    hidden_args.emplace_back("-zmqpubrawchainlock=<address>");
    hidden_args.emplace_back("-zmqpubrawchainlocksig=<address>");
    hidden_args.emplace_back("-zmqpubrawinstantsenddoublespend=<address>");
    hidden_args.emplace_back("-zmqpubrawrecoveredsig=<address>");
    hidden_args.emplace_back("-zmqpubrawtx=<address>");
    hidden_args.emplace_back("-zmqpubrawtxlock=<address>");
    hidden_args.emplace_back("-zmqpubrawtxlocksig=<address>");
#endif

    gArgs.AddArg("-checkblockindex", strprintf("Do a full consistency check for the block tree, setBlockIndexCandidates, ::ChainActive() and mapBlocksUnlinked occasionally. (default: %u)", defaultChainParams->DefaultConsistencyChecks()), ArgsManager::ALLOW_ANY | ArgsManager::DEBUG_ONLY, OptionsCategory::DEBUG_TEST);
    gArgs.AddArg("-checkblocks=<n>", strprintf("How many blocks to check at startup (default: %u, 0 = all)", DEFAULT_CHECKBLOCKS), ArgsManager::ALLOW_ANY | ArgsManager::DEBUG_ONLY, OptionsCategory::DEBUG_TEST);
    gArgs.AddArg("-checklevel=<n>", strprintf("How thorough the block verification of -checkblocks is: "
                 "level 0 reads the blocks from disk, "
                 "level 1 verifies block validity, "
                 "level 2 verifies undo data, "
                 "level 3 checks disconnection of the tip blocks, "
                 "level 4 tries to reconnect the blocks, "
                 "each level inclusive of previous levels "
                 "(0-4, default: %u)", DEFAULT_CHECKLEVEL), ArgsManager::ALLOW_ANY | ArgsManager::DEBUG_ONLY, OptionsCategory::DEBUG_TEST);
    gArgs.AddArg("-checkmempool=<n>", strprintf("Run checks every <n> transactions (default: %u)", defaultChainParams->DefaultConsistencyChecks()), ArgsManager::ALLOW_ANY | ArgsManager::DEBUG_ONLY, OptionsCategory::DEBUG_TEST);
    gArgs.AddArg("-checkpoints", strprintf("Disable expensive verification for known chain history (default: %u)", DEFAULT_CHECKPOINTS_ENABLED), ArgsManager::ALLOW_ANY | ArgsManager::DEBUG_ONLY, OptionsCategory::DEBUG_TEST);
    gArgs.AddArg("-deprecatedrpc=<method>", "Allows deprecated RPC method(s) to be used", ArgsManager::ALLOW_ANY | ArgsManager::DEBUG_ONLY, OptionsCategory::DEBUG_TEST);
    gArgs.AddArg("-dropmessagestest=<n>", "Randomly drop 1 of every <n> network messages", ArgsManager::ALLOW_ANY | ArgsManager::DEBUG_ONLY, OptionsCategory::DEBUG_TEST);
    gArgs.AddArg("-limitancestorcount=<n>", strprintf("Do not accept transactions if number of in-mempool ancestors is <n> or more (default: %u)", DEFAULT_ANCESTOR_LIMIT), ArgsManager::ALLOW_ANY | ArgsManager::DEBUG_ONLY, OptionsCategory::DEBUG_TEST);
    gArgs.AddArg("-limitancestorsize=<n>", strprintf("Do not accept transactions whose size with all in-mempool ancestors exceeds <n> kilobytes (default: %u)", DEFAULT_ANCESTOR_SIZE_LIMIT), ArgsManager::ALLOW_ANY | ArgsManager::DEBUG_ONLY, OptionsCategory::DEBUG_TEST);
    gArgs.AddArg("-limitdescendantcount=<n>", strprintf("Do not accept transactions if any ancestor would have <n> or more in-mempool descendants (default: %u)", DEFAULT_DESCENDANT_LIMIT), ArgsManager::ALLOW_ANY | ArgsManager::DEBUG_ONLY, OptionsCategory::DEBUG_TEST);
    gArgs.AddArg("-limitdescendantsize=<n>", strprintf("Do not accept transactions if any ancestor would have more than <n> kilobytes of in-mempool descendants (default: %u).", DEFAULT_DESCENDANT_SIZE_LIMIT), ArgsManager::ALLOW_ANY | ArgsManager::DEBUG_ONLY, OptionsCategory::DEBUG_TEST);
    gArgs.AddArg("-stopafterblockimport", strprintf("Stop running after importing blocks from disk (default: %u)", DEFAULT_STOPAFTERBLOCKIMPORT), ArgsManager::ALLOW_ANY | ArgsManager::DEBUG_ONLY, OptionsCategory::DEBUG_TEST);
    gArgs.AddArg("-stopatheight", strprintf("Stop running after reaching the given height in the main chain (default: %u)", DEFAULT_STOPATHEIGHT), ArgsManager::ALLOW_ANY | ArgsManager::DEBUG_ONLY, OptionsCategory::DEBUG_TEST);
    gArgs.AddArg("-watchquorums=<n>", strprintf("Watch and validate quorum communication (default: %u)", llmq::DEFAULT_WATCH_QUORUMS), ArgsManager::ALLOW_ANY | ArgsManager::DEBUG_ONLY, OptionsCategory::DEBUG_TEST);
    gArgs.AddArg("-addrmantest", "Allows to test address relay on localhost", ArgsManager::ALLOW_ANY | ArgsManager::DEBUG_ONLY, OptionsCategory::DEBUG_TEST);

    gArgs.AddArg("-debug=<category>", "Output debugging information (default: -nodebug, supplying <category> is optional). "
                 "If <category> is not supplied or if <category> = 1, output all debugging information. <category> can be: " + LogInstance().LogCategoriesString() + ".", ArgsManager::ALLOW_ANY, OptionsCategory::DEBUG_TEST);
    gArgs.AddArg("-debugexclude=<category>", strprintf("Exclude debugging information for a category. Can be used in conjunction with -debug=1 to output debug logs for all categories except one or more specified categories."), ArgsManager::ALLOW_ANY, OptionsCategory::DEBUG_TEST);
    gArgs.AddArg("-disablegovernance", strprintf("Disable governance validation (0-1, default: %u)", 0), ArgsManager::ALLOW_ANY, OptionsCategory::DEBUG_TEST);
    gArgs.AddArg("-help-debug", "Print help message with debugging options and exit", ArgsManager::ALLOW_ANY, OptionsCategory::DEBUG_TEST);
    gArgs.AddArg("-logips", strprintf("Include IP addresses in debug output (default: %u)", DEFAULT_LOGIPS), ArgsManager::ALLOW_ANY, OptionsCategory::DEBUG_TEST);
    gArgs.AddArg("-logtimemicros", strprintf("Add microsecond precision to debug timestamps (default: %u)", DEFAULT_LOGTIMEMICROS), ArgsManager::ALLOW_ANY | ArgsManager::DEBUG_ONLY, OptionsCategory::DEBUG_TEST);
    gArgs.AddArg("-logtimestamps", strprintf("Prepend debug output with timestamp (default: %u)", DEFAULT_LOGTIMESTAMPS), ArgsManager::ALLOW_ANY, OptionsCategory::DEBUG_TEST);
#ifdef HAVE_THREAD_LOCAL
    gArgs.AddArg("-logthreadnames", strprintf("Add thread names to debug messages (default: %u)", DEFAULT_LOGTHREADNAMES), ArgsManager::ALLOW_ANY | ArgsManager::DEBUG_ONLY, OptionsCategory::DEBUG_TEST);
#else
    hidden_args.emplace_back("-logthreadnames");
#endif
    gArgs.AddArg("-logsourcelocations", strprintf("Prepend debug output with name of the originating source location (source file, line number and function name) (default: %u)", DEFAULT_LOGSOURCELOCATIONS), ArgsManager::ALLOW_ANY, OptionsCategory::DEBUG_TEST);
    gArgs.AddArg("-maxsigcachesize=<n>", strprintf("Limit sum of signature cache and script execution cache sizes to <n> MiB (default: %u)",DEFAULT_MAX_SIG_CACHE_SIZE), ArgsManager::ALLOW_ANY | ArgsManager::DEBUG_ONLY, OptionsCategory::DEBUG_TEST);
    gArgs.AddArg("-maxtipage=<n>", strprintf("Maximum tip age in seconds to consider node in initial block download (default: %u)", DEFAULT_MAX_TIP_AGE), ArgsManager::ALLOW_ANY | ArgsManager::DEBUG_ONLY, OptionsCategory::DEBUG_TEST);
    gArgs.AddArg("-mocktime=<n>", "Replace actual time with " + UNIX_EPOCH_TIME + "(default: 0)", ArgsManager::ALLOW_ANY | ArgsManager::DEBUG_ONLY, OptionsCategory::DEBUG_TEST);
    gArgs.AddArg("-minsporkkeys=<n>", "Overrides minimum spork signers to change spork value. Only useful for regtest and devnet. Using this on mainnet or testnet will ban you.", ArgsManager::ALLOW_ANY, OptionsCategory::DEBUG_TEST);
    gArgs.AddArg("-printpriority", strprintf("Log transaction fee per kB when mining blocks (default: %u)", DEFAULT_PRINTPRIORITY), ArgsManager::ALLOW_ANY | ArgsManager::DEBUG_ONLY, OptionsCategory::DEBUG_TEST);
    gArgs.AddArg("-printtoconsole", "Send trace/debug info to console (default: 1 when no -daemon. To disable logging to file, set -nodebuglogfile)", ArgsManager::ALLOW_ANY, OptionsCategory::DEBUG_TEST);
    gArgs.AddArg("-pushversion", "Protocol version OVERRIDE to report to other Raptoreum nodes", ArgsManager::ALLOW_ANY, OptionsCategory::DEBUG_TEST);
    gArgs.AddArg("-shrinkdebugfile", "Shrink debug.log file on client startup (default: 1 when no -debug)", ArgsManager::ALLOW_ANY, OptionsCategory::DEBUG_TEST);
    gArgs.AddArg("-sporkaddr=<raptoreumaddress>", "Override spork address. Only useful for regtest and devnet. Using this on mainnet or testnet will ban you.", ArgsManager::ALLOW_ANY, OptionsCategory::DEBUG_TEST);
    gArgs.AddArg("-sporkkey=<privatekey>", "Set the private key to be used for signing spork messages.", ArgsManager::ALLOW_ANY, OptionsCategory::DEBUG_TEST);
    gArgs.AddArg("-uacomment=<cmt>", "Append comment to the user agent string", ArgsManager::ALLOW_ANY, OptionsCategory::DEBUG_TEST);

    SetupChainParamsBaseOptions();

    gArgs.AddArg("-llmq-data-recovery=<n>", strprintf("Enable automated quorum data recovery (default: %u)", llmq::DEFAULT_ENABLE_QUORUM_DATA_RECOVERY), ArgsManager::ALLOW_ANY, OptionsCategory::SMARTNODE);
    gArgs.AddArg("-llmq-qvvec-sync=<quorum_name>:<mode>", strprintf("Defines from which LLMQ type the smartnode should sync quorum verification vectors. Can be used multiple times with different LLMQ types. <mode>: %d (sync always from all quorums of the type defined by <quorum_name>), %d (sync from all quorums of the type defined by <quorum_name> if a member of any of the quorums)", (int32_t)llmq::QvvecSyncMode::Always, (int32_t)llmq::QvvecSyncMode::OnlyIfTypeMember), ArgsManager::ALLOW_ANY, OptionsCategory::SMARTNODE);
    gArgs.AddArg("-smartnodeblsprivkey=<hex>", "Set the smartnode BLS private key and enable the client to act as a smartnode", ArgsManager::ALLOW_ANY, OptionsCategory::SMARTNODE);
    gArgs.AddArg("-platform-user=<user>", "Set the username for the \"platform user\", a restricted user intended to be used by Raptoreum Platform, to the specified username.", ArgsManager::ALLOW_ANY, OptionsCategory::SMARTNODE);

    gArgs.AddArg("-acceptnonstdtxn", strprintf("Relay and mine \"non-standard\" transactions (%sdefault: %u)", "testnet/regtest only; ", !testnetChainParams->RequireStandard()), ArgsManager::ALLOW_ANY | ArgsManager::DEBUG_ONLY, OptionsCategory::NODE_RELAY);
    gArgs.AddArg("-dustrelayfee=<amt>", strprintf("Fee rate (in %s/kB) used to defined dust, the value of an output such that it will cost more than its value in fees at this fee rate to spend it. (default: %s)", CURRENCY_UNIT, FormatMoney(DUST_RELAY_TX_FEE)), ArgsManager::ALLOW_ANY | ArgsManager::DEBUG_ONLY, OptionsCategory::NODE_RELAY);
    gArgs.AddArg("-incrementalrelayfee=<amt>", strprintf("Fee rate (in %s/kB) used to define cost of relay, used for mempool limiting and BIP 125 replacement. (default: %s)", CURRENCY_UNIT, FormatMoney(DEFAULT_INCREMENTAL_RELAY_FEE)), ArgsManager::ALLOW_ANY | ArgsManager::DEBUG_ONLY, OptionsCategory::NODE_RELAY);
    gArgs.AddArg("-bytespersigop", strprintf("Minimum bytes per sigop in transactions we relay and mine (default: %u)", DEFAULT_BYTES_PER_SIGOP), ArgsManager::ALLOW_ANY, OptionsCategory::NODE_RELAY);
    gArgs.AddArg("-datacarrier", strprintf("Relay and mine data carrier transactions (default: %u)", DEFAULT_ACCEPT_DATACARRIER), ArgsManager::ALLOW_ANY, OptionsCategory::NODE_RELAY);
    gArgs.AddArg("-datacarriersize", strprintf("Maximum size of data in data carrier transactions we relay and mine (default: %u)", MAX_OP_RETURN_RELAY), ArgsManager::ALLOW_ANY, OptionsCategory::NODE_RELAY);
    gArgs.AddArg("-minrelaytxfee=<amt>", strprintf("Fees (in %s/kB) smaller than this are considered zero fee for relaying, mining and transaction creation (default: %s)",
        CURRENCY_UNIT, FormatMoney(DEFAULT_MIN_RELAY_TX_FEE)), ArgsManager::ALLOW_ANY, OptionsCategory::NODE_RELAY);
    gArgs.AddArg("-whitelistforcerelay", strprintf("Add 'forcerelay' permission to whitelisted inbound peers with default permissions. This will relay transactions even if the transactions were already in the mempool or violate local relay policy. (default: %d)", DEFAULT_WHITELISTFORCERELAY), ArgsManager::ALLOW_ANY, OptionsCategory::NODE_RELAY);
    gArgs.AddArg("-whitelistrelay", strprintf("Add 'relay' permission to whitelisted inbound peers with default permissions. The will accept relayed transactionseven when not relaying transactions (default: %d)", DEFAULT_WHITELISTRELAY), ArgsManager::ALLOW_ANY, OptionsCategory::NODE_RELAY);

    gArgs.AddArg("-blockmaxsize=<n>", strprintf("Set maximum block size in bytes (default: %d)", DEFAULT_BLOCK_MAX_SIZE), ArgsManager::ALLOW_ANY, OptionsCategory::BLOCK_CREATION);
    gArgs.AddArg("-blockmintxfee=<amt>", strprintf("Set lowest fee rate (in %s/kB) for transactions to be included in block creation. (default: %s)", CURRENCY_UNIT, FormatMoney(DEFAULT_BLOCK_MIN_TX_FEE)), ArgsManager::ALLOW_ANY, OptionsCategory::BLOCK_CREATION);
    gArgs.AddArg("-blockversion=<n>", "Override block version to test forking scenarios", ArgsManager::ALLOW_ANY | ArgsManager::DEBUG_ONLY, OptionsCategory::BLOCK_CREATION);

    gArgs.AddArg("-rest", strprintf("Accept public REST requests (default: %u)", DEFAULT_REST_ENABLE), ArgsManager::ALLOW_ANY, OptionsCategory::RPC);
    gArgs.AddArg("-rpcallowip=<ip>", "Allow JSON-RPC connections from specified source. Valid for <ip> are a single IP (e.g. 1.2.3.4), a network/netmask (e.g. 1.2.3.4/255.255.255.0) or a network/CIDR (e.g. 1.2.3.4/24). This option can be specified multiple times", ArgsManager::ALLOW_ANY, OptionsCategory::RPC);
    gArgs.AddArg("-rpcauth=<userpw>", "Username and hashed password for JSON-RPC connections. The field <userpw> comes in the format: <USERNAME>:<SALT>$<HASH>. A canonical python script is included in share/rpcuser. The client then connects normally using the rpcuser=<USERNAME>/rpcpassword=<PASSWORD> pair of arguments. This option can be specified multiple times", ArgsManager::ALLOW_ANY, OptionsCategory::RPC);
    gArgs.AddArg("-rpcbind=<addr>[:port]", "Bind to given address to listen for JSON-RPC connections. Do not expose the RPC server to untrusted networks such as the public internet! This option is ignored unless -rpcallowip is also passed. Port is optional and overrides -rpcport. Use [host]:port notation for IPv6. This option can be specified multiple times (default: 127.0.0.1 and ::1 i.e., localhost, or if -rpcallowip has been specified, 0.0.0.0 and :: i.e., all addresses)", ArgsManager::ALLOW_ANY | ArgsManager::NETWORK_ONLY, OptionsCategory::RPC);
    gArgs.AddArg("-rpccookiefile=<loc>", "Location of the auth cookie. Relative paths will be prefixed by a net-specific datadir location. (default: data dir)", ArgsManager::ALLOW_ANY, OptionsCategory::RPC);
    gArgs.AddArg("-rpcpassword=<pw>", "Password for JSON-RPC connections", ArgsManager::ALLOW_ANY, OptionsCategory::RPC);
    gArgs.AddArg("-rpcport=<port>", strprintf("Listen for JSON-RPC connections on <port> (default: %u, testnet: %u, regtest: %u)", defaultBaseParams->RPCPort(), testnetBaseParams->RPCPort(), regtestBaseParams->RPCPort()), ArgsManager::ALLOW_ANY | ArgsManager::NETWORK_ONLY, OptionsCategory::RPC);
    gArgs.AddArg("-rpcservertimeout=<n>", strprintf("Timeout during HTTP requests (default: %d)", DEFAULT_HTTP_SERVER_TIMEOUT), ArgsManager::ALLOW_ANY | ArgsManager::DEBUG_ONLY, OptionsCategory::RPC);
    gArgs.AddArg("-rpcthreads=<n>", strprintf("Set the number of threads to service RPC calls (default: %d)", DEFAULT_HTTP_THREADS), ArgsManager::ALLOW_ANY, OptionsCategory::RPC);
    gArgs.AddArg("-rpcuser=<user>", "Username for JSON-RPC connections", ArgsManager::ALLOW_ANY, OptionsCategory::RPC);
    gArgs.AddArg("-rpcworkqueue=<n>", strprintf("Set the depth of the work queue to service RPC calls (default: %d)", DEFAULT_HTTP_WORKQUEUE), ArgsManager::ALLOW_ANY | ArgsManager::DEBUG_ONLY, OptionsCategory::RPC);
    gArgs.AddArg("-server", "Accept command line and JSON-RPC commands", ArgsManager::ALLOW_ANY, OptionsCategory::RPC);

    gArgs.AddArg("-statsenabled", strprintf("Publish internal stats to statsd (default: %u)", DEFAULT_STATSD_ENABLE), ArgsManager::ALLOW_ANY, OptionsCategory::STATSD);
    gArgs.AddArg("-statshost=<ip>", strprintf("Specify statsd host (default: %s)", DEFAULT_STATSD_HOST), ArgsManager::ALLOW_ANY, OptionsCategory::STATSD);
    gArgs.AddArg("-statshostname=<ip>", strprintf("Specify statsd host name (default: %s)", DEFAULT_STATSD_HOSTNAME), ArgsManager::ALLOW_ANY, OptionsCategory::STATSD);
    gArgs.AddArg("-statsport=<port>", strprintf("Specify statsd port (default: %u)", DEFAULT_STATSD_PORT), ArgsManager::ALLOW_ANY, OptionsCategory::STATSD);
    gArgs.AddArg("-statsns=<ns>", strprintf("Specify additional namespace prefix (default: %s)", DEFAULT_STATSD_NAMESPACE), ArgsManager::ALLOW_ANY, OptionsCategory::STATSD);
    gArgs.AddArg("-statsperiod=<seconds>", strprintf("Specify the number of seconds between periodic measurements (default: %d)", DEFAULT_STATSD_PERIOD), ArgsManager::ALLOW_ANY, OptionsCategory::STATSD);
#if HAVE_DECL_DAEMON
    gArgs.AddArg("-daemon", "Run in the background as a daemon and accept commands", ArgsManager::ALLOW_ANY, OptionsCategory::OPTIONS);
#else
    hidden_args.emplace_back("-daemon");
#endif

    // Add Hidden Arguments Option
    gArgs.AddHiddenArgs(hidden_args);
}

std::string LicenseInfo()
{
    const std::string URL_SOURCE_CODE = "<https://github.com/Raptor3um/raptoreum>";
    const std::string URL_WEBSITE = "<https://raptoreum.com>";

    return CopyrightHolders(_("Copyright (C)"), 2014, COPYRIGHT_YEAR) + "\n" +
           "\n" +
           strprintf(_("Please contribute if you find %s useful. "
                       "Visit %s for further information about the software."),
               PACKAGE_NAME, URL_WEBSITE) +
           "\n" +
           strprintf(_("The source code is available from %s."),
               URL_SOURCE_CODE) +
           "\n" +
           "\n" +
           _("This is experimental software.") + "\n" +
           strprintf(_("Distributed under the MIT software license, see the accompanying file %s or %s"), "COPYING", "<https://opensource.org/licenses/MIT>") + "\n" +
           "\n" +
           strprintf(_("This product includes software developed by the OpenSSL Project for use in the OpenSSL Toolkit %s and cryptographic software written by Eric Young and UPnP software written by Thomas Bernard."), "<https://www.openssl.org>") +
           "\n";
}

static void BlockNotifyCallback(bool initialSync, const CBlockIndex *pBlockIndex)
{
    if (initialSync || !pBlockIndex)
        return;

    std::string strCmd = gArgs.GetArg("-blocknotify", "");
    if (!strCmd.empty()) {
        boost::replace_all(strCmd, "%s", pBlockIndex->GetBlockHash().GetHex());
        std::thread t(runCommand, strCmd);
        t.detach(); // thread runs free
    }
}

static bool fHaveGenesis = false;
static Mutex g_genesis_wait_mutex;
static std::condition_variable g_genesis_wait_cv;

static void BlockNotifyGenesisWait(bool, const CBlockIndex *pBlockIndex)
{
    if (pBlockIndex != nullptr) {
        {
            LOCK(g_genesis_wait_mutex);
            fHaveGenesis = true;
        }
        g_genesis_wait_cv.notify_all();
    }
}

struct CImportingNow
{
    CImportingNow() {
        assert(fImporting == false);
        fImporting = true;
    }

    ~CImportingNow() {
        assert(fImporting == true);
        fImporting = false;
    }
};


// If we're using -prune with -reindex, then delete block files that will be ignored by the
// reindex.  Since reindexing works by starting at block file 0 and looping until a blockfile
// is missing, do the same here to delete any later block files after a gap.  Also delete all
// rev files since they'll be rewritten by the reindex anyway.  This ensures that vinfoBlockFile
// is in sync with what's actually on disk by the time we start downloading, so that pruning
// works correctly.
static void CleanupBlockRevFiles()
{
    std::map<std::string, fs::path> mapBlockFiles;

    // Glob all blk?????.dat and rev?????.dat files from the blocks directory.
    // Remove the rev files immediately and insert the blk file paths into an
    // ordered map keyed by block file index.
    LogPrintf("Removing unusable blk?????.dat and rev?????.dat files for -reindex with -prune\n");
    fs::path blocksdir = GetBlocksDir();
    for (fs::directory_iterator it(blocksdir); it != fs::directory_iterator(); it++) {
        if (fs::is_regular_file(*it) &&
            it->path().filename().string().length() == 12 &&
            it->path().filename().string().substr(8,4) == ".dat")
        {
            if (it->path().filename().string().substr(0,3) == "blk")
                mapBlockFiles[it->path().filename().string().substr(3,5)] = it->path();
            else if (it->path().filename().string().substr(0,3) == "rev")
                remove(it->path());
        }
    }

    // Remove all block files that aren't part of a contiguous set starting at
    // zero by walking the ordered map (keys are block file indices) by
    // keeping a separate counter.  Once we hit a gap (or if 0 doesn't exist)
    // start removing block files.
    int nContigCounter = 0;
    for (const std::pair<const std::string, fs::path>& item : mapBlockFiles) {
        if (atoi(item.first) == nContigCounter) {
            nContigCounter++;
            continue;
        }
        remove(item.second);
    }
}

static void ThreadImport(ChainstateManager& chainman, std::vector<fs::path> vImportFiles)
{
    const CChainParams& chainparams = Params();
    util::ThreadRename("loadblk");
    ScheduleBatchPriority();

    {
    CImportingNow imp;

    // -reindex
    if (fReindex) {
        int nFile = 0;
        while (true) {
            FlatFilePos pos(nFile, 0);
            if (!fs::exists(GetBlockPosFilename(pos)))
                break; // No block files left to reindex
            FILE *file = OpenBlockFile(pos, true);
            if (!file)
                break; // This error is logged in OpenBlockFile
            LogPrintf("Reindexing block file blk%05u.dat...\n", (unsigned int)nFile);
            LoadExternalBlockFile(chainparams, file, &pos);
            if (ShutdownRequested()) {
                LogPrintf("Shutdown requested. Exit %s\n", __func__);
                return;
            }
            nFile++;
        }
        pblocktree->WriteReindexing(false);
        fReindex = false;
        LogPrintf("Reindexing finished\n");
        // To avoid ending up in a situation without genesis block, re-try initializing (no-op if reindexing worked):
        LoadGenesisBlock(chainparams);
    }

    // hardcoded $DATADIR/bootstrap.dat
    fs::path pathBootstrap = GetDataDir() / "bootstrap.dat";
    if (fs::exists(pathBootstrap)) {
        FILE *file = fsbridge::fopen(pathBootstrap, "rb");
        if (file) {
            fs::path pathBootstrapOld = GetDataDir() / "bootstrap.dat.old";
            LogPrintf("Importing bootstrap.dat...\n");
            LoadExternalBlockFile(chainparams, file);
            if (!RenameOver(pathBootstrap, pathBootstrapOld)) {
              throw std::runtime_error("Rename failed");
            }
        } else {
            LogPrintf("Warning: Could not open bootstrap file %s\n", pathBootstrap.string());
        }
    }

    // -loadblock=
    for (const fs::path& path : vImportFiles) {
        FILE *file = fsbridge::fopen(path, "rb");
        if (file) {
            LogPrintf("Importing blocks file %s...\n", path.string());
            LoadExternalBlockFile(chainparams, file);
        } else {
            LogPrintf("Warning: Could not open blocks file %s\n", path.string());
        }
    }

    // scan for better chains in the block chain database, that are not yet connected in the active best chain

    // We van not hold cs_main during ActivateBestChain even thought we are accessomg
    // the chainman unique_ptr since ABC requires us not to be holding cs_main
    // so retrieve the relevant pointers before the ABC call.
    for (CChainState* chainstate : WITH_LOCK(::cs_main, return chainman.GetAll())) {
        CValidationState state;
        if (!chainstate->ActivateBestChain(state, chainparams, nullptr)) {
            LogPrintf("Failed to connect best block (%s)\n", FormatStateMessage(state));
            StartShutdown();
            return;
        }
    }

    if (gArgs.GetBoolArg("-stopafterblockimport", DEFAULT_STOPAFTERBLOCKIMPORT)) {
        LogPrintf("Stopping after block import\n");
        StartShutdown();
        return;
    }
    } // End scope of CImportingNow

    // force UpdatedBlockTip to initialize nCachedBlockHeight for DS, MN payments and budgets
    // but don't call it directly to prevent triggering of other listeners like zmq etc.
    // GetMainSignals().UpdatedBlockTip(::ChainActive().Tip());
    pdsNotificationInterface->InitializeCurrentBlockTip();

    {
        // Get all UTXOs for each MN collateral in one go so that we can fill coin cache early
        // and reduce further locking overhead for cs_main in other parts of code including GUI
        LogPrintf("Filling coin cache with smartnode UTXOs...\n");
        LOCK(cs_main);
        int64_t nStart = GetTimeMillis();
        auto mnList = deterministicMNManager->GetListAtChainTip();
        mnList.ForEachMN(false, [&](const CDeterministicMNCPtr& dmn) {
            Coin coin;
            GetUTXOCoin(dmn->collateralOutpoint, coin);
        });
        LogPrintf("Filling coin cache with smartnode UTXOs: done in %dms\n", GetTimeMillis() - nStart);
    }

    if (fSmartnodeMode) {
        assert(activeSmartnodeManager);
        activeSmartnodeManager->Init(::ChainActive().Tip());
    }

    g_wallet_init_interface.AutoLockSmartnodeCollaterals();

    if (gArgs.GetArg("-persistmempool", DEFAULT_PERSIST_MEMPOOL)) {
        LoadMempool(::mempool);
    }
    ::mempool.SetIsLoaded(!ShutdownRequested());
}

void PeriodicStats()
{
    assert(gArgs.GetBoolArg("-statsenabled", DEFAULT_STATSD_ENABLE));
    CCoinsStats stats;
    ::ChainstateActive().ForceFlushStateToDisk();
    if (WITH_LOCK(cs_main, return GetUTXOStats(&::ChainstateActive().CoinsDB(), stats, CoinStatsHashType::NONE))) {
        statsClient.gauge("utxoset.tx", stats.nTransactions, 1.0f);
        statsClient.gauge("utxoset.txOutputs", stats.nTransactionOutputs, 1.0f);
        statsClient.gauge("utxoset.dbSizeBytes", stats.nDiskSize, 1.0f);
        statsClient.gauge("utxoset.blockHeight", stats.nHeight, 1.0f);
        statsClient.gauge("utxoset.totalAmount", (double)stats.nTotalAmount / (double)COIN, 1.0f);
    } else {
        // something went wrong
        LogPrintf("%s: GetUTXOStats failed\n", __func__);
    }

    // short version of GetNetworkHashPS(120, -1);
    CBlockIndex *tip = ::ChainActive().Tip();
    CBlockIndex *pindex = tip;
    int64_t minTime = pindex->GetBlockTime();
    int64_t maxTime = minTime;
    for (int i = 0; i < 120 && pindex->pprev != nullptr; i++) {
        pindex = pindex->pprev;
        int64_t time = pindex->GetBlockTime();
        minTime = std::min(time, minTime);
        maxTime = std::max(time, maxTime);
    }
    arith_uint256 workDiff = tip->nChainWork - pindex->nChainWork;
    int64_t timeDiff = maxTime - minTime;
    double nNetworkHashPS = workDiff.getdouble() / timeDiff;

    statsClient.gaugeDouble("network.hashesPerSecond", nNetworkHashPS);
    statsClient.gaugeDouble("network.terahashesPerSecond", nNetworkHashPS / 1e12);
    statsClient.gaugeDouble("network.petahashesPerSecond", nNetworkHashPS / 1e15);
    statsClient.gaugeDouble("network.exahashesPerSecond", nNetworkHashPS / 1e18);
    // No need for cs_main, we never use null tip here
    statsClient.gaugeDouble("network.difficulty", (double)GetDifficulty(tip));

    statsClient.gauge("transactions.txCacheSize", WITH_LOCK(cs_main, return ::ChainstateActive().CoinsTip().GetCacheSize()), 1.0f);
    statsClient.gauge("transactions.totalTransactions", tip->nChainTx, 1.0f);

    statsClient.gauge("transactions.mempool.totalTransactions", mempool.size(), 1.0f);
    statsClient.gauge("transactions.mempool.totalTxBytes", (int64_t) mempool.GetTotalTxSize(), 1.0f);
    statsClient.gauge("transactions.mempool.memoryUsageBytes", (int64_t) mempool.DynamicMemoryUsage(), 1.0f);
    statsClient.gauge("transactions.mempool.minFeePerKb", mempool.GetMinFee(gArgs.GetArg("-maxmempool", DEFAULT_MAX_MEMPOOL_SIZE) * 1000000).GetFeePerK(), 1.0f);
}

/** Sanity checks
 *  Ensure that Raptoreum Core is running in a usable environment with all
 *  necessary library support.
 */
static bool InitSanityCheck()
{
    if(!ECC_InitSanityCheck()) {
        return InitError("Elliptic curve cryptography sanity check failure. Aborting.");
    }

    if (!glibc_sanity_test() || !glibcxx_sanity_test())
        return false;

    if (!BLSInit()) {
        return false;
    }

    if (!Random_SanityCheck()) {
        return InitError("OS cryptographic RNG sanity check failure. Aborting.");
    }

    if (!ChronoSanityCheck()) {
        return InitError("Clock epoch mismatch. Aborting.");
    }

    return true;
}

static bool AppInitServers(const util::Ref& context, NodeContext& node)
{
    RPCServer::OnStarted(&OnRPCStarted);
    RPCServer::OnStopped(&OnRPCStopped);
    if (!InitHTTPServer())
        return false;
    StartRPC();
    node.rpc_interruption_point = RpcInterruptionPoint;
    if (!StartHTTPRPC(context))
        return false;
    if (gArgs.GetBoolArg("-rest", DEFAULT_REST_ENABLE) && !StartREST(context))
        return false;
    StartHTTPServer();
    return true;
}

// Parameter interaction based on rules
void InitParameterInteraction()
{
    // when specifying an explicit binding address, you want to listen on it
    // even when -connect or -proxy is specified
    if (gArgs.IsArgSet("-bind")) {
        if (gArgs.SoftSetBoolArg("-listen", true))
            LogPrintf("%s: parameter interaction: -bind set -> setting -listen=1\n", __func__);
    }
    if (gArgs.IsArgSet("-whitebind")) {
        if (gArgs.SoftSetBoolArg("-listen", true))
            LogPrintf("%s: parameter interaction: -whitebind set -> setting -listen=1\n", __func__);
    }

    if (gArgs.IsArgSet("-connect")) {
        // when only connecting to trusted nodes, do not seed via DNS, or listen by default
        if (gArgs.SoftSetBoolArg("-dnsseed", false))
            LogPrintf("%s: parameter interaction: -connect set -> setting -dnsseed=0\n", __func__);
        if (gArgs.SoftSetBoolArg("-listen", false))
            LogPrintf("%s: parameter interaction: -connect set -> setting -listen=0\n", __func__);
    }

    if (gArgs.IsArgSet("-proxy")) {
        // to protect privacy, do not listen by default if a default proxy server is specified
        if (gArgs.SoftSetBoolArg("-listen", false))
            LogPrintf("%s: parameter interaction: -proxy set -> setting -listen=0\n", __func__);
        // to protect privacy, do not map ports when a proxy is set. The user may still specify -listen=1
        // to listen locally, so don't rely on this happening through -listen below.
        if (gArgs.SoftSetBoolArg("-upnp", false))
            LogPrintf("%s: parameter interaction: -proxy set -> setting -upnp=0\n", __func__);
        if (gArgs.SoftSetBoolArg("-natpmp", false))
            LogPrintf("%s: parameter interaction: -proxy set -> setting -natpmp=0\n", __func__);
        // to protect privacy, do not discover addresses by default
        if (gArgs.SoftSetBoolArg("-discover", false))
            LogPrintf("%s: parameter interaction: -proxy set -> setting -discover=0\n", __func__);
    }

    if (!gArgs.GetBoolArg("-listen", DEFAULT_LISTEN)) {
        // do not map ports or try to retrieve public IP when not listening (pointless)
        if (gArgs.SoftSetBoolArg("-upnp", false))
            LogPrintf("%s: parameter interaction: -listen=0 -> setting -upnp=0\n", __func__);
        if (gArgs.SoftSetBoolArg("-natmpm", false))
            LogPrintf("%s: parameter interaction: -listen=0 -> setting -natpmp=0\n", __func__);
        if (gArgs.SoftSetBoolArg("-discover", false))
            LogPrintf("%s: parameter interaction: -listen=0 -> setting -discover=0\n", __func__);
        if (gArgs.SoftSetBoolArg("-listenonion", false))
            LogPrintf("%s: parameter interaction: -listen=0 -> setting -listenonion=0\n", __func__);
    }

    if (gArgs.IsArgSet("-externalip")) {
        // if an explicit public IP is specified, do not try to find others
        if (gArgs.SoftSetBoolArg("-discover", false))
            LogPrintf("%s: parameter interaction: -externalip set -> setting -discover=0\n", __func__);
    }

    // disable whitelistrelay in blocksonly mode
    if (gArgs.GetBoolArg("-blocksonly", DEFAULT_BLOCKSONLY)) {
        if (gArgs.SoftSetBoolArg("-whitelistrelay", false))
            LogPrintf("%s: parameter interaction: -blocksonly=1 -> setting -whitelistrelay=0\n", __func__);
    }

    // Forcing relay from whitelisted hosts implies we will accept relays from them in the first place.
    if (gArgs.GetBoolArg("-whitelistforcerelay", DEFAULT_WHITELISTFORCERELAY)) {
        if (gArgs.SoftSetBoolArg("-whitelistrelay", true))
            LogPrintf("%s: parameter interaction: -whitelistforcerelay=1 -> setting -whitelistrelay=1\n", __func__);
    }

    int64_t nPruneArg = gArgs.GetArg("-prune", 0);
    if (nPruneArg > 0) {
        if (gArgs.SoftSetBoolArg("-disablegovernance", true)) {
            LogPrintf("%s: parameter interaction: -prune=%d -> setting -disablegovernance=true\n", __func__, nPruneArg);
        }
        if (gArgs.SoftSetBoolArg("-txindex", false)) {
            LogPrintf("%s: parameter interaction: -prune=%d -> setting -txindex=false\n", __func__, nPruneArg);
        }
    }

    // Make sure additional indexes are recalculated correctly in VerifyDB
    // (we must reconnect blocks whenever we disconnect them for these indexes to work)
    bool fAdditionalIndexes =
        gArgs.GetBoolArg("-addressindex", DEFAULT_ADDRESSINDEX) ||
        gArgs.GetBoolArg("-spentindex", DEFAULT_SPENTINDEX) ||
        gArgs.GetBoolArg("-timestampindex", DEFAULT_TIMESTAMPINDEX) ||
        gArgs.GetBoolArg("-futureindex", DEFAULT_FUTUREINDEX);

    if (fAdditionalIndexes && gArgs.GetArg("-checklevel", DEFAULT_CHECKLEVEL) < 4) {
        gArgs.ForceSetArg("-checklevel", "4");
        LogPrintf("%s: parameter interaction: additional indexes -> setting -checklevel=4\n", __func__);
    }

    if (gArgs.IsArgSet("-smartnodeblsprivkey") && gArgs.SoftSetBoolArg("-disablewallet", true)) {
        LogPrintf("%s: parameter interaction: -smartnodeblsprivkey set -> setting -disablewallet=1\n", __func__);
    }

    // Warn if network-specific options (-addnode, -connect, etc)
    // are specified at default section in config file, but them are
    // not overridden at the command line or in this network's
    // section at the config file.
    std::string network = gArgs.GetChainName();
    for (const auto& arg : gArgs.GetUnsuitableSectionOnlyArgs()) {
        InitWarning(strprintf(_("Config settings for %s only applied on %s network when in [%s] section."), arg, network, network));
    }

    // Warn if unrecognized section name are present in the config file.
    for (const auto& section : gArgs.GetUnrecognizedSections()) {
        InitWarning(strprintf("%s:%i " + _("Section [%s] is not recognized."), section.m_file, section.m_line, section.m_name));
    }
}

static std::string ResolveErrMsg(const char * const optname, const std::string& strBind)
{
    return strprintf(_("Cannot resolve -%s address: '%s'"), optname, strBind);
}

/**
 * Initialize global loggers.
 *
 * Note that this is called very early in the process lifetime,
 * so you should be careful about what global state you rely on here.
 */
void InitLogging()
{
    LogInstance().m_print_to_file = !gArgs.IsArgNegated("-debuglogfile");
    LogInstance().m_file_path = AbsPathForConfigVal(gArgs.GetArg("-debuglogfile", DEFAULT_DEBUGLOGFILE));
    LogInstance().m_print_to_console = gArgs.GetBoolArg("-printtoconsole", !gArgs.GetBoolArg("-daemon", false));
    LogInstance().m_log_timestamps = gArgs.GetBoolArg("-logtimestamps", DEFAULT_LOGTIMESTAMPS);
    LogInstance().m_log_time_micros = gArgs.GetBoolArg("-logtimemicros", DEFAULT_LOGTIMEMICROS);
#ifdef HAVE_THREAD_LOCAL
    LogInstance().m_log_threadnames = gArgs.GetBoolArg("-logthreadnames", DEFAULT_LOGTHREADNAMES);
#endif
    LogInstance().m_log_sourcelocations = gArgs.GetBoolArg("-logsourcelocations", DEFAULT_LOGSOURCELOCATIONS);

    fLogIPs = gArgs.GetBoolArg("-logips", DEFAULT_LOGIPS);

    std::string version_string = FormatFullVersion();
#ifdef DEBUG_CORE
    version_string += " (debug build)";
#else
    version_string += " (release build)";
#endif
    LogPrintf(PACKAGE_NAME " version %s\n", version_string);
}

namespace { // Variables internal to initialization process only

int nMaxConnections;
int nUserMaxConnections;
int nFD;
ServiceFlags nLocalServices = ServiceFlags(NODE_NETWORK | NODE_NETWORK_LIMITED);
int64_t peer_connect_timeout;

} // namespace

[[noreturn]] static void new_handler_terminate()
{
    // Rather than throwing std::bad-alloc if allocation fails, terminate
    // immediately to (try to) avoid chain corruption.
    // Since LogPrintf may itself allocate memory, set the handler directly
    // to terminate first.
    std::set_new_handler(std::terminate);
    LogPrintf("Error: Out of memory. Terminating.\n");

    // The log was successful, terminate now.
    std::terminate();
};

bool AppInitBasicSetup()
{
    // ********************************************************* Step 1: setup
#ifdef _MSC_VER
    // Turn off Microsoft heap dump noise
    _CrtSetReportMode(_CRT_WARN, _CRTDBG_MODE_FILE);
    _CrtSetReportFile(_CRT_WARN, CreateFileA("NUL", GENERIC_WRITE, 0, nullptr, OPEN_EXISTING, 0, 0));
    // Disable confusing "helpful" text message on abort, Ctrl-C
    _set_abort_behavior(0, _WRITE_ABORT_MSG | _CALL_REPORTFAULT);
#endif
#ifdef WIN32
    // Enable heap terminate-on-corruption
    HeapSetInformation(nullptr, HeapEnableTerminationOnCorruption, nullptr, 0);
#endif
    if (!InitShutdownState()) {
        return InitError("Initializing wait-for-shutdown state failed.");
    }

    if (!SetupNetworking()) {
        return InitError("Initializing networking failed");
    }

#ifndef WIN32
    if (!gArgs.GetBoolArg("-sysperms", false)) {
        umask(077);
    }

    // Clean shutdown on SIGTERM
    registerSignalHandler(SIGTERM, HandleSIGTERM);
    registerSignalHandler(SIGINT, HandleSIGTERM);

    // Reopen debug.log on SIGHUP
    registerSignalHandler(SIGHUP, HandleSIGHUP);

    // Ignore SIGPIPE, otherwise it will bring the daemon down if the client closes unexpectedly
    signal(SIGPIPE, SIG_IGN);
#else
    SetConsoleCtrlHandler(consoleCtrlHandler, true);
#endif

    std::set_new_handler(new_handler_terminate);

    return true;
}

bool AppInitParameterInteraction()
{
    const CChainParams& chainparams = Params();
    // ********************************************************* Step 2: parameter interactions

    // also see: InitParameterInteraction()

    if (!fs::is_directory(GetBlocksDir())) {
        return InitError(strprintf(_("Specified blocks directory \"%s\" does not exist."), gArgs.GetArg("-blocksdir", "")));
    }

    // if using block pruning, then disallow txindex and require disabling governance validation
    if (gArgs.GetArg("-prune", 0)) {
        if (gArgs.GetBoolArg("-txindex", DEFAULT_TXINDEX))
            return InitError(_("Prune mode is incompatible with -txindex."));
        if (!gArgs.GetBoolArg("-disablegovernance", false)) {
            return InitError(_("Prune mode is incompatible with -disablegovernance=false."));
        }
    }

    if (gArgs.IsArgSet("-devnet")) {
        // Require setting of ports when running devnet
        if (gArgs.GetArg("-listen", DEFAULT_LISTEN) && !gArgs.IsArgSet("-port")) {
            return InitError(_("-port must be specified when -devnet and -listen are specified"));
        }
        if (gArgs.GetArg("-server", false) && !gArgs.IsArgSet("-rpcport")) {
            return InitError(_("-rpcport must be specified when -devnet and -server are specified"));
        }
        if (gArgs.GetArgs("-devnet").size() > 1) {
            return InitError(_("-devnet can only be specified once"));
        }
    }

    fAllowPrivateNet = gArgs.GetBoolArg("-allowprivatenet", DEFAULT_ALLOWPRIVATENET);

    // -bind and -whitebind can't be set when not listening
    size_t nUserBind = gArgs.GetArgs("-bind").size() + gArgs.GetArgs("-whitebind").size();
    if (nUserBind != 0 && !gArgs.GetBoolArg("-listen", DEFAULT_LISTEN)) {
        return InitError("Cannot set -bind or -whitebind together with -listen=0");
    }

    // Make sure enough file descriptors are available
    int nBind = std::max(nUserBind, size_t(1));
    nUserMaxConnections = gArgs.GetArg("-maxconnections", DEFAULT_MAX_PEER_CONNECTIONS);
    nMaxConnections = std::max(nUserMaxConnections, 0);

    // Trim requested connection counts, to fit into system limitations
    // <int> in std::min<int>(...) to work around FreeBSD compilation issue described in #2695
    nFD = RaiseFileDescriptorLimit(nMaxConnections + MIN_CORE_FILEDESCRIPTORS + MAX_ADDNODE_CONNECTIONS);
#ifdef USE_POLL
    int fd_max = nFD;
#else
    int fd_max = FD_SETSIZE;
#endif
    nMaxConnections = std::max(std::min<int>(nMaxConnections, fd_max - nBind - MIN_CORE_FILEDESCRIPTORS - MAX_ADDNODE_CONNECTIONS), 0);
    if (nFD < MIN_CORE_FILEDESCRIPTORS)
        return InitError(_("Not enough file descriptors available."));
    nMaxConnections = std::min(nFD - MIN_CORE_FILEDESCRIPTORS - MAX_ADDNODE_CONNECTIONS, nMaxConnections);

    if (nMaxConnections < nUserMaxConnections)
        InitWarning(strprintf(_("Reducing -maxconnections from %d to %d, because of system limitations."), nUserMaxConnections, nMaxConnections));

    // ********************************************************* Step 3: parameter-to-internal-flags
    if (gArgs.IsArgSet("-debug")) {
        // Special-case: if -debug=0/-nodebug is set, turn off debugging messages
        const std::vector<std::string> categories = gArgs.GetArgs("-debug");

        if (std::none_of(categories.begin(), categories.end(),
            [](std::string cat){return cat == "0" || cat == "none";})) {
            for (const auto& cat : categories) {
                if (!LogInstance().EnableCategory(cat)) {
                    InitWarning(strprintf(_("Unsupported logging category %s=%s."), "-debug", cat));
                }
            }
        }
    }

    // Now remove the logging categories which were explicitly excluded
    for (const std::string& cat : gArgs.GetArgs("-debugexclude")) {
        if (!LogInstance().DisableCategory(cat)) {
            InitWarning(strprintf(_("Unsupported logging category %s=%s."), "-debugexclude", cat));
        }
    }

    // Checkmempool and checkblockindex default to true in regtest mode
    int ratio = std::min<int>(std::max<int>(gArgs.GetArg("-checkmempool", chainparams.DefaultConsistencyChecks() ? 1 : 0), 0), 1000000);
    if (ratio != 0) {
        mempool.setSanityCheck(1.0 / ratio);
    }
    fCheckBlockIndex = gArgs.GetBoolArg("-checkblockindex", chainparams.DefaultConsistencyChecks());
    fCheckpointsEnabled = gArgs.GetBoolArg("-checkpoints", DEFAULT_CHECKPOINTS_ENABLED);

    hashAssumeValid = uint256S(gArgs.GetArg("-assumevalid", chainparams.GetConsensus().defaultAssumeValid.GetHex()));
    if (!hashAssumeValid.IsNull())
        LogPrintf("Assuming ancestors of block %s have valid signatures.\n", hashAssumeValid.GetHex());
    else
        LogPrintf("Validating signatures for all blocks.\n");

    if (gArgs.IsArgSet("-minimumchainwork")) {
        const std::string minChainWorkStr = gArgs.GetArg("-minimumchainwork", "");
        if (!IsHexNumber(minChainWorkStr)) {
            return InitError(strprintf("Invalid non-hex (%s) minimum chain work value specified", minChainWorkStr));
        }
        nMinimumChainWork = UintToArith256(uint256S(minChainWorkStr));
    } else {
        nMinimumChainWork = UintToArith256(chainparams.GetConsensus().nMinimumChainWork);
    }
    LogPrintf("Setting nMinimumChainWork=%s\n", nMinimumChainWork.GetHex());
    if (nMinimumChainWork < UintToArith256(chainparams.GetConsensus().nMinimumChainWork)) {
        LogPrintf("Warning: nMinimumChainWork set below default value of %s\n", chainparams.GetConsensus().nMinimumChainWork.GetHex());
    }

    // mempool limits
    int64_t nMempoolSizeMax = gArgs.GetArg("-maxmempool", DEFAULT_MAX_MEMPOOL_SIZE) * 1000000;
    int64_t nMempoolSizeMin = gArgs.GetArg("-limitdescendantsize", DEFAULT_DESCENDANT_SIZE_LIMIT) * 1000 * 40;
    if (nMempoolSizeMax < 0 || nMempoolSizeMax < nMempoolSizeMin)
        return InitError(strprintf(_("-maxmempool must be at least %d MB"), std::ceil(nMempoolSizeMin / 1000000.0)));
    // incremental relay fee sets the minimum feerate increase necessary for BIP 125 replacement in the mempool
    // and the amount the mempool min fee increases above the feerate of txs evicted due to mempool limiting.
    if (gArgs.IsArgSet("-incrementalrelayfee"))
    {
        CAmount n = 0;
        if (!ParseMoney(gArgs.GetArg("-incrementalrelayfee", ""), n))
            return InitError(AmountErrMsg("incrementalrelayfee", gArgs.GetArg("-incrementalrelayfee", "")));
        incrementalRelayFee = CFeeRate(n);
    }

    // block pruning; get the amount of disk space (in MiB) to allot for block & undo files
    int64_t nPruneArg = gArgs.GetArg("-prune", 0);
    if (nPruneArg < 0) {
        return InitError(_("Prune cannot be configured with a negative value."));
    }
    nPruneTarget = (uint64_t) nPruneArg * 1024 * 1024;
    if (nPruneArg == 1) {  // manual pruning: -prune=1
        LogPrintf("Block pruning enabled.  Use RPC call pruneblockchain(height) to manually prune block and undo files.\n");
        nPruneTarget = std::numeric_limits<uint64_t>::max();
        fPruneMode = true;
    } else if (nPruneTarget) {
        if (gArgs.GetBoolArg("-regtest", false)) {
            // we use 1MB blocks to test this on regtest
            if (nPruneTarget < 550 * 1024 * 1024) {
                return InitError(strprintf(_("Prune configured below the minimum of %d MiB.  Please use a higher number."), 550));
            }
        } else {
            if (nPruneTarget < MIN_DISK_SPACE_FOR_BLOCK_FILES) {
                return InitError(strprintf(_("Prune configured below the minimum of %d MiB.  Please use a higher number."), MIN_DISK_SPACE_FOR_BLOCK_FILES / 1024 / 1024));
            }
        }
        LogPrintf("Prune configured to target %uMiB on disk for block and undo files.\n", nPruneTarget / 1024 / 1024);
        fPruneMode = true;
    }

    nConnectTimeout = gArgs.GetArg("-timeout", DEFAULT_CONNECT_TIMEOUT);
    if (nConnectTimeout <= 0) {
        nConnectTimeout = DEFAULT_CONNECT_TIMEOUT;
    }

    peer_connect_timeout = gArgs.GetArg("-peertimeout", DEFAULT_PEER_CONNECT_TIMEOUT);
    if (peer_connect_timeout <= 0) {
        return InitError("peertimeout cannot be configured with a negative value.");
    }

    if (gArgs.IsArgSet("-minrelaytxfee")) {
        CAmount n = 0;
        if (!ParseMoney(gArgs.GetArg("-minrelaytxfee", ""), n)) {
            return InitError(AmountErrMsg("minrelaytxfee", gArgs.GetArg("-minrelaytxfee", "")));
        }
        // High fee check is done afterward in WalletParameterInteraction()
        ::minRelayTxFee = CFeeRate(n);
    } else if (incrementalRelayFee > ::minRelayTxFee) {
        // Allow only setting incrementalRelayFee to control both
        ::minRelayTxFee = incrementalRelayFee;
        LogPrintf("Increasing minrelaytxfee to %s to match incrementalrelayfee\n",::minRelayTxFee.ToString());
    }

    // Sanity check argument for min fee for including tx in block
    // TODO: Harmonize which arguments need sanity checking and where that happens
    if (gArgs.IsArgSet("-blockmintxfee"))
    {
        CAmount n = 0;
        if (!ParseMoney(gArgs.GetArg("-blockmintxfee", ""), n))
            return InitError(AmountErrMsg("blockmintxfee", gArgs.GetArg("-blockmintxfee", "")));
    }

    // Feerate used to define dust.  Shouldn't be changed lightly as old
    // implementations may inadvertently create non-standard transactions
    if (gArgs.IsArgSet("-dustrelayfee"))
    {
        CAmount n = 0;
        if (!ParseMoney(gArgs.GetArg("-dustrelayfee", ""), n))
            return InitError(AmountErrMsg("dustrelayfee", gArgs.GetArg("-dustrelayfee", "")));
        dustRelayFee = CFeeRate(n);
    }

    fRequireStandard = !gArgs.GetBoolArg("-acceptnonstdtxn", !chainparams.RequireStandard());
    if (chainparams.RequireStandard() && !fRequireStandard)
        return InitError(strprintf("acceptnonstdtxn is not currently supported for %s chain", chainparams.NetworkIDString()));
    nBytesPerSigOp = gArgs.GetArg("-bytespersigop", nBytesPerSigOp);

    if (!g_wallet_init_interface.ParameterInteraction()) return false;

    fIsBareMultisigStd = gArgs.GetBoolArg("-permitbaremultisig", DEFAULT_PERMIT_BAREMULTISIG);
    fAcceptDatacarrier = gArgs.GetBoolArg("-datacarrier", DEFAULT_ACCEPT_DATACARRIER);
    nMaxDatacarrierBytes = gArgs.GetArg("-datacarriersize", nMaxDatacarrierBytes);

    // Option to startup with mocktime set (used for regression testing):
    SetMockTime(gArgs.GetArg("-mocktime", 0)); // SetMockTime(0) is a no-op

    if (gArgs.GetBoolArg("-peerbloomfilters", DEFAULT_PEERBLOOMFILTERS))
        nLocalServices = ServiceFlags(nLocalServices | NODE_BLOOM);

    nMaxTipAge = gArgs.GetArg("-maxtipage", DEFAULT_MAX_TIP_AGE);

    if (gArgs.IsArgSet("-smartnodeblsprivkey")) {
        if (!gArgs.GetBoolArg("-listen", DEFAULT_LISTEN) && Params().RequireRoutableExternalIP()) {
            return InitError("Smartnode must accept connections from outside, set -listen=1");
        }
        if (!gArgs.GetBoolArg("-txindex", DEFAULT_TXINDEX)) {
            return InitError("Smartnode must have transaction index enabled, set -txindex=1");
        }
        if (!gArgs.GetBoolArg("-peerbloomfilters", DEFAULT_PEERBLOOMFILTERS)) {
            return InitError("Smartnode must have bloom filters enabled, set -peerbloomfilters=1");
        }
        if (gArgs.GetArg("-prune", 0) > 0) {
            return InitError("Smartnode must have no pruning enabled, set -prune=0");
        }
        if (gArgs.GetArg("-maxconnections", DEFAULT_MAX_PEER_CONNECTIONS) < DEFAULT_MAX_PEER_CONNECTIONS) {
            return InitError(strprintf("Smartnode must be able to handle at least %d connections, set -maxconnections=%d", DEFAULT_MAX_PEER_CONNECTIONS, DEFAULT_MAX_PEER_CONNECTIONS));
        }
        if (gArgs.GetBoolArg("-disablegovernance", false)) {
            return InitError(_("You can not disable governance validation on a smartnode."));
        }
    }

    fDisableGovernance = gArgs.GetBoolArg("-disablegovernance", false);
    LogPrintf("fDisableGovernance %d\n", fDisableGovernance);

    if (fDisableGovernance) {
        InitWarning(_("You are starting with governance validation disabled.") + (fPruneMode ? " " + _("This is expected because you are running a pruned node.") : ""));
    }

    return true;
}

static bool LockDataDirectory(bool probeOnly)
{
    // Make sure only a single Raptoreum Core process is using the data directory.
    fs::path datadir = GetDataDir();
    if (!DirIsWritable(datadir)) {
        return InitError(strprintf(_("Cannot write to data directory '%s'; check permissions."), datadir.string()));
    }
    if (!LockDirectory(datadir, ".lock", probeOnly)) {
        return InitError(strprintf(_("Cannot obtain a lock on data directory %s. %s is probably already running."), datadir.string(), PACKAGE_NAME));
    }
    return true;
}

bool AppInitSanityChecks()
{
    // ********************************************************* Step 4: sanity checks

    // Initialize elliptic curve code
    std::string sha256_algo = SHA256AutoDetect();
    LogPrintf("Using the '%s' SHA256 implementation\n", sha256_algo);
    RandomInit();
    ECC_Start();
    globalVerifyHandle.reset(new ECCVerifyHandle());

    // Sanity check
    if (!InitSanityCheck())
        return InitError(strprintf(_("Initialization sanity check failed. %s is shutting down."), PACKAGE_NAME));

    // Probe the data directory lock to give an early error message, if possible
    // We cannot hold the data directory lock here, as the forking for daemon() hasn't yet happened,
    // and a fork will cause weird behavior to it.
    return LockDataDirectory(true);
}

bool AppInitLockDataDirectory()
{
    // After daemonization get the data directory lock again and hold on to it until exit
    // This creates a slight window for a race condition to happen, however this condition is harmless: it
    // will at most make us exit without printing a message to console.
    if (!LockDataDirectory(false)) {
        // Detailed error printed inside LockDataDirectory
        return false;
    }
    return true;
}

bool AppInitInterfaces(NodeContext& node)
{
    node.chain = interfaces::MakeChain(node);
    // Create client interfaces for wallets that are supposed to be loaded
    // according to -wallet and -disablewallet options. This only constructs
    // the interfaces. It doesn't load wallet data. Wallets are actually
    // get loaded when load() and start() interface methods are called below.
    g_wallet_init_interface.Construct(node);
    return true;
}

bool AppInitMain(const util::Ref& context, NodeContext& node, interfaces::BlockAndHeaderTipInfo* tip_info)
{
    const CChainParams& chainparams = Params();
    // ********************************************************* Step 4a: application initialization
#ifndef WIN32
    if (!CreatePidFile()) {
        // Detailed error printed inside CreatePidFile().
        return false;
    }
#endif
    if (LogInstance().m_print_to_file) {
        if (gArgs.GetBoolArg("-shrinkdebugfile", LogInstance().DefaultShrinkDebugFile())) {
            // Do this first since it both loads a bunch of debug.log into memory,
            // and because this needs to happen before any other debug.log printing
            LogInstance().ShrinkDebugFile();
        }
    }
    if (!LogInstance().StartLogging()) {
        return InitError(strprintf("Could not open debug log file %s", LogInstance().m_file_path.string()));
    }

    if (!LogInstance().m_log_timestamps)
        LogPrintf("Startup time: %s\n", FormatISO8601DateTime(GetTime()));
    LogPrintf("Default data directory %s\n", GetDefaultDataDir().string());
    LogPrintf("Using data directory %s\n", GetDataDir().string());

    fs::path config_file_path = GetConfigFile(gArgs.GetArg("-conf", BITCOIN_CONF_FILENAME));
    if (fs::exists(config_file_path)) {
      LogPrintf("Config file: %s\n", config_file_path.string());
    } else if (gArgs.IsArgSet("-conf")) {
      InitWarning(strprintf(_("The specified config file %s does not exist\n"), config_file_path.string()));
    } else {
      LogPrintf("Config file: %s not found, skipping\n", config_file_path.string());
    }

    LogPrintf("Using at most %i automatic connections (%i file descriptors available)\n", nMaxConnections, nFD);

    // Warn about relative -datadir path.
    if (gArgs.IsArgSet("-datadir") && !fs::path(gArgs.GetArg("-datadir", "")).is_absolute()) {
        LogPrintf("Warning: relative datadir option '%s' specified, which will be interpreted relative to the " /* Continued */
                  "current working directory '%s'. This is fragile, because if Raptoreum Core is started in the future "
                  "from a different location, it will be unable to locate the current data files. There could "
                  "also be data loss if Raptoreum Core is started while in a temporary directory.\n",
            gArgs.GetArg("-datadir", ""), fs::current_path().string());
    }

    InitSignatureCache();
    InitScriptExecutionCache();

    int script_threads = gArgs.GetArg("-par", DEFAULT_SCRIPTCHECK_THREADS);
    if (script_threads <= 0) {
        // -par=0 means autodetect (number of cores - 1 script threads)
        // -par=-n means "leave n cores free" (number of cores - n - 1 script threads)
        script_threads += GetNumCores();
    }

    // Subtract 1 because the main thread counts towards the par threads
    script_threads = std::max(script_threads - 1, 0);

    // Number of script-checking threads <= MAX_SCRIPTCHECK_THREADS
    script_threads = std::min(script_threads, MAX_SCRIPTCHECK_THREADS);

    LogPrintf("Script verification uses %d additional threads\n", script_threads);
    if (script_threads >= 1) {
        g_parallel_script_checks = true;
        StartScriptCheckWorkerThreads(script_threads);
    }

    std::vector<std::string> vSporkAddresses;
    if (gArgs.IsArgSet("-sporkaddr")) {
        vSporkAddresses = gArgs.GetArgs("-sporkaddr");
    } else {
        vSporkAddresses = Params().SporkAddresses();
    }
    for (const auto& address: vSporkAddresses) {
        if (!sporkManager.SetSporkAddress(address)) {
            return InitError(_("Invalid spork address specified with -sporkaddr"));
        }
    }

    int minsporkkeys = gArgs.GetArg("-minsporkkeys", Params().MinSporkKeys());
    if (!sporkManager.SetMinSporkKeys(minsporkkeys)) {
        return InitError(_("Invalid minimum number of spork signers specified with -minsporkkeys"));
    }


    if (gArgs.IsArgSet("-sporkkey")) { // spork priv key
        if (!sporkManager.SetPrivKey(gArgs.GetArg("-sporkkey", ""))) {
            return InitError(_("Unable to sign spork message, wrong key?"));
        }
    }

    assert(!node.scheduler);
    node.scheduler = MakeUnique<CScheduler>();

    // Start the lightweight task scheduler thread
    CScheduler::Function serviceLoop = [&node]{ node.scheduler->serviceQueue(); };
    threadGroup.create_thread(std::bind(&TraceThread<CScheduler::Function>, "scheduler", serviceLoop));

    // Gather some entropy once per minute.
    node.scheduler->scheduleEvery([] { RandAddPeriodic(); }, 60000);

    GetMainSignals().RegisterBackgroundSignalScheduler(*node.scheduler);
    GetMainSignals().RegisterWithMempoolSignals(mempool);

    tableRPC.InitPlatformRestrictions();

    /* Register RPC commands regardless of -server setting so they will be
     * available in the GUI RPC console even if external calls are disabled.
     */
    RegisterAllCoreRPCCommands(tableRPC);
    for (const auto& client : node.chain_clients) {
        client->registerRpcs();
    }
#if ENABLE_ZMQ
    RegisterZMQRPCCommands(tableRPC);
#endif

    /* Start the RPC server already.  It will be started in "warmup" mode
     * and not really process calls already (but it will signify connections
     * that the server is there and will be ready later).  Warmup mode will
     * be disabled when initialisation is finished.
     */
    if (gArgs.GetBoolArg("-server", false))
    {
        uiInterface.InitMessage_connect(SetRPCWarmupStatus);
        if (!AppInitServers(context, node))
            return InitError(_("Unable to start HTTP server. See debug log for details."));
    }

    // ********************************************************* Step 5: verify wallet database integrity

    if (!g_wallet_init_interface.InitAutoBackup()) return false;
    for (const auto& client : node.chain_clients) {
        if (!client->verify()) {
            return false;
        }
    }

    // ********************************************************* Step 6: network initialization
    // Note that we absolutely cannot open any actual connections
    // until the very end ("start node") as the UTXO/block state
    // is not yet setup and may end up being set up twice if we
    // need to reindex later.

    assert(!node.banman);
    node.banman = MakeUnique<BanMan>(GetDataDir() / "banlist.dat", &uiInterface, gArgs.GetArg("-bantime", DEFAULT_MISBEHAVING_BANTIME));
    assert(!node.connman);
    node.connman = std::make_unique<CConnman>(GetRand(std::numeric_limits<uint64_t>::max()), GetRand(std::numeric_limits<uint64_t>::max()));

    // Make mempool generally available in the node context. For example the connection manager, wallet or RPC threads,
    // which are all started after this, may use it from the node context.
    assert(!node.mempool);
    node.mempool = &::mempool;
    assert(!node.chainman);
    node.chainman = &g_chainman;
    ChainstateManager& chainman = EnsureChainman(node);

    node.peer_logic.reset(new PeerLogicValidation(node.connman.get(), node.banman.get(), *node.scheduler, *node.chainman, *node.mempool, gArgs.GetBoolArg("-enablebip61", DEFAULT_ENABLE_BIP61)));
    RegisterValidationInterface(node.peer_logic.get());

    // sanitize comments per BIP-0014, format user agent and check total size
    std::vector<std::string> uacomments;

    if (chainparams.NetworkIDString() == CBaseChainParams::DEVNET) {
        // Add devnet name to user agent. This allows to disconnect nodes immediately if they don't belong to our own devnet
        uacomments.push_back(strprintf("devnet=%s", gArgs.GetDevNetName()));
    }

    for (const std::string& cmt : gArgs.GetArgs("-uacomment")) {
        if (cmt != SanitizeString(cmt, SAFE_CHARS_UA_COMMENT))
            return InitError(strprintf(_("User Agent comment (%s) contains unsafe characters."), cmt));
        uacomments.push_back(cmt);
    }
    strSubVersion = FormatSubVersion(CLIENT_NAME, CLIENT_VERSION, uacomments);
    if (strSubVersion.size() > MAX_SUBVERSION_LENGTH) {
        return InitError(strprintf(_("Total length of network version string (%i) exceeds maximum length (%i). Reduce the number or size of uacomments."),
            strSubVersion.size(), MAX_SUBVERSION_LENGTH));
    }

    if (gArgs.IsArgSet("-onlynet")) {
        std::set<enum Network> nets;
        for (const std::string& snet : gArgs.GetArgs("-onlynet")) {
            enum Network net = ParseNetwork(snet);
            if (net == NET_UNROUTABLE)
                return InitError(strprintf(_("Unknown network specified in -onlynet: '%s'"), snet));
            nets.insert(net);
        }
        for (int n = 0; n < NET_MAX; n++) {
            enum Network net = (enum Network)n;
            if (!nets.count(net))
                SetLimited(net);
        }
    }

    // Check for host lookup allowed before parsing any network related parameters
    fNameLookup = gArgs.GetBoolArg("-dns", DEFAULT_NAME_LOOKUP);

    bool proxyRandomize = gArgs.GetBoolArg("-proxyrandomize", DEFAULT_PROXYRANDOMIZE);
    // -proxy sets a proxy for all outgoing network traffic
    // -noproxy (or -proxy=0) as well as the empty string can be used to not set a proxy, this is the default
    std::string proxyArg = gArgs.GetArg("-proxy", "");
    SetLimited(NET_ONION);
    if (proxyArg != "" && proxyArg != "0") {
        CService proxyAddr;
        if (!Lookup(proxyArg.c_str(), proxyAddr, 9050, fNameLookup)) {
            return InitError(strprintf(_("Invalid -proxy address or hostname: '%s'"), proxyArg));
        }

        proxyType addrProxy = proxyType(proxyAddr, proxyRandomize);
        if (!addrProxy.IsValid())
            return InitError(strprintf(_("Invalid -proxy address or hostname: '%s'"), proxyArg));

        SetProxy(NET_IPV4, addrProxy);
        SetProxy(NET_IPV6, addrProxy);
        SetProxy(NET_ONION, addrProxy);
        SetNameProxy(addrProxy);
        SetLimited(NET_ONION, false); // by default, -proxy sets onion as reachable, unless -noonion later
    }

    // -onion can be used to set only a proxy for .onion, or override normal proxy for .onion addresses
    // -noonion (or -onion=0) disables connecting to .onion entirely
    // An empty string is used to not override the onion proxy (in which case it defaults to -proxy set above, or none)
    std::string onionArg = gArgs.GetArg("-onion", "");
    if (onionArg != "") {
        if (onionArg == "0") { // Handle -noonion/-onion=0
            SetLimited(NET_ONION); // set onions as unreachable
        } else {
            CService onionProxy;
            if (!Lookup(onionArg.c_str(), onionProxy, 9050, fNameLookup)) {
                return InitError(strprintf(_("Invalid -onion address or hostname: '%s'"), onionArg));
            }
            proxyType addrOnion = proxyType(onionProxy, proxyRandomize);
            if (!addrOnion.IsValid())
                return InitError(strprintf(_("Invalid -onion address or hostname: '%s'"), onionArg));
            SetProxy(NET_ONION, addrOnion);
            SetLimited(NET_ONION, false);
        }
    }

    // see Step 2: parameter interactions for more information about these
    fListen = gArgs.GetBoolArg("-listen", DEFAULT_LISTEN);
    fDiscover = gArgs.GetBoolArg("-discover", true);
    fRelayTxes = !gArgs.GetBoolArg("-blocksonly", DEFAULT_BLOCKSONLY);

    for (const std::string& strAddr : gArgs.GetArgs("-externalip")) {
        CService addrLocal;
        if (Lookup(strAddr.c_str(), addrLocal, GetListenPort(), fNameLookup) && addrLocal.IsValid())
            AddLocal(addrLocal, LOCAL_MANUAL);
        else
            return InitError(ResolveErrMsg("externalip", strAddr));
    }

    // Read asmap file if configured
    if (gArgs.IsArgSet("-asmap")) {
        fs::path asmap_path = fs::path(gArgs.GetArg("-asmap", ""));
        if (asmap_path.empty()) {
            asmap_path = DEFAULT_ASMAP_FILENAME;
        }
        if (!asmap_path.is_absolute()) {
            asmap_path = GetDataDir() / asmap_path;
        }
        if (!fs::exists(asmap_path)) {
            InitError(strprintf(_("Could not find asmap file %s"), asmap_path));
            return false;
        }
        std::vector<bool> asmap = CAddrMan::DecodeAsmap(asmap_path);
        if (asmap.size() == 0) {
            InitError(strprintf(_("Could not parse asmap file %s"), asmap_path));
            return false;
        }
        const uint256 asmap_version = SerializeHash(asmap);
        node.connman->SetAsmap(std::move(asmap));
        LogPrintf("Using asmap version %s for IP bucketing\n", asmap_version.ToString());
    } else {
        LogPrintf("Using /16 prefix for IP bucketing\n");
    }

#if ENABLE_ZMQ
    g_zmq_notification_interface = CZMQNotificationInterface::Create();

    if (g_zmq_notification_interface) {
        RegisterValidationInterface(g_zmq_notification_interface);
    }
#endif

    pdsNotificationInterface = new CDSNotificationInterface(*node.connman);
    RegisterValidationInterface(pdsNotificationInterface);

    // ********************************************************* Step 7a: Load sporks

    uiInterface.InitMessage(_("Loading sporks cache..."));
    CFlatDB<CSporkManager> flatdb6("sporks.dat", "magicSporkCache");
    if (!flatdb6.Load(sporkManager)) {
        return InitError(_("Failed to load sporks cache from") + "\n" + (GetDataDir() / "sporks.dat").string());
    }

    // ********************************************************* Step 7b: load block chain

    fReindex = gArgs.GetBoolArg("-reindex", false);
    bool fReindexChainState = gArgs.GetBoolArg("-reindex-chainstate", false);

    // cache size calculations
    int64_t nTotalCache = (gArgs.GetArg("-dbcache", nDefaultDbCache) << 20);
    nTotalCache = std::max(nTotalCache, nMinDbCache << 20); // total cache cannot be less than nMinDbCache
    nTotalCache = std::min(nTotalCache, nMaxDbCache << 20); // total cache cannot be greater than nMaxDbcache
    int64_t nBlockTreeDBCache = std::min(nTotalCache / 8, nMaxBlockDBCache << 20);
    nTotalCache -= nBlockTreeDBCache;
    int64_t nTxIndexCache = std::min(nTotalCache / 8, gArgs.GetBoolArg("-txindex", DEFAULT_TXINDEX) ? nMaxTxIndexCache << 20 : 0);
    nTotalCache -= nTxIndexCache;
    int64_t nCoinDBCache = std::min(nTotalCache / 2, (nTotalCache / 4) + (1 << 23)); // use 25%-50% of the remainder for disk cache
    nCoinDBCache = std::min(nCoinDBCache, nMaxCoinsDBCache << 20); // cap total coins db cache
    nTotalCache -= nCoinDBCache;
    int64_t nCoinCacheUsage = nTotalCache; // the rest goes to in-memory cache
    int64_t nMempoolSizeMax = gArgs.GetArg("-maxmempool", DEFAULT_MAX_MEMPOOL_SIZE) * 1000000;
    int64_t nEvoDbCache = 1024 * 1024 * 16; // TODO
    LogPrintf("Cache configuration:\n");
    LogPrintf("* Using %.1fMiB for block index database\n", nBlockTreeDBCache * (1.0 / 1024 / 1024));
    if (gArgs.GetBoolArg("-txindex", DEFAULT_TXINDEX)) {
        LogPrintf("* Using %.1fMiB for transaction index database\n", nTxIndexCache * (1.0 / 1024 / 1024));
    }
    LogPrintf("* Using %.1fMiB for chain state database\n", nCoinDBCache * (1.0 / 1024 / 1024));
    LogPrintf("* Using %.1fMiB for in-memory UTXO set (plus up to %.1fMiB of unused mempool space)\n", nCoinCacheUsage * (1.0 / 1024 / 1024), nMempoolSizeMax * (1.0 / 1024 / 1024));

    bool fLoaded = false;

    while (!fLoaded && !ShutdownRequested()) {
        bool fReset = fReindex;
        auto is_coinsview_empty = [&](CChainState* chainstate) EXCLUSIVE_LOCKS_REQUIRED(::cs_main) {
            return fReset || fReindexChainState || chainstate->CoinsTip().GetBestBlock().IsNull();
        };
        std::string strLoadError;

        uiInterface.InitMessage(_("Loading block index..."));

        do {
            bool failed_verification = false;
            const int64_t load_block_index_start_time = GetTimeMillis();

            try {
                LOCK(cs_main);
                chainman.InitializeChainstate();
                chainman.m_total_coinstip_cache = nCoinCacheUsage;
                chainman.m_total_coinsdb_cache = nCoinDBCache;

                UnloadBlockIndex(node.mempool);

                // new CBlockTreeDB tries to delete the existing file, which
                // fails if it's still open from the previous loop. Close it first:
                pblocktree.reset();
                pblocktree.reset(new CBlockTreeDB(nBlockTreeDBCache, false, fReset));
                llmq::DestroyLLMQSystem();
                // Same logic as above with pblocktree
                evoDb.reset();
                evoDb.reset(new CEvoDB(nEvoDbCache, false, fReset || fReindexChainState));
                deterministicMNManager.reset();
                deterministicMNManager.reset(new CDeterministicMNManager(*evoDb, *node.connman));

                llmq::InitLLMQSystem(*evoDb, *node.mempool, *node.connman, false, fReset || fReindexChainState);

                if (fReset) {
                    pblocktree->WriteReindexing(true);
                    //If we're reindexing in prune mode, wipe away unusable block files and all undo data files
                    if (fPruneMode)
                        CleanupBlockRevFiles();
                }

                if (ShutdownRequested()) break;

                // LoadBlockIndex will load fHavePruned if we've ever removed a
                // block file from disk.
                // Note that it also sets fReindex based on the disk flag!
                // From here on out fReindex and fReset mean something different!
                if (!chainman.LoadBlockIndex(chainparams)) {
                    strLoadError = _("Error loading block database");
                    break;
                }

                if (!fDisableGovernance && !gArgs.GetBoolArg("-txindex", DEFAULT_TXINDEX)
                   && chainparams.NetworkIDString() != CBaseChainParams::REGTEST) { // TODO remove this when pruning is fixed. See https://github.com/dashpay/dash/pull/1817 and https://github.com/dashpay/dash/pull/1743
                    return InitError(_("Transaction index can't be disabled with governance validation enabled. Either start with -disablegovernance command line switch or enable transaction index."));
                }

                // If the loaded chain has a wrong genesis, bail out immediately
                // (we're likely using a testnet datadir, or the other way around).
                if (!::BlockIndex().empty() &&
                        !LookupBlockIndex(chainparams.GetConsensus().hashGenesisBlock)) {
                    return InitError(_("Incorrect or no genesis block found. Wrong datadir for network?"));
                }

                if (!chainparams.GetConsensus().hashDevnetGenesisBlock.IsNull() && !::BlockIndex().empty() && ::BlockIndex().count(chainparams.GetConsensus().hashDevnetGenesisBlock) == 0)
                    return InitError(_("Incorrect or no devnet genesis block found. Wrong datadir for devnet specified?"));

                // Check for changed -addressindex state
                if (fAddressIndex != gArgs.GetBoolArg("-addressindex", DEFAULT_ADDRESSINDEX)) {
                    strLoadError = _("You need to rebuild the database using -reindex to change -addressindex");
                    break;
                }

                // Check for changed -timestampindex state
                if (fTimestampIndex != gArgs.GetBoolArg("-timestampindex", DEFAULT_TIMESTAMPINDEX)) {
                    strLoadError = _("You need to rebuild the database using -reindex to change -timestampindex");
                    break;
                }

                // Check for changed -spentindex state
                if (fSpentIndex != gArgs.GetBoolArg("-spentindex", DEFAULT_SPENTINDEX)) {
                    strLoadError = _("You need to rebuild the database using -reindex to change -spentindex");
                    break;
                }

                // Check for changed -futureindex state
                if (fFutureIndex != gArgs.GetBoolArg("-futureindex", DEFAULT_FUTUREINDEX)) {
                    strLoadError = _("You need to rebuild the database using -reindex to change -futureindex");
                    break;
                }

                // Check for changed -prune state.  What we are concerned about is a user who has pruned blocks
                // in the past, but is now trying to run unpruned.
                if (fHavePruned && !fPruneMode) {
                    strLoadError = _("You need to rebuild the database using -reindex to go back to unpruned mode.  This will redownload the entire blockchain");
                    break;
                }

                // At this point blocktree args are consistent with what's on disk.
                // If we're not mid-reindex (based on disk + args), add a genesis block on disk
                // (otherwise we use the one already on disk).
                // This is called again in ThreadImport after the reindex completes.
                if (!fReindex && !LoadGenesisBlock(chainparams)) {
                    strLoadError = _("Error initializing block database");
                    break;
                }

                // At this point we're either in reindex or we've loaded a useful
                // block tree into BlockIndex()!

                bool failed_chainstate_init = false;
                for (CChainState* chainstate : chainman.GetAll()) {
                    LogPrintf("Initializing chainstate %s\n", chainstate->ToString());
                    chainstate->InitCoinsDB(/* cache_size_bytes */ nCoinDBCache,
                                            /* in_memory */ false,
                                            /* should_wpe */ fReset || fReindexChainState);

                    chainstate->CoinsErrorCatcher().AddReadErrCallback([]() {
                        uiInterface.ThreadSafeMessageBox(_("Error reading from database, shutting down."),
                        "", CClientUIInterface::MSG_ERROR);
                    });

                    // If necessary, upgrade from older database format.
                    // This is a no-op if we cleared the coinsviewdb with -reindex or -reindex-chainstate
                    if (!chainstate->CoinsDB().Upgrade()) {
                        strLoadError = _("Error upgrading chainstate database");
                        failed_chainstate_init = true;
                        break;
                    }

                    // Replay blocks is a no-op if we cleared the coinsviewDB with -reindex or -reindex-chainstate
                    if (!chainstate->ReplayBlocks(chainparams)) {
                        strLoadError = _("Unable to rerply blocks. You will need tpo rebuild the database using -reindex-chainstate.");
                        failed_chainstate_init = true;
                        break;
                    }

                    // The on-disc coinsdb is now in a good state, create cache
                    chainstate->InitCoinsCache(nCoinCacheUsage);
                    assert(chainstate->CanFlushToDisk());

                    // flush evodb
                    if (&::ChainstateActive() == chainstate && !evoDb->CommitRootTransaction()) {
                        strLoadError = _("Failed to commit EvoDB");
                        failed_chainstate_init = true;
                        strLoadError = _("Error initializing block database");
                        break;
                    }

                    if (!is_coinsview_empty(chainstate)) {
                        // LoadChainTip initializes the chain based on CoinsTip()'s best block
                        if (!chainstate->LoadChainTip(chainparams)) {
                            strLoadError = _("Error initializing block database");
                            failed_chainstate_init = true;
                            break; // out of the per-chainstate loop
                        }
                        assert(chainstate->m_chain.Tip() != nullptr);
                    }
                }

                if (failed_chainstate_init) {
                    break; // out of the chainstate activation do-while
                }

                if (!deterministicMNManager->UpgradeDBIfNeeded() || !llmq::quorumBlockProcessor->UpgradeDB()) {
                    strLoadError = _("Error upgrading evo database");
                    break;
                }

                for (CChainState* chainstate : chainman.GetAll()) {
                    if (!is_coinsview_empty(chainstate)) {
                        uiInterface.InitMessage(_("Verifying blocks..."));
                        if (fHavePruned && gArgs.GetArg("-checkblocks", DEFAULT_CHECKBLOCKS) > MIN_BLOCKS_TO_KEEP) {
                            LogPrintf("Prune: pruned datadir may not have more than %d blocks. Only checking available blocks\n", MIN_BLOCKS_TO_KEEP);
                        }

                        CBlockIndex* tip = chainstate->m_chain.Tip();
                        RPCNotifyBlockChange(true, tip);
                        if (tip && tip->nTime > GetAdjustedTime() + 7200) {
                            strLoadError = _("The block database contains a block which appears to be from the future. "
                                             "This may only be due to your computer's date and time being set incorrectly. "
                                             "Only rebuild the block database if you are sure that your computer's date and time are correct.");
                            failed_verification = true;
                            break;
                        }

                        // Only verify the DB of the active chainstate. This is fixed in later
                        // work when we allow VerifyDB to be parameterized by chainstate.
                        if (&::ChainstateActive() == chainstate && !CVerifyDB().VerifyDB(chainparams, &chainstate->CoinsDB(),
                                                     gArgs.GetArg("-checklevel", DEFAULT_CHECKLEVEL),
                                                     gArgs.GetArg("-checkblocks", DEFAULT_CHECKBLOCKS)))
                        {
                            strLoadError = _("Corrupted block database detected");
                            failed_verification = true;
                            break;
                        }
                    } else {
                        if (&::ChainstateActive() == chainstate && !evoDb->IsEmpty()) {
                            // EvoDB processed some blocks earlier but we have no blocks anymore, something is not right
                            strLoadError = _("Error initializing block database");
                            failed_verification = true;
                            break;
                        }
                    }

                    if (gArgs.GetArg("-checklevel", DEFAULT_CHECKLEVEL) >= 3) {
                        ResetBlockFailureFlags(nullptr);
                    }
                }
            } catch (const std::exception& e) {
                LogPrintf("%s\n", e.what());
                strLoadError = _("Error opening block database");
                failed_verification = true;
                break;
            }

            if (!failed_verification) {
                fLoaded = true;
                LogPrintf(" block index %15dms\n", GetTimeMillis() - load_block_index_start_time);
            }
        } while(false);

        if (!fLoaded && !ShutdownRequested()) {
            // first suggest a reindex
            if (!fReset) {
                bool fRet = uiInterface.ThreadSafeQuestion(
                    strLoadError + ".\n\n" + _("Do you want to rebuild the block database now?"),
                    strLoadError + ".\nPlease restart with -reindex or -reindex-chainstate to recover.",
                    "", CClientUIInterface::MSG_ERROR | CClientUIInterface::BTN_ABORT);
                if (fRet) {
                    fReindex = true;
                    AbortShutdown();
                } else {
                    LogPrintf("Aborted block database rebuild. Exiting.\n");
                    return false;
                }
            } else {
                return InitError(strLoadError);
            }
        }
    }

    // As LoadBlockIndex can take several minutes, it's possible the user
    // requested to kill the GUI during the last operation. If so, exit.
    // As the program has not fully started yet, Shutdown() is possibly overkill.
    if (ShutdownRequested()) {
        LogPrintf("Shutdown requested. Exiting.\n");
        return false;
    }

    fs::path est_path = GetDataDir() / FEE_ESTIMATES_FILENAME;
    CAutoFile est_filein(fsbridge::fopen(est_path, "rb"), SER_DISK, CLIENT_VERSION);
    // Allowed to fail as this file IS missing on first startup.
    if (!est_filein.IsNull())
        ::feeEstimator.Read(est_filein);
    fFeeEstimatesInitialized = true;

    // ********************************************************* Step 8a: load powcache.dat

    {
        fs::path pathDB = GetDataDir();
        std::string strDBName = "powcache.dat";

        LOCK(cs_pow);
        // Always load the powcache if available:
        uiInterface.InitMessage(_("Loading POW cache..."));
        fs::path powCacheFile = pathDB / strDBName;
        if (!fs::exists(powCacheFile)) {
          uiInterface.InitMessage("Loading POW cache for the first time. This could take a minute...");
        }

        CFlatDB<CPowCache> flatdb7(strDBName, "powCache");
        if(!flatdb7.Load(CPowCache::Instance())) {
            return InitError(_("Failed to load POW cache from") + "\n" + (pathDB / strDBName).string());
        }
    }

    // ********************************************************* Step 8b: start indexers
    if (gArgs.GetBoolArg("-txindex", DEFAULT_TXINDEX)) {
        g_txindex = MakeUnique<TxIndex>(nTxIndexCache, false, fReindex);
        g_txindex->Start();
    }

    // ********************************************************* Step 9: load wallet
    for (const auto& client : node.chain_clients) {
        if (!client->load()) {
            return false;
        }
    }

    // As InitLoadWallet can take several minutes, it's possible the user
    // requested to kill the GUI during the last operation. If so, exit.
    if (ShutdownRequested()) {
        LogPrintf("Shutdown requested. Exiting.\n");
        return false;
    }
    // ********************************************************* Step 10: data directory maintenance


    // if pruning, unset the service bit and perform the initial blockstore prune
    // after any wallet rescanning has taken place.
    if (fPruneMode) {
        LogPrintf("Unsetting NODE_NETWORK on prune mode\n");
        nLocalServices = ServiceFlags(nLocalServices & ~NODE_NETWORK);
        if (!fReindex) {
            LOCK(cs_main);
            for (CChainState* chainstate : chainman.GetAll()) {
                uiInterface.InitMessage(_("Pruning blockstore..."));
                chainstate->PruneAndFlush();
            }
        }
    }

    // As PruneAndFlush can take several minutes, it's possible the user
    // requested to kill the GUI during the last operation. If so, exit.
    if (ShutdownRequested()) {
        LogPrintf("Shutdown requested. Exiting.\n");
        return false;
    }

    // ********************************************************* Step 10a: Prepare Smartnode related stuff
    fSmartnodeMode = false;
    std::string strSmartNodeBLSPrivKey = gArgs.GetArg("-smartnodeblsprivkey", "");
    if (!strSmartNodeBLSPrivKey.empty()) {
        auto binKey = ParseHex(strSmartNodeBLSPrivKey);
        CBLSSecretKey keyOperator(binKey);
        if (!keyOperator.IsValid()) {
            return InitError(_("Invalid smartnodeblsprivkey. Please see documentation."));
        }
        fSmartnodeMode = true;
        {
            LOCK(activeSmartnodeInfoCs);
            activeSmartnodeInfo.blsKeyOperator = std::make_unique<CBLSSecretKey>(keyOperator);
            activeSmartnodeInfo.blsPubKeyOperator = std::make_unique<CBLSPublicKey>(activeSmartnodeInfo.blsKeyOperator->GetPublicKey());
        }
        LogPrintf("SMARTNODE:\n");
        LogPrintf("  blsPubKeyOperator: %s\n", keyOperator.GetPublicKey().ToString());
    }

    if(fSmartnodeMode) {
        // Create and register activeSmartnodeManager, will init later in ThreadImport
        activeSmartnodeManager = new CActiveSmartnodeManager(*node.connman);
        RegisterValidationInterface(activeSmartnodeManager);
    }

    {
        LOCK(activeSmartnodeInfoCs);
        if (activeSmartnodeInfo.blsKeyOperator == nullptr) {
            activeSmartnodeInfo.blsKeyOperator = std::make_unique<CBLSSecretKey>();
        }
        if (activeSmartnodeInfo.blsPubKeyOperator == nullptr) {
            activeSmartnodeInfo.blsPubKeyOperator = std::make_unique<CBLSPublicKey>();
        }
    }

    // ********************************************************* Step 10b: setup CoinJoin

    g_wallet_init_interface.InitCoinJoinSettings();

    // ********************************************************* Step 10b: Load cache data

    // LOAD SERIALIZED DAT FILES INTO DATA CACHES FOR INTERNAL USE

    bool fLoadCacheFiles = !(fReindex || fReindexChainState) && (::ChainActive().Tip() != nullptr);
    fs::path pathDB = GetDataDir();
    std::string strDBName;

    strDBName = "mncache.dat";
    uiInterface.InitMessage(_("Loading smartnode cache..."));
    CFlatDB<CSmartnodeMetaMan> flatdb1(strDBName, "magicSmartnodeCache");
    if (fLoadCacheFiles) {
        if(!flatdb1.Load(mmetaman)) {
            return InitError(_("Failed to load smartnode cache from") + "\n" + (pathDB / strDBName).string());
        }
    } else {
        CSmartnodeMetaMan mmetamanTmp;
        if(!flatdb1.Dump(mmetamanTmp)) {
            return InitError(_("Failed to clear smartnode cache at") + "\n" + (pathDB / strDBName).string());
        }
    }

    strDBName = "governance.dat";
    uiInterface.InitMessage(_("Loading governance cache..."));
    CFlatDB<CGovernanceManager> flatdb3(strDBName, "magicGovernanceCache");
    if (fLoadCacheFiles && !fDisableGovernance) {
        if(!flatdb3.Load(governance)) {
            return InitError(_("Failed to load governance cache from") + "\n" + (pathDB / strDBName).string());
        }
        governance.InitOnLoad();
    } else {
        CGovernanceManager governanceTmp;
        if(!flatdb3.Dump(governanceTmp)) {
            return InitError(_("Failed to clear governance cache at") + "\n" + (pathDB / strDBName).string());
        }
    }

    strDBName = "netfulfilled.dat";
    uiInterface.InitMessage(_("Loading fulfilled requests cache..."));
    CFlatDB<CNetFulfilledRequestManager> flatdb4(strDBName, "magicFulfilledCache");
    if (fLoadCacheFiles) {
        if(!flatdb4.Load(netfulfilledman)) {
            return InitError(_("Failed to load fulfilled requests cache from") + "\n" + (pathDB / strDBName).string());
        }
    } else {
        CNetFulfilledRequestManager netfulfilledmanTmp;
        if(!flatdb4.Dump(netfulfilledmanTmp)) {
            return InitError(_("Failed to clear fulfilled requests cache at") + "\n" + (pathDB / strDBName).string());
        }
    }

    // ********************************************************* Step 10c: schedule Raptoreum-specific tasks

    node.scheduler->scheduleEvery(std::bind(&CNetFulfilledRequestManager::DoMaintenance, std::ref(netfulfilledman)), 60000); // value in milliseconds
    node.scheduler->scheduleEvery(std::bind(&CSmartnodeSync::DoMaintenance, std::ref(smartnodeSync), std::ref(*node.connman)), 1000); // value in milliseconds
    node.scheduler->scheduleEvery(std::bind(&CSmartnodeUtils::DoMaintenance, std::ref(*node.connman)), 1000);
    node.scheduler->scheduleEvery(std::bind(&CDeterministicMNManager::DoMaintenance, std::ref(*deterministicMNManager)), 10000);

    if (!fDisableGovernance) {
        node.scheduler->scheduleEvery(std::bind(&CGovernanceManager::DoMaintenance, std::ref(governance), std::ref(*node.connman)), 300000); // value in milliseconds
    }

    if (fSmartnodeMode) {
        node.scheduler->scheduleEvery(std::bind(&CCoinJoinServer::DoMaintenance, std::ref(coinJoinServer), std::ref(*node.connman)), 1000);
#ifdef ENABLE_WALLET
    } else if(CCoinJoinClientOptions::IsEnabled()) {
        node.scheduler->scheduleEvery(std::bind(&DoCoinJoinMaintenance, std::ref(*node.connman)), 1000);
#endif // ENABLE_WALLET
    }

    // Periodic flush of POW Cache if cache has grown enough
    node.scheduler->scheduleEvery(std::bind(&CPowCache::DoMaintenance, &CPowCache::Instance()), 60000);

    if (gArgs.GetBoolArg("-statsenabled", DEFAULT_STATSD_ENABLE)) {
        int nStatsPeriod = std::min(std::max((int)gArgs.GetArg("-statsperiod", DEFAULT_STATSD_PERIOD), MIN_STATSD_PERIOD), MAX_STATSD_PERIOD);
        node.scheduler->scheduleEvery(PeriodicStats, nStatsPeriod * 1000);
    }

    llmq::StartLLMQSystem();

    // ********************************************************* Step 11: import blocks

    if (!CheckDiskSpace(GetDataDir())) {
        InitError(strprintf(_("Error: Disk space is low for %s"), GetDataDir()));
        return false;
    }
    if (!CheckDiskSpace(GetBlocksDir())) {
        InitError(strprintf(_("Error: Disk space is low for %s"), GetBlocksDir()));
        return false;
    }

    // Either install a handler to notify us when genesis activates, or set fHaveGenesis directly.
    // No locking, as this happens before any background thread is started.
    boost::signals2::connection block_notify_genesis_wait_connection;
    if (::ChainActive().Tip() == nullptr) {
        block_notify_genesis_wait_connection = uiInterface.NotifyBlockTip_connect(BlockNotifyGenesisWait);
    } else {
        fHaveGenesis = true;
    }

    if (gArgs.IsArgSet("-blocknotify"))
        uiInterface.NotifyBlockTip_connect(BlockNotifyCallback);

    std::vector<fs::path> vImportFiles;
    for (const std::string& strFile : gArgs.GetArgs("-loadblock")) {
        vImportFiles.push_back(strFile);
    }

    threadGroup.create_thread([=, &chainman] { ThreadImport(chainman, vImportFiles); });

    // Wait for genesis block to be processed
    {
        WAIT_LOCK(g_genesis_wait_mutex, lock);
        // We previously could hang here if StartShutdown() is called prior to
        // ThreadImport getting started, so instead we just wait on a timer to
        // check ShutdownRequested() regularly.
        while (!fHaveGenesis && !ShutdownRequested()) {
            g_genesis_wait_cv.wait_for(lock, std::chrono::milliseconds(500));
        }
        block_notify_genesis_wait_connection.disconnect();
    }

    // As importing blocks can take several minutes, it's possible the user
    // requested to kill the GUI during one of the last operations. If so, exit.
    if (ShutdownRequested()) {
        LogPrintf("Shutdown requested. Exiting.\n");
        return false;
    }

    // ********************************************************* Step 12: start node

    int chain_active_height;

    //// debug print
    {
        LOCK(cs_main);
        LogPrintf("block tree size = %u\n", ::BlockIndex().size());
        chain_active_height = ::ChainActive().Height();
        if (tip_info) {
            tip_info->block_height = chain_active_height;
            tip_info->block_time = ::ChainActive().Tip() ? ::ChainActive().Tip()->GetBlockTime() : Params().GenesisBlock().GetBlockTime();
            tip_info->block_hash = ::ChainActive().Tip() ? ::ChainActive().Tip()->GetBlockHash() : Params().GenesisBlock().GetHash();
            tip_info->verification_progress = GuessVerificationProgress(Params().TxData(), ::ChainActive().Tip());
        }
        if (tip_info && ::pindexBestHeader) {
            tip_info->header_height = ::pindexBestHeader->nHeight;
            tip_info->header_time = ::pindexBestHeader->GetBlockTime();
        }
    }
    LogPrintf("::ChainActive().Height() = %d\n", chain_active_height);
    if (gArgs.GetBoolArg("-listenonion", DEFAULT_LISTEN_ONION))
        StartTorControl();

    Discover();

    // Map ports with UPnP
    StartMapPort(gArgs.GetBoolArg("-upnp", DEFAULT_UPNP), gArgs.GetBoolArg("-natpmp", DEFAULT_NATPMP));

    CConnman::Options connOptions;
    connOptions.nLocalServices = nLocalServices;
    connOptions.nMaxConnections = nMaxConnections;
    connOptions.nMaxOutbound = std::min(MAX_OUTBOUND_CONNECTIONS, connOptions.nMaxConnections);
    connOptions.nMaxAddnode = MAX_ADDNODE_CONNECTIONS;
    connOptions.nMaxFeeler = 1;
    connOptions.nBestHeight = chain_active_height;
    connOptions.uiInterface = &uiInterface;
    connOptions.m_banman = node.banman.get();
    connOptions.m_msgproc = node.peer_logic.get();
    connOptions.nSendBufferMaxSize = 1000*gArgs.GetArg("-maxsendbuffer", DEFAULT_MAXSENDBUFFER);
    connOptions.nReceiveFloodSize = 1000*gArgs.GetArg("-maxreceivebuffer", DEFAULT_MAXRECEIVEBUFFER);
    connOptions.m_added_nodes = gArgs.GetArgs("-addnode");

    connOptions.nMaxOutboundLimit = 1024 * 1024 * gArgs.GetArg("-maxuploadtarget", DEFAULT_MAX_UPLOAD_TARGET);
    connOptions.m_peer_connect_timeout = peer_connect_timeout;

    for (const std::string& strBind : gArgs.GetArgs("-bind")) {
        CService addrBind;
        if (!Lookup(strBind.c_str(), addrBind, GetListenPort(), false)) {
            return InitError(ResolveErrMsg("bind", strBind));
        }
        connOptions.vBinds.push_back(addrBind);
    }
    for (const std::string& strBind : gArgs.GetArgs("-whitebind")) {
        CService addrBind;
        if (!Lookup(strBind.c_str(), addrBind, 0, false)) {
            return InitError(ResolveErrMsg("whitebind", strBind));
        }
        if (addrBind.GetPort() == 0) {
            return InitError(strprintf(_("Need to specify a port with -whitebind: '%s'"), strBind));
        }
        connOptions.vWhiteBinds.push_back(addrBind);
    }

    for (const auto& net : gArgs.GetArgs("-whitelist")) {
        CSubNet subnet;
        LookupSubNet(net.c_str(), subnet);
        if (!subnet.IsValid())
            return InitError(strprintf(_("Invalid netmask specified in -whitelist: '%s'"), net));
        connOptions.vWhitelistedRange.push_back(subnet);
    }

    connOptions.vSeedNodes = gArgs.GetArgs("-seednode");

    // Initiate outbound connections unless connect=0
    connOptions.m_use_addrman_outgoing = !gArgs.IsArgSet("-connect");
    if (!connOptions.m_use_addrman_outgoing) {
        const auto connect = gArgs.GetArgs("-connect");
        if (connect.size() != 1 || connect[0] != "0") {
            connOptions.m_specified_outgoing = connect;
        }
    }

    std::string strSocketEventsMode = gArgs.GetArg("-socketevents", DEFAULT_SOCKETEVENTS);
    if (strSocketEventsMode == "select") {
        connOptions.socketEventsMode = CConnman::SOCKETEVENTS_SELECT;
#ifdef USE_POLL
    } else if (strSocketEventsMode == "poll") {
        connOptions.socketEventsMode = CConnman::SOCKETEVENTS_POLL;
#endif
#ifdef USE_EPOLL
    } else if (strSocketEventsMode == "epoll") {
        connOptions.socketEventsMode = CConnman::SOCKETEVENTS_EPOLL;
#endif
#ifdef USE_KQUEUE
    } else if (strSocketEventsMode == "kqueue") {
        connOptions.socketEventsMode = CConnman::SOCKETEVENTS_KQUEUE;
#endif
    } else {
        return InitError(strprintf(_("Invalid -socketevents ('%s') specified. Only these modes are supported: %s"), strSocketEventsMode, GetSupportedSocketEventsStr()));
    }

    if (!node.connman->Start(*node.scheduler, connOptions)) {
        return false;
    }

    // ********************************************************* Step 13: finished

    SetRPCWarmupFinished();
    uiInterface.InitMessage(_("Done loading"));

    for (const auto& client : node.chain_clients) {
        client->start(*node.scheduler);
    }

    BanMan* banman = node.banman.get();
    node.scheduler->scheduleEvery([banman]{
        banman->DumpBanlist();
    }, DUMP_BANS_INTERVAL * 1000);

    return true;
}<|MERGE_RESOLUTION|>--- conflicted
+++ resolved
@@ -470,11 +470,10 @@
 
     // Set all of the args and their help
     // When adding new options to the categories, please keep and ensure alphabetical ordering.
-<<<<<<< HEAD
     gArgs.AddArg("-?", "Print this help message and exit", ArgsManager::ALLOW_ANY, OptionsCategory::OPTIONS);
     gArgs.AddArg("-alertnotify=<cmd>", "Execute command when a relevant alert is received or we see a really long fork (%s in cmd is replaced by message)", ArgsManager::ALLOW_ANY, OptionsCategory::OPTIONS);
     gArgs.AddArg("-assumevalid=<hex>", strprintf("If this block is in the chain assume that it and its ancestors are valid and potentially skip their script verification (0 to verify all, default: %s, testnet: %s)", defaultChainParams->GetConsensus().defaultAssumeValid.GetHex(), testnetChainParams->GetConsensus().defaultAssumeValid.GetHex()), ArgsManager::ALLOW_ANY, OptionsCategory::OPTIONS);
-    gArgs.AddArg("-blocksdir=<dir>", "Specify blocks directory (default: <datadir>/blocks)", ArgsManager::ALLOW_ANY, OptionsCategory::OPTIONS);
+    gArgs.AddArg("-blocksdir=<dir>", "Specify directory to hold blocks subdirectory for *.dat files (default: <datadir>)", ArgsManager::ALLOW_ANY, OptionsCategory::OPTIONS);
     gArgs.AddArg("-blocknotify=<cmd>", "Execute command when the best block changes (%s in cmd is replaced by block hash)", ArgsManager::ALLOW_ANY, OptionsCategory::OPTIONS);
     gArgs.AddArg("-blockreconstructionextratxn=<n>", strprintf("Extra transactions to keep in memory for compact block reconstructions (default: %u)", DEFAULT_BLOCK_RECONSTRUCTION_EXTRA_TXN), ArgsManager::ALLOW_ANY, OptionsCategory::OPTIONS);
     gArgs.AddArg("-blocksonly", strprintf("Whether to operate in a blocks only mode (default: %u)", DEFAULT_BLOCKSONLY), ArgsManager::ALLOW_ANY | ArgsManager::DEBUG_ONLY, OptionsCategory::OPTIONS);
@@ -492,26 +491,6 @@
     gArgs.AddArg("-maxrecsigsage=<n>", strprintf("Number of seconds to keep LLMQ recovery sigs (default: %u)", llmq::DEFAULT_MAX_RECOVERED_SIGS_AGE), ArgsManager::ALLOW_ANY, OptionsCategory::OPTIONS);
     gArgs.AddArg("-mempoolexpiry=<n>", strprintf("Do not keep transactions in the mempool longer than <n> hours (default: %u)", DEFAULT_MEMPOOL_EXPIRY), ArgsManager::ALLOW_ANY, OptionsCategory::OPTIONS);
     gArgs.AddArg("-minimumchainwork=<hex>", strprintf("Minimum work assumed to exist on a valid chain in hex (default: %s, testnet: %s)", defaultChainParams->GetConsensus().nMinimumChainWork.GetHex(), testnetChainParams->GetConsensus().nMinimumChainWork.GetHex()), ArgsManager::ALLOW_ANY | ArgsManager::DEBUG_ONLY, OptionsCategory::OPTIONS);
-=======
-    gArgs.AddArg("-?", "Print this help message and exit", false, OptionsCategory::OPTIONS);
-    gArgs.AddArg("-alertnotify=<cmd>", "Execute command when a relevant alert is received or we see a really long fork (%s in cmd is replaced by message)", false, OptionsCategory::OPTIONS);
-    gArgs.AddArg("-assumevalid=<hex>", strprintf("If this block is in the chain assume that it and its ancestors are valid and potentially skip their script verification (0 to verify all, default: %s, testnet: %s)", defaultChainParams->GetConsensus().defaultAssumeValid.GetHex(), testnetChainParams->GetConsensus().defaultAssumeValid.GetHex()), false, OptionsCategory::OPTIONS);
-    gArgs.AddArg("-blocksdir=<dir>", "Specify directory to hold blocks subdirectory for *.dat files (default: <datadir>)", false, OptionsCategory::OPTIONS);
-    gArgs.AddArg("-blocknotify=<cmd>", "Execute command when the best block changes (%s in cmd is replaced by block hash)", false, OptionsCategory::OPTIONS);
-    gArgs.AddArg("-blockreconstructionextratxn=<n>", strprintf("Extra transactions to keep in memory for compact block reconstructions (default: %u)", DEFAULT_BLOCK_RECONSTRUCTION_EXTRA_TXN), false, OptionsCategory::OPTIONS);
-    gArgs.AddArg("-blocksonly", strprintf("Whether to operate in a blocks only mode (default: %u)", DEFAULT_BLOCKSONLY), true, OptionsCategory::OPTIONS);
-    gArgs.AddArg("-conf=<file>", strprintf("Specify configuration file. Relative paths will be prefixed by datadir location. (default: %s)", BITCOIN_CONF_FILENAME), false, OptionsCategory::OPTIONS);
-    gArgs.AddArg("-datadir=<dir>", "Specify data directory", false, OptionsCategory::OPTIONS);
-    gArgs.AddArg("-dbbatchsize", strprintf("Maximum database write batch size in bytes (default: %u)", nDefaultDbBatchSize), true, OptionsCategory::OPTIONS);
-    gArgs.AddArg("-dbcache=<n>", strprintf("Set database cache size in megabytes (%d to %d, default: %d)", nMinDbCache, nMaxDbCache, nDefaultDbCache), false, OptionsCategory::OPTIONS);
-    gArgs.AddArg("-debuglogfile=<file>", strprintf("Specify location of debug log file. Relative paths will be prefixed by a net-specific datadir location. (0 to disable; default: %s)", DEFAULT_DEBUGLOGFILE), false, OptionsCategory::OPTIONS);
-    gArgs.AddArg("-loadblock=<file>", "Imports blocks from external blk000??.dat file on startup", false, OptionsCategory::OPTIONS);
-    gArgs.AddArg("-maxmempool=<n>", strprintf("Keep the transaction memory pool below <n> megabytes (default: %u)", DEFAULT_MAX_MEMPOOL_SIZE), false, OptionsCategory::OPTIONS);
-    gArgs.AddArg("-maxorphantxsize=<n>", strprintf("Maximum total size of all orphan transactions in megabytes (default: %u)", DEFAULT_MAX_ORPHAN_TRANSACTIONS_SIZE), false, OptionsCategory::OPTIONS);
-    gArgs.AddArg("-maxrecsigsage=<n>", strprintf("Number of seconds to keep LLMQ recovery sigs (default: %u)", llmq::DEFAULT_MAX_RECOVERED_SIGS_AGE), false, OptionsCategory::OPTIONS);
-    gArgs.AddArg("-mempoolexpiry=<n>", strprintf("Do not keep transactions in the mempool longer than <n> hours (default: %u)", DEFAULT_MEMPOOL_EXPIRY), false, OptionsCategory::OPTIONS);
-    gArgs.AddArg("-minimumchainwork=<hex>", strprintf("Minimum work assumed to exist on a valid chain in hex (default: %s, testnet: %s)", defaultChainParams->GetConsensus().nMinimumChainWork.GetHex(), testnetChainParams->GetConsensus().nMinimumChainWork.GetHex()), true, OptionsCategory::OPTIONS);
->>>>>>> 46dd65c7
     gArgs.AddArg("-par=<n>", strprintf("Set the number of script verification threads (%u to %d, 0 = auto, <0 = leave that many cores free, default: %d)",
         -GetNumCores(), MAX_SCRIPTCHECK_THREADS, DEFAULT_SCRIPTCHECK_THREADS), ArgsManager::ALLOW_ANY, OptionsCategory::OPTIONS);
     gArgs.AddArg("-persistmempool", strprintf("Whether to save the mempool on shutdown and load on restart (default: %u)", DEFAULT_PERSIST_MEMPOOL), ArgsManager::ALLOW_ANY, OptionsCategory::OPTIONS);
@@ -529,8 +508,10 @@
 #else
     hidden_args.emplace_back("-sysperms");
 #endif
-<<<<<<< HEAD
     gArgs.AddArg("-version", "Print version and exit", ArgsManager::ALLOW_ANY, OptionsCategory::OPTIONS);
+    gArgs.AddArg("-powcachesize", strprintf("Set max pow cache size (number of pow hashes) that keeping in memory (default: %d)", DEFAULT_POW_CACHE_SIZE), ArgsManager::ALLOW_ANY, OptionsCategory::OPTIONS);
+    gArgs.AddArg("-powmaxloadsize", strprintf("Set max pow cache load size (number of pow hashes) that to be written to powcache.dat (default: %d)", DEFAULT_MAX_LOAD_SIZE), ArgsManager::ALLOW_ANY, OptionsCategory::OPTIONS);
+    gArgs.AddArg("-powcachevalidate", "Enable validation of pow hashes from the cache (default: %true). Use of this option will significantly slow down wallet synchronization.", ArgsManager::ALLOW_ANY, OptionsCategory::OPTIONS);
 
     gArgs.AddArg("-addressindex", strprintf("Maintain a full address index, used to query for the balance, txids and unspent outputs for addresses (default: %u)", DEFAULT_ADDRESSINDEX), ArgsManager::ALLOW_ANY, OptionsCategory::INDEXING);
     gArgs.AddArg("-reindex", "Rebuild chain state and block index from the blk*.dat files on disk", ArgsManager::ALLOW_ANY, OptionsCategory::INDEXING);
@@ -538,14 +519,14 @@
     gArgs.AddArg("-spentindex", strprintf("Maintain a full spent index, used to query the spending txid and input index for an outpoint (default: %u)", DEFAULT_SPENTINDEX), ArgsManager::ALLOW_ANY, OptionsCategory::INDEXING);
     gArgs.AddArg("-timestampindex", strprintf("Maintain a timestamp index for block hashes, used to query blocks hashes by a range of timestamps (default: %u)", DEFAULT_TIMESTAMPINDEX), ArgsManager::ALLOW_ANY, OptionsCategory::INDEXING);
     gArgs.AddArg("-txindex", strprintf("Maintain a full transaction index, used by the getrawtransaction rpc call (default: %u)", DEFAULT_TXINDEX), ArgsManager::ALLOW_ANY, OptionsCategory::INDEXING);
-
-    gArgs.AddArg("-asmap=<file>", strprintf("Specify asn mapping used for bucketing of the peers (default: %s). Relative paths will be prefixed by the net-specific datadir location.", DEFAULT_ASMAP_FILENAME), ArgsManager::ALLOW_ANY | ArgsManager::NETWORK_ONLY, OptionsCategory::CONNECTION);
-    gArgs.AddArg("-addnode=<ip>", "Add a node to connect to and attempt to keep the connection open (see the `addnode` RPC command help for more info). This option can be specified multiple times to add multiple nodes.", ArgsManager::ALLOW_ANY | ArgsManager::NETWORK_ONLY, OptionsCategory::CONNECTION);
+    gArgs.AddArg("-futureindex", strprintf("Maintain a full future index, used to query future transactions (default: %u)", DEFAULT_FUTUREINDEX), ArgsManager::ALLOW_ANY, OptionsCategory::INDEXING);
+
+    gArgs.AddArg("-addnode=<ip>", "Add a node to connect to and attempt to keep the connection open (see the `addnode` RPC command help for more info). This option can be specified multiple times to add multiple nodes.", ArgsManager::ALLOW_ANY, OptionsCategory::CONNECTION);
     gArgs.AddArg("-allowprivatenet", strprintf("Allow RFC1918 addresses to be relayed and connected to (default: %u)", DEFAULT_ALLOWPRIVATENET), ArgsManager::ALLOW_ANY, OptionsCategory::CONNECTION);
     gArgs.AddArg("-banscore=<n>", strprintf("Threshold for disconnecting misbehaving peers (default: %u)", DEFAULT_BANSCORE_THRESHOLD), ArgsManager::ALLOW_ANY, OptionsCategory::CONNECTION);
     gArgs.AddArg("-bantime=<n>", strprintf("Number of seconds to keep misbehaving peers from reconnecting (default: %u)", DEFAULT_MISBEHAVING_BANTIME), ArgsManager::ALLOW_ANY, OptionsCategory::CONNECTION);
-    gArgs.AddArg("-bind=<addr>", "Bind to given address and always listen on it. Use [host]:port notation for IPv6", ArgsManager::ALLOW_ANY | ArgsManager::NETWORK_ONLY, OptionsCategory::CONNECTION);
-    gArgs.AddArg("-connect=<ip>", "Connect only to the specified node; -connect=0 disables automatic connections (the rules for this peer are the same as for -addnode). This option can be specified multiple times to connect to multiple nodes.", ArgsManager::ALLOW_ANY | ArgsManager::NETWORK_ONLY, OptionsCategory::CONNECTION);
+    gArgs.AddArg("-bind=<addr>", "Bind to given address and always listen on it. Use [host]:port notation for IPv6", ArgsManager::ALLOW_ANY, OptionsCategory::CONNECTION);
+    gArgs.AddArg("-connect=<ip>", "Connect only to the specified node; -connect=0 disables automatic connections (the rules for this peer are the same as for -addnode). This option can be specified multiple times to connect to multiple nodes.", ArgsManager::ALLOW_ANY, OptionsCategory::CONNECTION);
     gArgs.AddArg("-discover", "Discover own IP addresses (default: 1 when listening and no -externalip or -proxy)", ArgsManager::ALLOW_ANY, OptionsCategory::CONNECTION);
     gArgs.AddArg("-dns", strprintf("Allow DNS lookups for -addnode, -seednode and -connect (default: %u)", DEFAULT_NAME_LOOKUP), ArgsManager::ALLOW_ANY, OptionsCategory::CONNECTION);
     gArgs.AddArg("-dnsseed", "Query for peer addresses via DNS lookup, if low on addresses (default: 1 unless -connect used)", ArgsManager::ALLOW_ANY, OptionsCategory::CONNECTION);
@@ -564,7 +545,7 @@
     gArgs.AddArg("-peerbloomfilters", strprintf("Support filtering of blocks and transaction with bloom filters (default: %u)", DEFAULT_PEERBLOOMFILTERS), ArgsManager::ALLOW_ANY, OptionsCategory::CONNECTION);
     gArgs.AddArg("-peertimeout=<n>", strprintf("Specify p2p connection timeout in seconds. This option determines the amount of time a peer may be inactive before the connection to it is dropped. (minimum: 1, default: %d)", DEFAULT_PEER_CONNECT_TIMEOUT), ArgsManager::ALLOW_ANY, OptionsCategory::CONNECTION);
     gArgs.AddArg("-permitbaremultisig", strprintf("Relay non-P2SH multisig (default: %u)", DEFAULT_PERMIT_BAREMULTISIG), ArgsManager::ALLOW_ANY, OptionsCategory::CONNECTION);
-    gArgs.AddArg("-port=<port>", strprintf("Listen for connections on <port> (default: %u, testnet: %u, regtest: %u)", defaultChainParams->GetDefaultPort(), testnetChainParams->GetDefaultPort(), regtestChainParams->GetDefaultPort()), ArgsManager::ALLOW_ANY | ArgsManager::NETWORK_ONLY, OptionsCategory::CONNECTION);
+    gArgs.AddArg("-port=<port>", strprintf("Listen for connections on <port> (default: %u or testnet: %u)", defaultChainParams->GetDefaultPort(), testnetChainParams->GetDefaultPort()), ArgsManager::ALLOW_ANY, OptionsCategory::CONNECTION);
     gArgs.AddArg("-proxy=<ip:port>", "Connect through SOCKS5 proxy", ArgsManager::ALLOW_ANY, OptionsCategory::CONNECTION);
     gArgs.AddArg("-proxyrandomize", strprintf("Randomize credentials for every proxy connection. This enables Tor stream isolation (default: %u)", DEFAULT_PROXYRANDOMIZE), ArgsManager::ALLOW_ANY, OptionsCategory::CONNECTION);
     gArgs.AddArg("-seednode=<ip>", "Connect to a node to retrieve peer addresses, and disconnect. This option can be specified multiple times to connect to multiple nodes.", ArgsManager::ALLOW_ANY, OptionsCategory::CONNECTION);
@@ -572,53 +553,6 @@
     gArgs.AddArg("-timeout=<n>", strprintf("Specify connection timeout in milliseconds (minimum: 1, default: %d)", DEFAULT_CONNECT_TIMEOUT), ArgsManager::ALLOW_ANY, OptionsCategory::CONNECTION);
     gArgs.AddArg("-torcontrol=<ip>:<port>", strprintf("Tor control port to use if onion listening enabled (default: %s)", DEFAULT_TOR_CONTROL), ArgsManager::ALLOW_ANY, OptionsCategory::CONNECTION);
     gArgs.AddArg("-torpassword=<pass>", "Tor control port password (default: empty)", ArgsManager::ALLOW_ANY, OptionsCategory::CONNECTION);
-=======
-    gArgs.AddArg("-version", "Print version and exit", false, OptionsCategory::OPTIONS);
-    gArgs.AddArg("-powcachesize", strprintf("Set max pow cache size (number of pow hashes) that keeping in memory (default: %d)", DEFAULT_POW_CACHE_SIZE), false, OptionsCategory::OPTIONS);
-    gArgs.AddArg("-powmaxloadsize", strprintf("Set max pow cache load size (number of pow hashes) that to be written to powcache.dat (default: %d)", DEFAULT_MAX_LOAD_SIZE), false, OptionsCategory::OPTIONS);
-    gArgs.AddArg("-powcachevalidate", "Enable validation of pow hashes from the cache (default: %true). Use of this option will significantly slow down wallet synchronization.", false, OptionsCategory::OPTIONS);
-
-    gArgs.AddArg("-addressindex", strprintf("Maintain a full address index, used to query for the balance, txids and unspent outputs for addresses (default: %u)", DEFAULT_ADDRESSINDEX), false, OptionsCategory::INDEXING);
-    gArgs.AddArg("-reindex", "Rebuild chain state and block index from the blk*.dat files on disk", false, OptionsCategory::INDEXING);
-    gArgs.AddArg("-reindex-chainstate", "Rebuild chain state from the currently indexed blocks", false, OptionsCategory::INDEXING);
-    gArgs.AddArg("-spentindex", strprintf("Maintain a full spent index, used to query the spending txid and input index for an outpoint (default: %u)", DEFAULT_SPENTINDEX), false, OptionsCategory::INDEXING);
-    gArgs.AddArg("-timestampindex", strprintf("Maintain a timestamp index for block hashes, used to query blocks hashes by a range of timestamps (default: %u)", DEFAULT_TIMESTAMPINDEX), false, OptionsCategory::INDEXING);
-    gArgs.AddArg("-txindex", strprintf("Maintain a full transaction index, used by the getrawtransaction rpc call (default: %u)", DEFAULT_TXINDEX), false, OptionsCategory::INDEXING);
-    gArgs.AddArg("-futureindex", strprintf("Maintain a full future index, used to query future transactions (default: %u)", DEFAULT_FUTUREINDEX), false, OptionsCategory::INDEXING);
-
-    gArgs.AddArg("-addnode=<ip>", "Add a node to connect to and attempt to keep the connection open (see the `addnode` RPC command help for more info). This option can be specified multiple times to add multiple nodes.", false, OptionsCategory::CONNECTION);
-    gArgs.AddArg("-allowprivatenet", strprintf("Allow RFC1918 addresses to be relayed and connected to (default: %u)", DEFAULT_ALLOWPRIVATENET), false, OptionsCategory::CONNECTION);
-    gArgs.AddArg("-banscore=<n>", strprintf("Threshold for disconnecting misbehaving peers (default: %u)", DEFAULT_BANSCORE_THRESHOLD), false, OptionsCategory::CONNECTION);
-    gArgs.AddArg("-bantime=<n>", strprintf("Number of seconds to keep misbehaving peers from reconnecting (default: %u)", DEFAULT_MISBEHAVING_BANTIME), false, OptionsCategory::CONNECTION);
-    gArgs.AddArg("-bind=<addr>", "Bind to given address and always listen on it. Use [host]:port notation for IPv6", false, OptionsCategory::CONNECTION);
-    gArgs.AddArg("-connect=<ip>", "Connect only to the specified node; -connect=0 disables automatic connections (the rules for this peer are the same as for -addnode). This option can be specified multiple times to connect to multiple nodes.", false, OptionsCategory::CONNECTION);
-    gArgs.AddArg("-discover", "Discover own IP addresses (default: 1 when listening and no -externalip or -proxy)", false, OptionsCategory::CONNECTION);
-    gArgs.AddArg("-dns", strprintf("Allow DNS lookups for -addnode, -seednode and -connect (default: %u)", DEFAULT_NAME_LOOKUP), false, OptionsCategory::CONNECTION);
-    gArgs.AddArg("-dnsseed", "Query for peer addresses via DNS lookup, if low on addresses (default: 1 unless -connect used)", false, OptionsCategory::CONNECTION);
-    gArgs.AddArg("-enablebip61", strprintf("Send reject messages per BIP61 (default: %u)", DEFAULT_ENABLE_BIP61), false, OptionsCategory::CONNECTION);
-    gArgs.AddArg("-externalip=<ip>", "Specify your own public address", false, OptionsCategory::CONNECTION);
-    gArgs.AddArg("-forcednsseed", strprintf("Always query for peer addresses via DNS lookup (default: %u)", DEFAULT_FORCEDNSSEED), false, OptionsCategory::CONNECTION);
-    gArgs.AddArg("-listen", "Accept connections from outside (default: 1 if no -proxy or -connect)", false, OptionsCategory::CONNECTION);
-    gArgs.AddArg("-listenonion", strprintf("Automatically create Tor hidden service (default: %d)", DEFAULT_LISTEN_ONION), false, OptionsCategory::CONNECTION);
-    gArgs.AddArg("-maxconnections=<n>", strprintf("Maintain at most <n> connections to peers (temporary service connections excluded) (default: %u)", DEFAULT_MAX_PEER_CONNECTIONS), false, OptionsCategory::CONNECTION);
-    gArgs.AddArg("-maxreceivebuffer=<n>", strprintf("Maximum per-connection receive buffer, <n>*1000 bytes (default: %u)", DEFAULT_MAXRECEIVEBUFFER), false, OptionsCategory::CONNECTION);
-    gArgs.AddArg("-maxsendbuffer=<n>", strprintf("Maximum per-connection send buffer, <n>*1000 bytes (default: %u)", DEFAULT_MAXSENDBUFFER), false, OptionsCategory::CONNECTION);
-    gArgs.AddArg("-maxtimeadjustment", strprintf("Maximum allowed median peer time offset adjustment. Local perspective of time may be influenced by peers forward or backward by this amount. (default: %u seconds)", DEFAULT_MAX_TIME_ADJUSTMENT), false, OptionsCategory::CONNECTION);
-    gArgs.AddArg("-maxuploadtarget=<n>", strprintf("Tries to keep outbound traffic under the given target (in MiB per 24h), 0 = no limit (default: %d)", DEFAULT_MAX_UPLOAD_TARGET), false, OptionsCategory::CONNECTION);
-    gArgs.AddArg("-onion=<ip:port>", "Use separate SOCKS5 proxy to reach peers via Tor hidden services (default: -proxy)", false, OptionsCategory::CONNECTION);
-    gArgs.AddArg("-onlynet=<net>", "Make outgoing connections only through network <net> (ipv4, ipv6 or onion). Incoming connections are not affected by this option. This option can be specified multiple times to allow multiple networks.", false, OptionsCategory::CONNECTION);
-    gArgs.AddArg("-peerbloomfilters", strprintf("Support filtering of blocks and transaction with bloom filters (default: %u)", DEFAULT_PEERBLOOMFILTERS), false, OptionsCategory::CONNECTION);
-    gArgs.AddArg("-peertimeout=<n>", strprintf("Specify p2p connection timeout in seconds. This option determines the amount of time a peer may be inactive before the connection to it is dropped. (minimum: 1, default: %d)", DEFAULT_PEER_CONNECT_TIMEOUT), false, OptionsCategory::CONNECTION);
-    gArgs.AddArg("-permitbaremultisig", strprintf("Relay non-P2SH multisig (default: %u)", DEFAULT_PERMIT_BAREMULTISIG), false, OptionsCategory::CONNECTION);
-    gArgs.AddArg("-port=<port>", strprintf("Listen for connections on <port> (default: %u or testnet: %u)", defaultChainParams->GetDefaultPort(), testnetChainParams->GetDefaultPort()), false, OptionsCategory::CONNECTION);
-    gArgs.AddArg("-proxy=<ip:port>", "Connect through SOCKS5 proxy", false, OptionsCategory::CONNECTION);
-    gArgs.AddArg("-proxyrandomize", strprintf("Randomize credentials for every proxy connection. This enables Tor stream isolation (default: %u)", DEFAULT_PROXYRANDOMIZE), false, OptionsCategory::CONNECTION);
-    gArgs.AddArg("-seednode=<ip>", "Connect to a node to retrieve peer addresses, and disconnect. This option can be specified multiple times to connect to multiple nodes.", false, OptionsCategory::CONNECTION);
-    gArgs.AddArg("-socketevents=<mode>", "Socket events mode, which must be one of 'select', 'poll', 'epoll' or 'kqueue', depending on your system (default: Linux - 'epoll', FreeBSD/Apple - 'kqueue', Windows - 'select')", false, OptionsCategory::CONNECTION);
-    gArgs.AddArg("-timeout=<n>", strprintf("Specify connection timeout in milliseconds (minimum: 1, default: %d)", DEFAULT_CONNECT_TIMEOUT), false, OptionsCategory::CONNECTION);
-    gArgs.AddArg("-torcontrol=<ip>:<port>", strprintf("Tor control port to use if onion listening enabled (default: %s)", DEFAULT_TOR_CONTROL), false, OptionsCategory::CONNECTION);
-    gArgs.AddArg("-torpassword=<pass>", "Tor control port password (default: empty)", false, OptionsCategory::CONNECTION);
->>>>>>> 46dd65c7
 #ifdef USE_UPNP
 #if USE_UPNP
     gArgs.AddArg("-upnp", "Use UPnP to map the listening port (default: 1 when listening and no -proxy)", ArgsManager::ALLOW_ANY, OptionsCategory::CONNECTION);
