--- conflicted
+++ resolved
@@ -1,20 +1,12 @@
 // Copyright (c) 2009-2010 Satoshi Nakamoto
 // Copyright (c) 2009-2015 The Bitcoin Core developers
-<<<<<<< HEAD
-// Copyright (c) 2014-2021 The Dash Core developers
-=======
 // Copyright (c) 2014-2020 The Dash Core developers
 // Copyright (c) 2020-2022 The Raptoreum developers
->>>>>>> d63d9d81
 // Distributed under the MIT software license, see the accompanying
 // file COPYING or http://www.opensource.org/licenses/mit-license.php.
 
 #if defined(HAVE_CONFIG_H)
-<<<<<<< HEAD
-#include <config/dash-config.h>
-=======
 #include <config/raptoreum-config.h>
->>>>>>> d63d9d81
 #endif
 
 #include <init.h>
@@ -25,10 +17,7 @@
 #include <chain.h>
 #include <chainparams.h>
 #include <checkpoints.h>
-<<<<<<< HEAD
 #include <node/coinstats.h>
-=======
->>>>>>> d63d9d81
 #include <compat/sanity.h>
 #include <consensus/validation.h>
 #include <fs.h>
@@ -45,10 +34,6 @@
 #include <policy/policy.h>
 #include <rpc/server.h>
 #include <rpc/register.h>
-<<<<<<< HEAD
-=======
-#include <rpc/safemode.h>
->>>>>>> d63d9d81
 #include <rpc/blockchain.h>
 #include <script/standard.h>
 #include <script/sigcache.h>
@@ -62,20 +47,8 @@
 #include <utilmoneystr.h>
 #include <validationinterface.h>
 
-<<<<<<< HEAD
-#include <masternode/activemasternode.h>
+#include <smartnode/activesmartnode.h>
 #include <coinjoin/coinjoin-server.h>
-#include <dsnotificationinterface.h>
-#include <flat-database.h>
-#include <governance/governance.h>
-#include <masternode/masternode-meta.h>
-#include <masternode/masternode-payments.h>
-#include <masternode/masternode-sync.h>
-#include <masternode/masternode-utils.h>
-#include <messagesigner.h>
-#include <netfulfilledman.h>
-=======
-#include <smartnode/activesmartnode.h>
 #include <dsnotificationinterface.h>
 #include <flat-database.h>
 #include <governance/governance.h>
@@ -85,24 +58,17 @@
 #include <smartnode/smartnode-utils.h>
 #include <messagesigner.h>
 #include <netfulfilledman.h>
-#include <privatesend/privatesend-server.h>
->>>>>>> d63d9d81
 #include <spork.h>
 #include <warnings.h>
 #include <walletinitinterface.h>
 
 #include <evo/deterministicmns.h>
 #include <llmq/quorums_init.h>
-<<<<<<< HEAD
 #include <llmq/quorums_blockprocessor.h>
 #include <llmq/quorums_signing.h>
 #include <llmq/quorums_utils.h>
 
 #include <statsd_client.h>
-=======
-
-#include <llmq/quorums_init.h>
->>>>>>> d63d9d81
 
 #include <stdint.h>
 #include <stdio.h>
@@ -123,10 +89,7 @@
 
 #if ENABLE_ZMQ
 #include <zmq/zmqnotificationinterface.h>
-<<<<<<< HEAD
 #include <zmq/zmqrpc.h>
-=======
->>>>>>> d63d9d81
 #endif
 
 bool fFeeEstimatesInitialized = false;
@@ -142,7 +105,6 @@
 class DummyWalletInit : public WalletInitInterface {
 public:
 
-<<<<<<< HEAD
     void AddWalletOptions() const override {}
     bool ParameterInteraction() const override {return true;}
     void RegisterRPC(CRPCTable &) const override {}
@@ -153,39 +115,14 @@
     void Stop() const override {}
     void Close() const override {}
 
-    // Dash Specific WalletInitInterface InitCoinJoinSettings
-    void AutoLockMasternodeCollaterals() const override {}
+    // Raptoreum Specific WalletInitInterface InitCoinJoinSettings
+    void AutoLockSmartnodeCollaterals() const override {}
     void InitCoinJoinSettings() const override {}
     void InitKeePass() const override {}
     bool InitAutoBackup() const override {return true;}
 };
 
 const WalletInitInterface& g_wallet_init_interface = DummyWalletInit();
-=======
-    std::string GetHelpString(bool showDebug) override {return std::string{};}
-    bool ParameterInteraction() override {return true;}
-    void RegisterRPC(CRPCTable &) override {}
-    bool Verify() override {return true;}
-    bool Open() override {return true;}
-    void Start(CScheduler& scheduler) override {}
-    void Flush() override {}
-    void Stop() override {}
-    void Close() override {}
-
-    // Raptoreum Specific WalletInitInterface InitPrivateSendSettings
-    void AutoLockSmartnodeCollaterals() override {}
-    void InitPrivateSendSettings() override {}
-    void InitKeePass() override {}
-    bool InitAutoBackup() override {return true;}
-};
-
-static DummyWalletInit g_dummy_wallet_init;
-WalletInitInterface* const g_wallet_init_interface = &g_dummy_wallet_init;
-#endif
-
-#if ENABLE_ZMQ
-static CZMQNotificationInterface* pzmqNotificationInterface = nullptr;
->>>>>>> d63d9d81
 #endif
 
 static CDSNotificationInterface* pdsNotificationInterface = nullptr;
@@ -312,13 +249,8 @@
     std::string statusmessage;
     bool fRPCInWarmup = RPCIsInWarmup(&statusmessage);
 
-<<<<<<< HEAD
     g_wallet_init_interface.Flush();
     StopMapPort();
-=======
-    g_wallet_init_interface->Flush();
-    MapPort(false);
->>>>>>> d63d9d81
 
     // Because these depend on each-other, we make sure that neither can be
     // using the other before destroying them.
@@ -326,11 +258,8 @@
     if (g_connman) g_connman->Stop();
     // if (g_txindex) g_txindex->Stop(); //TODO watch out when backporting bitcoin#13033 (don't accidently put the reset here, as we've already backported bitcoin#13894)
 
-<<<<<<< HEAD
     StopTorControl();
 
-=======
->>>>>>> d63d9d81
     // After everything has been shut down, but before things get flushed, stop the
     // CScheduler/checkqueue threadGroup
     threadGroup.interrupt_all();
@@ -360,11 +289,7 @@
     g_connman.reset();
     //g_txindex.reset(); //TODO watch out when backporting bitcoin#13033 (re-enable this, was backported via bitcoin#13894)
 
-<<<<<<< HEAD
     if (g_is_mempool_loaded && gArgs.GetArg("-persistmempool", DEFAULT_PERSIST_MEMPOOL)) {
-=======
-    if (fDumpMempoolLater && gArgs.GetArg("-persistmempool", DEFAULT_PERSIST_MEMPOOL)) {
->>>>>>> d63d9d81
         DumpMempool();
     }
 
@@ -404,11 +329,7 @@
         deterministicMNManager.reset();
         evoDb.reset();
     }
-<<<<<<< HEAD
     g_wallet_init_interface.Stop();
-=======
-    g_wallet_init_interface->Stop();
->>>>>>> d63d9d81
 
 #if ENABLE_ZMQ
     if (g_zmq_notification_interface) {
@@ -458,14 +379,8 @@
     if(!fRequestRestart) {
         PrepareShutdown();
     }
-<<<<<<< HEAD
     // Shutdown part 2: delete wallet instance
     g_wallet_init_interface.Close();
-=======
-   // Shutdown part 2: Stop TOR thread and delete wallet instance
-    StopTorControl();
-    g_wallet_init_interface->Close();
->>>>>>> d63d9d81
     globalVerifyHandle.reset();
     ECC_Stop();
     LogPrintf("%s: done\n", __func__);
@@ -528,12 +443,9 @@
 #ifdef USE_EPOLL
     strSupportedModes += ", 'epoll'";
 #endif
-<<<<<<< HEAD
 #ifdef USE_KQUEUE
     strSupportedModes += ", 'kqueue'";
 #endif
-=======
->>>>>>> d63d9d81
     return strSupportedModes;
 }
 
@@ -543,16 +455,9 @@
     const auto testnetBaseParams = CreateBaseChainParams(CBaseChainParams::TESTNET);
     const auto defaultChainParams = CreateChainParams(CBaseChainParams::MAIN);
     const auto testnetChainParams = CreateChainParams(CBaseChainParams::TESTNET);
-
-    Consensus::Params devnetConsensus = CreateChainParams(CBaseChainParams::DEVNET, true)->GetConsensus();
-    Consensus::LLMQParams devnetLLMQ = devnetConsensus.llmqs.at(Consensus::LLMQ_DEVNET);
-
-    const auto regtestLLMQ = CreateChainParams(CBaseChainParams::REGTEST)->GetConsensus().llmqs.at(Consensus::LLMQ_TEST);
-
-
-    // Set all of the args and their help
+    const bool showDebug = gArgs.GetBoolArg("-help-debug", false);
+
     // When adding new options to the categories, please keep and ensure alphabetical ordering.
-<<<<<<< HEAD
     gArgs.AddArg("-?", "Print this help message and exit", false, OptionsCategory::OPTIONS);
     gArgs.AddArg("-alertnotify=<cmd>", "Execute command when a relevant alert is received or we see a really long fork (%s in cmd is replaced by message)", false, OptionsCategory::OPTIONS);
     gArgs.AddArg("-assumevalid=<hex>", strprintf("If this block is in the chain assume that it and its ancestors are valid and potentially skip their script verification (0 to verify all, default: %s, testnet: %s)", defaultChainParams->GetConsensus().defaultAssumeValid.GetHex(), testnetChainParams->GetConsensus().defaultAssumeValid.GetHex()), false, OptionsCategory::OPTIONS);
@@ -578,53 +483,12 @@
     gArgs.AddArg("-pid=<file>", strprintf("Specify pid file. Relative paths will be prefixed by a net-specific datadir location. (default: %s)", BITCOIN_PID_FILENAME), false, OptionsCategory::OPTIONS);
 #endif
     gArgs.AddArg("-prune=<n>", strprintf("Reduce storage requirements by enabling pruning (deleting) of old blocks. This allows the pruneblockchain RPC to be called to delete specific blocks, and enables automatic pruning of old blocks if a target size in MiB is provided. This mode is incompatible with -txindex, -rescan and -disablegovernance=false. "
-=======
-    // Do not translate _(...) -help-debug options, Many technical terms, and only a very small audience, so is unnecessary stress to translators.
-    std::string strUsage = HelpMessageGroup(_("Options:"));
-    strUsage += HelpMessageOpt("-?", _("Print this help message and exit"));
-    strUsage += HelpMessageOpt("-version", _("Print version and exit"));
-    strUsage += HelpMessageOpt("-alertnotify=<cmd>", _("Execute command when a relevant alert is received or we see a really long fork (%s in cmd is replaced by message)"));
-    strUsage += HelpMessageOpt("-blocknotify=<cmd>", _("Execute command when the best block changes (%s in cmd is replaced by block hash)"));
-    if (showDebug)
-        strUsage += HelpMessageOpt("-blocksonly", strprintf(_("Whether to operate in a blocks only mode (default: %u)"), DEFAULT_BLOCKSONLY));
-    strUsage +=HelpMessageOpt("-assumevalid=<hex>", strprintf(_("If this block is in the chain assume that it and its ancestors are valid and potentially skip their script verification (0 to verify all, default: %s, testnet: %s)"), defaultChainParams->GetConsensus().defaultAssumeValid.GetHex(), testnetChainParams->GetConsensus().defaultAssumeValid.GetHex()));
-    strUsage += HelpMessageOpt("-conf=<file>", strprintf(_("Specify configuration file. Relative paths will be prefixed by datadir location. (default: %s)"), BITCOIN_CONF_FILENAME));
-    if (mode == HMM_BITCOIND)
-    {
-#if HAVE_DECL_DAEMON
-        strUsage += HelpMessageOpt("-daemon", _("Run in the background as a daemon and accept commands"));
-#endif
-    }
-    strUsage += HelpMessageOpt("-datadir=<dir>", _("Specify data directory"));
-    if (showDebug) {
-        strUsage += HelpMessageOpt("-dbbatchsize", strprintf("Maximum database write batch size in bytes (default: %u)", nDefaultDbBatchSize));
-    }
-    strUsage += HelpMessageOpt("-dbcache=<n>", strprintf(_("Set database cache size in megabytes (%d to %d, default: %d)"), nMinDbCache, nMaxDbCache, nDefaultDbCache));
-    strUsage += HelpMessageOpt("-debuglogfile=<file>", strprintf(_("Specify location of debug log file. Relative paths will be prefixed by a net-specific datadir location. (default: %s)"), DEFAULT_DEBUGLOGFILE));
-    strUsage += HelpMessageOpt("-loadblock=<file>", _("Imports blocks from external blk000??.dat file on startup"));
-    strUsage += HelpMessageOpt("-maxorphantxsize=<n>", strprintf(_("Maximum total size of all orphan transactions in megabytes (default: %u)"), DEFAULT_MAX_ORPHAN_TRANSACTIONS_SIZE));
-    strUsage += HelpMessageOpt("-maxmempool=<n>", strprintf(_("Keep the transaction memory pool below <n> megabytes (default: %u)"), DEFAULT_MAX_MEMPOOL_SIZE));
-    strUsage += HelpMessageOpt("-mempoolexpiry=<n>", strprintf(_("Do not keep transactions in the mempool longer than <n> hours (default: %u)"), DEFAULT_MEMPOOL_EXPIRY));
-    if (showDebug) {
-        strUsage += HelpMessageOpt("-minimumchainwork=<hex>", strprintf("Minimum work assumed to exist on a valid chain in hex (default: %s, testnet: %s)", defaultChainParams->GetConsensus().nMinimumChainWork.GetHex(), testnetChainParams->GetConsensus().nMinimumChainWork.GetHex()));
-    }
-    strUsage += HelpMessageOpt("-persistmempool", strprintf(_("Whether to save the mempool on shutdown and load on restart (default: %u)"), DEFAULT_PERSIST_MEMPOOL));
-    strUsage += HelpMessageOpt("-syncmempool", strprintf(_("Sync mempool from other nodes on start (default: %u)"), DEFAULT_SYNC_MEMPOOL));
-    strUsage += HelpMessageOpt("-blockreconstructionextratxn=<n>", strprintf(_("Extra transactions to keep in memory for compact block reconstructions (default: %u)"), DEFAULT_BLOCK_RECONSTRUCTION_EXTRA_TXN));
-    strUsage += HelpMessageOpt("-par=<n>", strprintf(_("Set the number of script verification threads (%u to %d, 0 = auto, <0 = leave that many cores free, default: %d)"),
-        -GetNumCores(), MAX_SCRIPTCHECK_THREADS, DEFAULT_SCRIPTCHECK_THREADS));
-#ifndef WIN32
-    strUsage += HelpMessageOpt("-pid=<file>", strprintf(_("Specify pid file. Relative paths will be prefixed by a net-specific datadir location. (default: %s)"), BITCOIN_PID_FILENAME));
-#endif
-    strUsage += HelpMessageOpt("-prune=<n>", strprintf(_("Reduce storage requirements by enabling pruning (deleting) of old blocks. This allows the pruneblockchain RPC to be called to delete specific blocks, and enables automatic pruning of old blocks if a target size in MiB is provided. This mode is incompatible with -txindex, -rescan and -disablegovernance=false. "
->>>>>>> d63d9d81
             "Warning: Reverting this setting requires re-downloading the entire blockchain. "
             "(default: 0 = disable pruning blocks, 1 = allow manual pruning via RPC, >%u = automatically prune block files to stay under the specified target size in MiB)", MIN_DISK_SPACE_FOR_BLOCK_FILES / 1024 / 1024), false, OptionsCategory::OPTIONS);
     gArgs.AddArg("-syncmempool", strprintf("Sync mempool from other nodes on start (default: %u)", DEFAULT_SYNC_MEMPOOL), false, OptionsCategory::OPTIONS);
 #ifndef WIN32
     gArgs.AddArg("-sysperms", "Create new files with system default permissions, instead of umask 077 (only effective with disabled wallet functionality)", false, OptionsCategory::OPTIONS);
 #endif
-<<<<<<< HEAD
     gArgs.AddArg("-version", "Print version and exit", false, OptionsCategory::OPTIONS);
 
     gArgs.AddArg("-addressindex", strprintf("Maintain a full address index, used to query for the balance, txids and unspent outputs for addresses (default: %u)", DEFAULT_ADDRESSINDEX), false, OptionsCategory::INDEXING);
@@ -666,68 +530,18 @@
     gArgs.AddArg("-timeout=<n>", strprintf("Specify connection timeout in milliseconds (minimum: 1, default: %d)", DEFAULT_CONNECT_TIMEOUT), false, OptionsCategory::CONNECTION);
     gArgs.AddArg("-torcontrol=<ip>:<port>", strprintf("Tor control port to use if onion listening enabled (default: %s)", DEFAULT_TOR_CONTROL), false, OptionsCategory::CONNECTION);
     gArgs.AddArg("-torpassword=<pass>", "Tor control port password (default: empty)", false, OptionsCategory::CONNECTION);
-=======
-    strUsage += HelpMessageOpt("-txindex", strprintf(_("Maintain a full transaction index, used by the getrawtransaction rpc call (default: %u)"), DEFAULT_TXINDEX));
-
-    strUsage += HelpMessageOpt("-addressindex", strprintf(_("Maintain a full address index, used to query for the balance, txids and unspent outputs for addresses (default: %u)"), DEFAULT_ADDRESSINDEX));
-    strUsage += HelpMessageOpt("-timestampindex", strprintf(_("Maintain a timestamp index for block hashes, used to query blocks hashes by a range of timestamps (default: %u)"), DEFAULT_TIMESTAMPINDEX));
-    strUsage += HelpMessageOpt("-spentindex", strprintf(_("Maintain a full spent index, used to query the spending txid and input index for an outpoint (default: %u)"), DEFAULT_SPENTINDEX));
-
-    strUsage += HelpMessageGroup(_("Connection options:"));
-    strUsage += HelpMessageOpt("-addnode=<ip>", _("Add a node to connect to and attempt to keep the connection open (see the `addnode` RPC command help for more info)"));
-    strUsage += HelpMessageOpt("-allowprivatenet", strprintf(_("Allow RFC1918 addresses to be relayed and connected to (default: %u)"), DEFAULT_ALLOWPRIVATENET));
-    strUsage += HelpMessageOpt("-banscore=<n>", strprintf(_("Threshold for disconnecting misbehaving peers (default: %u)"), DEFAULT_BANSCORE_THRESHOLD));
-    strUsage += HelpMessageOpt("-bantime=<n>", strprintf(_("Number of seconds to keep misbehaving peers from reconnecting (default: %u)"), DEFAULT_MISBEHAVING_BANTIME));
-    strUsage += HelpMessageOpt("-bind=<addr>", _("Bind to given address and always listen on it. Use [host]:port notation for IPv6"));
-    strUsage += HelpMessageOpt("-connect=<ip>", _("Connect only to the specified node(s); -connect=0 disables automatic connections (the rules for this peer are the same as for -addnode)"));
-    strUsage += HelpMessageOpt("-discover", _("Discover own IP addresses (default: 1 when listening and no -externalip or -proxy)"));
-    strUsage += HelpMessageOpt("-dns", _("Allow DNS lookups for -addnode, -seednode and -connect") + " " + strprintf(_("(default: %u)"), DEFAULT_NAME_LOOKUP));
-    strUsage += HelpMessageOpt("-dnsseed", _("Query for peer addresses via DNS lookup, if low on addresses (default: 1 unless -connect used)"));
-    strUsage += HelpMessageOpt("-enablebip61", strprintf(_("Send reject messages per BIP61 (default: %u)"), DEFAULT_ENABLE_BIP61));
-    strUsage += HelpMessageOpt("-externalip=<ip>", _("Specify your own public address"));
-    strUsage += HelpMessageOpt("-forcednsseed", strprintf(_("Always query for peer addresses via DNS lookup (default: %u)"), DEFAULT_FORCEDNSSEED));
-    strUsage += HelpMessageOpt("-listen", _("Accept connections from outside (default: 1 if no -proxy or -connect)"));
-    strUsage += HelpMessageOpt("-listenonion", strprintf(_("Automatically create Tor hidden service (default: %d)"), DEFAULT_LISTEN_ONION));
-    strUsage += HelpMessageOpt("-maxconnections=<n>", strprintf(_("Maintain at most <n> connections to peers (temporary service connections excluded) (default: %u)"), DEFAULT_MAX_PEER_CONNECTIONS));
-    strUsage += HelpMessageOpt("-maxreceivebuffer=<n>", strprintf(_("Maximum per-connection receive buffer, <n>*1000 bytes (default: %u)"), DEFAULT_MAXRECEIVEBUFFER));
-    strUsage += HelpMessageOpt("-maxsendbuffer=<n>", strprintf(_("Maximum per-connection send buffer, <n>*1000 bytes (default: %u)"), DEFAULT_MAXSENDBUFFER));
-    strUsage += HelpMessageOpt("-maxtimeadjustment", strprintf(_("Maximum allowed median peer time offset adjustment. Local perspective of time may be influenced by peers forward or backward by this amount. (default: %u seconds)"), DEFAULT_MAX_TIME_ADJUSTMENT));
-    strUsage += HelpMessageOpt("-onion=<ip:port>", strprintf(_("Use separate SOCKS5 proxy to reach peers via Tor hidden services (default: %s)"), "-proxy"));
-    strUsage += HelpMessageOpt("-onlynet=<net>", _("Only connect to nodes in network <net> (ipv4, ipv6 or onion)"));
-    strUsage += HelpMessageOpt("-permitbaremultisig", strprintf(_("Relay non-P2SH multisig (default: %u)"), DEFAULT_PERMIT_BAREMULTISIG));
-    strUsage += HelpMessageOpt("-peerbloomfilters", strprintf(_("Support filtering of blocks and transaction with bloom filters (default: %u)"), DEFAULT_PEERBLOOMFILTERS));
-    strUsage += HelpMessageOpt("-port=<port>", strprintf(_("Listen for connections on <port> (default: %u or testnet: %u)"), defaultChainParams->GetDefaultPort(), testnetChainParams->GetDefaultPort()));
-    strUsage += HelpMessageOpt("-proxy=<ip:port>", _("Connect through SOCKS5 proxy"));
-    strUsage += HelpMessageOpt("-proxyrandomize", strprintf(_("Randomize credentials for every proxy connection. This enables Tor stream isolation (default: %u)"), DEFAULT_PROXYRANDOMIZE));
-    strUsage += HelpMessageOpt("-seednode=<ip>", _("Connect to a node to retrieve peer addresses, and disconnect"));
-    strUsage += HelpMessageOpt("-socketevents=<mode>", strprintf(_("Socket events mode, which must be one of: %s (default: %s)"), GetSupportedSocketEventsStr(), DEFAULT_SOCKETEVENTS));
-    strUsage += HelpMessageOpt("-timeout=<n>", strprintf(_("Specify connection timeout in milliseconds (minimum: 1, default: %d)"), DEFAULT_CONNECT_TIMEOUT));
-    strUsage += HelpMessageOpt("-torcontrol=<ip>:<port>", strprintf(_("Tor control port to use if onion listening enabled (default: %s)"), DEFAULT_TOR_CONTROL));
-    strUsage += HelpMessageOpt("-torpassword=<pass>", _("Tor control port password (default: empty)"));
->>>>>>> d63d9d81
 #ifdef USE_UPNP
 #if USE_UPNP
     gArgs.AddArg("-upnp", "Use UPnP to map the listening port (default: 1 when listening and no -proxy)", false, OptionsCategory::CONNECTION);
 #else
     gArgs.AddArg("-upnp", strprintf("Use UPnP to map the listening port (default: %u)", 0), false, OptionsCategory::CONNECTION);
 #endif
-<<<<<<< HEAD
 #endif
     gArgs.AddArg("-whitebind=<addr>", "Bind to given address and whitelist peers connecting to it. Use [host]:port notation for IPv6", false, OptionsCategory::CONNECTION);
     gArgs.AddArg("-whitelist=<IP address or network>", "Whitelist peers connecting from the given IP address (e.g. 1.2.3.4) or CIDR notated network (e.g. 1.2.3.0/24). Can be specified multiple times."
         " Whitelisted peers cannot be DoS banned and their transactions are always relayed, even if they are already in the mempool, useful e.g. for a gateway", false, OptionsCategory::CONNECTION);
 
     g_wallet_init_interface.AddWalletOptions();
-=======
-    strUsage += HelpMessageOpt("-whitebind=<addr>", _("Bind to given address and whitelist peers connecting to it. Use [host]:port notation for IPv6"));
-    strUsage += HelpMessageOpt("-whitelist=<IP address or network>", _("Whitelist peers connecting from the given IP address (e.g. 1.2.3.4) or CIDR notated network (e.g. 1.2.3.0/24). Can be specified multiple times.") +
-        " " + _("Whitelisted peers cannot be DoS banned and their transactions are always relayed, even if they are already in the mempool, useful e.g. for a gateway"));
-    strUsage += HelpMessageOpt("-maxuploadtarget=<n>", strprintf(_("Tries to keep outbound traffic under the given target (in MiB per 24h), 0 = no limit (default: %d)"), DEFAULT_MAX_UPLOAD_TARGET));
-
-    strUsage += g_wallet_init_interface->GetHelpString(showDebug);
-    if (mode == HMM_BITCOIN_QT)
-        strUsage += HelpMessageOpt("-windowtitle=<name>", _("Sets a window title which is appended to \"Dash Core - \""));
->>>>>>> d63d9d81
 
 #if ENABLE_ZMQ
     gArgs.AddArg("-zmqpubhashblock=<address>", "Enable publish hash block in <address>", false, OptionsCategory::ZMQ);
@@ -744,7 +558,6 @@
     gArgs.AddArg("-zmqpubrawtxlock=<address>", "Enable publish raw transaction (locked via InstantSend) in <address>", false, OptionsCategory::ZMQ);
 #endif
 
-<<<<<<< HEAD
     gArgs.AddArg("-checkblockindex", strprintf("Do a full consistency check for mapBlockIndex, setBlockIndexCandidates, chainActive and mapBlocksUnlinked occasionally. (default: %u)", defaultChainParams->DefaultConsistencyChecks()), true, OptionsCategory::DEBUG_TEST);
     gArgs.AddArg("-checkblocks=<n>", strprintf("How many blocks to check at startup (default: %u, 0 = all)", DEFAULT_CHECKBLOCKS), true, OptionsCategory::DEBUG_TEST);
     gArgs.AddArg("-checklevel=<n>", strprintf("How thorough the block verification of -checkblocks is (0-4, default: %u)", DEFAULT_CHECKLEVEL), true, OptionsCategory::DEBUG_TEST);
@@ -770,9 +583,7 @@
     gArgs.AddArg("-highsubsidyblocks=<n>", strprintf("The number of blocks with a higher than normal subsidy to mine at the start of a devnet (default: %u)", devnetConsensus.nHighSubsidyBlocks), false, OptionsCategory::DEBUG_TEST);
     gArgs.AddArg("-highsubsidyfactor=<n>", strprintf("The factor to multiply the normal block subsidy by while in the highsubsidyblocks window of a devnet (default: %u)", devnetConsensus.nHighSubsidyFactor), false, OptionsCategory::DEBUG_TEST);
     gArgs.AddArg("-llmqchainlocks=<quorum name>", strprintf("Override the default LLMQ type used for ChainLocks on a devnet. Allows using ChainLocks with smaller LLMQs. (default: %s)", devnetConsensus.llmqs.at(devnetConsensus.llmqTypeChainLocks).name), false, OptionsCategory::DEBUG_TEST);
-    gArgs.AddArg("-llmqdevnetparams=<size:threshold>", strprintf("Override the default LLMQ size for the LLMQ_DEVNET quorum (default: %u:%u)", devnetLLMQ.size, devnetLLMQ.threshold), false, OptionsCategory::DEBUG_TEST);
     gArgs.AddArg("-llmqinstantsend=<quorum name>", strprintf("Override the default LLMQ type used for InstantSend on a devnet. Allows using InstantSend with smaller LLMQs. (default: %s)", devnetConsensus.llmqs.at(devnetConsensus.llmqTypeInstantSend).name), false, OptionsCategory::DEBUG_TEST);
-    gArgs.AddArg("-llmqtestparams=<size:threshold>", strprintf("Override the default LLMQ size for the LLMQ_TEST quorum (default: %u:%u)", regtestLLMQ.size, regtestLLMQ.threshold), false, OptionsCategory::DEBUG_TEST);
     gArgs.AddArg("-logips", strprintf("Include IP addresses in debug output (default: %u)", DEFAULT_LOGIPS), false, OptionsCategory::DEBUG_TEST);
     gArgs.AddArg("-logthreadnames", strprintf("Add thread names to debug messages (default: %u)", DEFAULT_LOGTHREADNAMES), true, OptionsCategory::DEBUG_TEST);
     gArgs.AddArg("-logtimemicros", strprintf("Add microsecond precision to debug timestamps (default: %u)", DEFAULT_LOGTIMEMICROS), true, OptionsCategory::DEBUG_TEST);
@@ -794,10 +605,10 @@
 
     SetupChainParamsBaseOptions();
 
-    gArgs.AddArg("-llmq-data-recovery=<n>", strprintf("Enable automated quorum data recovery (default: %u)", llmq::DEFAULT_ENABLE_QUORUM_DATA_RECOVERY), false, OptionsCategory::MASTERNODE);
-    gArgs.AddArg("-llmq-qvvec-sync=<quorum_name>:<mode>", strprintf("Defines from which LLMQ type the masternode should sync quorum verification vectors. Can be used multiple times with different LLMQ types. <mode>: %d (sync always from all quorums of the type defined by <quorum_name>), %d (sync from all quorums of the type defined by <quorum_name> if a member of any of the quorums)", (int32_t)llmq::QvvecSyncMode::Always, (int32_t)llmq::QvvecSyncMode::OnlyIfTypeMember), false, OptionsCategory::MASTERNODE);
-    gArgs.AddArg("-masternodeblsprivkey=<hex>", "Set the masternode BLS private key and enable the client to act as a masternode", false, OptionsCategory::MASTERNODE);
-    gArgs.AddArg("-platform-user=<user>", "Set the username for the \"platform user\", a restricted user intended to be used by Dash Platform, to the specified username.", false, OptionsCategory::MASTERNODE);
+    gArgs.AddArg("-llmq-data-recovery=<n>", strprintf("Enable automated quorum data recovery (default: %u)", llmq::DEFAULT_ENABLE_QUORUM_DATA_RECOVERY), false, OptionsCategory::SMARTNODE);
+    gArgs.AddArg("-llmq-qvvec-sync=<quorum_name>:<mode>", strprintf("Defines from which LLMQ type the smartnode should sync quorum verification vectors. Can be used multiple times with different LLMQ types. <mode>: %d (sync always from all quorums of the type defined by <quorum_name>), %d (sync from all quorums of the type defined by <quorum_name> if a member of any of the quorums)", (int32_t)llmq::QvvecSyncMode::Always, (int32_t)llmq::QvvecSyncMode::OnlyIfTypeMember), false, OptionsCategory::SMARTNODE);
+    gArgs.AddArg("-smartnodeblsprivkey=<hex>", "Set the smartnode BLS private key and enable the client to act as a smartnode", false, OptionsCategory::SMARTNODE);
+    gArgs.AddArg("-platform-user=<user>", "Set the username for the \"platform user\", a restricted user intended to be used by Dash Platform, to the specified username.", false, OptionsCategory::SMARTNODE);
 
     gArgs.AddArg("-acceptnonstdtxn", strprintf("Relay and mine \"non-standard\" transactions (%sdefault: %u)", "testnet/regtest only; ", !testnetChainParams->RequireStandard()), true, OptionsCategory::NODE_RELAY);
     gArgs.AddArg("-dustrelayfee=<amt>", strprintf("Fee rate (in %s/kB) used to defined dust, the value of an output such that it will cost more than its value in fees at this fee rate to spend it. (default: %s)", CURRENCY_UNIT, FormatMoney(DUST_RELAY_TX_FEE)), true, OptionsCategory::NODE_RELAY);
@@ -833,105 +644,6 @@
     gArgs.AddArg("-statsport=<port>", strprintf("Specify statsd port (default: %u)", DEFAULT_STATSD_PORT), false, OptionsCategory::STATSD);
     gArgs.AddArg("-statsns=<ns>", strprintf("Specify additional namespace prefix (default: %s)", DEFAULT_STATSD_NAMESPACE), false, OptionsCategory::STATSD);
     gArgs.AddArg("-statsperiod=<seconds>", strprintf("Specify the number of seconds between periodic measurements (default: %d)", DEFAULT_STATSD_PERIOD), false, OptionsCategory::STATSD);
-=======
-    strUsage += HelpMessageGroup(_("Debugging/Testing options:"));
-    strUsage += HelpMessageOpt("-uacomment=<cmt>", _("Append comment to the user agent string"));
-    if (showDebug)
-    {
-        strUsage += HelpMessageOpt("-checkblocks=<n>", strprintf(_("How many blocks to check at startup (default: %u, 0 = all)"), DEFAULT_CHECKBLOCKS));
-        strUsage += HelpMessageOpt("-checklevel=<n>", strprintf(_("How thorough the block verification of -checkblocks is (0-4, default: %u)"), DEFAULT_CHECKLEVEL));
-        strUsage += HelpMessageOpt("-checkblockindex", strprintf("Do a full consistency check for mapBlockIndex, setBlockIndexCandidates, chainActive and mapBlocksUnlinked occasionally. Also sets -checkmempool (default: %u)", defaultChainParams->DefaultConsistencyChecks()));
-        strUsage += HelpMessageOpt("-checkmempool=<n>", strprintf("Run checks every <n> transactions (default: %u)", defaultChainParams->DefaultConsistencyChecks()));
-        strUsage += HelpMessageOpt("-checkpoints", strprintf("Disable expensive verification for known chain history (default: %u)", DEFAULT_CHECKPOINTS_ENABLED));
-        strUsage += HelpMessageOpt("-disablesafemode", strprintf("Disable safemode, override a real safe mode event (default: %u)", DEFAULT_DISABLE_SAFEMODE));
-        strUsage += HelpMessageOpt("-deprecatedrpc=<method>", "Allows deprecated RPC method(s) to be used");
-        strUsage += HelpMessageOpt("-testsafemode", strprintf("Force safe mode (default: %u)", DEFAULT_TESTSAFEMODE));
-        strUsage += HelpMessageOpt("-dropmessagestest=<n>", "Randomly drop 1 of every <n> network messages");
-        strUsage += HelpMessageOpt("-fuzzmessagestest=<n>", "Randomly fuzz 1 of every <n> network messages");
-        strUsage += HelpMessageOpt("-stopafterblockimport", strprintf("Stop running after importing blocks from disk (default: %u)", DEFAULT_STOPAFTERBLOCKIMPORT));
-        strUsage += HelpMessageOpt("-stopatheight", strprintf("Stop running after reaching the given height in the main chain (default: %u)", DEFAULT_STOPATHEIGHT));
-
-        strUsage += HelpMessageOpt("-limitancestorcount=<n>", strprintf("Do not accept transactions if number of in-mempool ancestors is <n> or more (default: %u)", DEFAULT_ANCESTOR_LIMIT));
-        strUsage += HelpMessageOpt("-limitancestorsize=<n>", strprintf("Do not accept transactions whose size with all in-mempool ancestors exceeds <n> kilobytes (default: %u)", DEFAULT_ANCESTOR_SIZE_LIMIT));
-        strUsage += HelpMessageOpt("-limitdescendantcount=<n>", strprintf("Do not accept transactions if any ancestor would have <n> or more in-mempool descendants (default: %u)", DEFAULT_DESCENDANT_LIMIT));
-        strUsage += HelpMessageOpt("-limitdescendantsize=<n>", strprintf("Do not accept transactions if any ancestor would have more than <n> kilobytes of in-mempool descendants (default: %u).", DEFAULT_DESCENDANT_SIZE_LIMIT));
-        strUsage += HelpMessageOpt("-vbparams=<deployment>:<start>:<end>(:<window>:<threshold>)", "Use given start/end times for specified version bits deployment (regtest-only). Specifying window and threshold is optional.");
-        strUsage += HelpMessageOpt("-watchquorums=<n>", strprintf("Watch and validate quorum communication (default: %u)", llmq::DEFAULT_WATCH_QUORUMS));
-        strUsage += HelpMessageOpt("-addrmantest", "Allows to test address relay on localhost");
-    }
-    strUsage += HelpMessageOpt("-debug=<category>", strprintf(_("Output debugging information (default: %u, supplying <category> is optional)"), 0) + ". " +
-        _("If <category> is not supplied or if <category> = 1, output all debugging information.") + " " + _("<category> can be:") + " " + ListLogCategories() + ".");
-    strUsage += HelpMessageOpt("-debugexclude=<category>", strprintf(_("Exclude debugging information for a category. Can be used in conjunction with -debug=1 to output debug logs for all categories except one or more specified categories.")));
-    strUsage += HelpMessageOpt("-help-debug", _("Show all debugging options (usage: --help -help-debug)"));
-    strUsage += HelpMessageOpt("-logips", strprintf(_("Include IP addresses in debug output (default: %u)"), DEFAULT_LOGIPS));
-    strUsage += HelpMessageOpt("-logtimestamps", strprintf(_("Prepend debug output with timestamp (default: %u)"), DEFAULT_LOGTIMESTAMPS));
-    if (showDebug)
-    {
-        strUsage += HelpMessageOpt("-logtimemicros", strprintf("Add microsecond precision to debug timestamps (default: %u)", DEFAULT_LOGTIMEMICROS));
-        strUsage += HelpMessageOpt("-logthreadnames", strprintf("Add thread names to debug messages (default: %u)", DEFAULT_LOGTHREADNAMES));
-        strUsage += HelpMessageOpt("-mocktime=<n>", "Replace actual time with <n> seconds since epoch (default: 0)");
-        strUsage += HelpMessageOpt("-maxsigcachesize=<n>", strprintf("Limit sum of signature cache and script execution cache sizes to <n> MiB (default: %u)", DEFAULT_MAX_SIG_CACHE_SIZE));
-        strUsage += HelpMessageOpt("-maxtipage=<n>", strprintf("Maximum tip age in seconds to consider node in initial block download (default: %u)", DEFAULT_MAX_TIP_AGE));
-    }
-    strUsage += HelpMessageOpt("-maxtxfee=<amt>", strprintf(_("Maximum total fees (in %s) to use in a single wallet transaction or raw transaction; setting this too low may abort large transactions (default: %s)"),
-        CURRENCY_UNIT, FormatMoney(DEFAULT_TRANSACTION_MAXFEE)));
-    strUsage += HelpMessageOpt("-printtoconsole", _("Send trace/debug info to console instead of debug.log file"));
-    strUsage += HelpMessageOpt("-printtodebuglog", strprintf(_("Send trace/debug info to debug.log file (default: %u)"), 1));
-    if (showDebug)
-    {
-        strUsage += HelpMessageOpt("-printpriority", strprintf("Log transaction fee per kB when mining blocks (default: %u)", DEFAULT_PRINTPRIORITY));
-    }
-    strUsage += HelpMessageOpt("-shrinkdebugfile", _("Shrink debug.log file on client startup (default: 1 when no -debug)"));
-    AppendParamsHelpMessages(strUsage, showDebug);
-    strUsage += HelpMessageOpt("-disablegovernance", strprintf(_("Disable governance validation (0-1, default: %u)"), 0));
-    strUsage += HelpMessageOpt("-sporkaddr=<raptoreumaddress>", strprintf(_("Override spork address. Only useful for regtest and devnet. Using this on mainnet or testnet will ban you.")));
-    strUsage += HelpMessageOpt("-minsporkkeys=<n>", strprintf(_("Overrides minimum spork signers to change spork value. Only useful for regtest and devnet. Using this on mainnet or testnet will ban you.")));
-
-    strUsage += HelpMessageGroup(_("Smartnode options:"));
-    strUsage += HelpMessageOpt("-smartnodeblsprivkey=<hex>", _("Set the smartnode BLS private key and enable the client to act as a smartnode"));
-
-    strUsage += HelpMessageGroup(_("InstantSend options:"));
-    strUsage += HelpMessageOpt("-instantsendnotify=<cmd>", _("Execute command when a wallet InstantSend transaction is successfully locked (%s in cmd is replaced by TxID)"));
-
-
-    strUsage += HelpMessageGroup(_("Node relay options:"));
-    if (showDebug) {
-        strUsage += HelpMessageOpt("-acceptnonstdtxn", strprintf("Relay and mine \"non-standard\" transactions (%sdefault: %u)", "testnet/regtest only; ", !testnetChainParams->RequireStandard()));
-        strUsage += HelpMessageOpt("-incrementalrelayfee=<amt>", strprintf("Fee rate (in %s/kB) used to define cost of relay, used for mempool limiting and BIP 125 replacement. (default: %s)", CURRENCY_UNIT, FormatMoney(DEFAULT_INCREMENTAL_RELAY_FEE)));
-        strUsage += HelpMessageOpt("-dustrelayfee=<amt>", strprintf("Fee rate (in %s/kB) used to defined dust, the value of an output such that it will cost more than its value in fees at this fee rate to spend it. (default: %s)", CURRENCY_UNIT, FormatMoney(DUST_RELAY_TX_FEE)));
-    }
-    strUsage += HelpMessageOpt("-bytespersigop", strprintf(_("Minimum bytes per sigop in transactions we relay and mine (default: %u)"), DEFAULT_BYTES_PER_SIGOP));
-    strUsage += HelpMessageOpt("-datacarrier", strprintf(_("Relay and mine data carrier transactions (default: %u)"), DEFAULT_ACCEPT_DATACARRIER));
-    strUsage += HelpMessageOpt("-datacarriersize", strprintf(_("Maximum size of data in data carrier transactions we relay and mine (default: %u)"), MAX_OP_RETURN_RELAY));
-    strUsage += HelpMessageOpt("-minrelaytxfee=<amt>", strprintf(_("Fees (in %s/kB) smaller than this are considered zero fee for relaying, mining and transaction creation (default: %s)"),
-        CURRENCY_UNIT, FormatMoney(DEFAULT_MIN_RELAY_TX_FEE)));
-    strUsage += HelpMessageOpt("-whitelistrelay", strprintf(_("Accept relayed transactions received from whitelisted peers even when not relaying transactions (default: %d)"), DEFAULT_WHITELISTRELAY));
-    strUsage += HelpMessageOpt("-whitelistforcerelay", strprintf(_("Force relay of transactions from whitelisted peers even if they violate local relay policy (default: %d)"), DEFAULT_WHITELISTFORCERELAY));
-
-    strUsage += HelpMessageGroup(_("Block creation options:"));
-    strUsage += HelpMessageOpt("-blockmaxsize=<n>", strprintf(_("Set maximum block size in bytes (default: %d)"), DEFAULT_BLOCK_MAX_SIZE));
-    strUsage += HelpMessageOpt("-blockmintxfee=<amt>", strprintf(_("Set lowest fee rate (in %s/kB) for transactions to be included in block creation. (default: %s)"), CURRENCY_UNIT, FormatMoney(DEFAULT_BLOCK_MIN_TX_FEE)));
-    if (showDebug)
-        strUsage += HelpMessageOpt("-blockversion=<n>", "Override block version to test forking scenarios");
-
-    strUsage += HelpMessageGroup(_("RPC server options:"));
-    strUsage += HelpMessageOpt("-server", _("Accept command line and JSON-RPC commands"));
-    strUsage += HelpMessageOpt("-rest", strprintf(_("Accept public REST requests (default: %u)"), DEFAULT_REST_ENABLE));
-    strUsage += HelpMessageOpt("-rpcbind=<addr>[:port]", _("Bind to given address to listen for JSON-RPC connections. This option is ignored unless -rpcallowip is also passed. Port is optional and overrides -rpcport. Use [host]:port notation for IPv6. This option can be specified multiple times (default: 127.0.0.1 and ::1 i.e., localhost, or if -rpcallowip has been specified, 0.0.0.0 and :: i.e., all addresses)"));
-    strUsage += HelpMessageOpt("-rpccookiefile=<loc>", _("Location of the auth cookie. Relative paths will be prefixed by a net-specific datadir location. (default: data dir)"));
-    strUsage += HelpMessageOpt("-rpcuser=<user>", _("Username for JSON-RPC connections"));
-    strUsage += HelpMessageOpt("-rpcpassword=<pw>", _("Password for JSON-RPC connections"));
-    strUsage += HelpMessageOpt("-rpcauth=<userpw>", _("Username and hashed password for JSON-RPC connections. The field <userpw> comes in the format: <USERNAME>:<SALT>$<HASH>. A canonical python script is included in share/rpcuser. The client then connects normally using the rpcuser=<USERNAME>/rpcpassword=<PASSWORD> pair of arguments. This option can be specified multiple times"));
-    strUsage += HelpMessageOpt("-rpcport=<port>", strprintf(_("Listen for JSON-RPC connections on <port> (default: %u or testnet: %u)"), defaultBaseParams->RPCPort(), testnetBaseParams->RPCPort()));
-    strUsage += HelpMessageOpt("-rpcallowip=<ip>", _("Allow JSON-RPC connections from specified source. Valid for <ip> are a single IP (e.g. 1.2.3.4), a network/netmask (e.g. 1.2.3.4/255.255.255.0) or a network/CIDR (e.g. 1.2.3.4/24). This option can be specified multiple times"));
-    strUsage += HelpMessageOpt("-rpcthreads=<n>", strprintf(_("Set the number of threads to service RPC calls (default: %d)"), DEFAULT_HTTP_THREADS));
-    if (showDebug) {
-        strUsage += HelpMessageOpt("-rpcworkqueue=<n>", strprintf("Set the depth of the work queue to service RPC calls (default: %d)", DEFAULT_HTTP_WORKQUEUE));
-        strUsage += HelpMessageOpt("-rpcservertimeout=<n>", strprintf("Timeout during HTTP requests (default: %d)", DEFAULT_HTTP_SERVER_TIMEOUT));
-    }
-
-    return strUsage;
->>>>>>> d63d9d81
 }
 
 std::string LicenseInfo()
@@ -964,12 +676,8 @@
     std::string strCmd = gArgs.GetArg("-blocknotify", "");
     if (!strCmd.empty()) {
         boost::replace_all(strCmd, "%s", pBlockIndex->GetBlockHash().GetHex());
-<<<<<<< HEAD
         std::thread t(runCommand, strCmd);
         t.detach(); // thread runs free
-=======
-        boost::thread t(runCommand, strCmd); // thread runs free
->>>>>>> d63d9d81
     }
 }
 
@@ -1046,12 +754,8 @@
 void ThreadImport(std::vector<fs::path> vImportFiles)
 {
     const CChainParams& chainparams = Params();
-<<<<<<< HEAD
-    RenameThread("dash-loadblk");
+    RenameThread("raptoreum-loadblk");
     ScheduleBatchPriority();
-=======
-    RenameThread("raptoreum-loadblk");
->>>>>>> d63d9d81
 
     {
     CImportingNow imp;
@@ -1124,13 +828,8 @@
 
     {
         // Get all UTXOs for each MN collateral in one go so that we can fill coin cache early
-<<<<<<< HEAD
         // and reduce further locking overhead for cs_main in other parts of code including GUI
-        LogPrintf("Filling coin cache with masternode UTXOs...\n");
-=======
-        // and reduce further locking overhead for cs_main in other parts of code inclluding GUI
         LogPrintf("Filling coin cache with smartnode UTXOs...\n");
->>>>>>> d63d9d81
         LOCK(cs_main);
         int64_t nStart = GetTimeMillis();
         auto mnList = deterministicMNManager->GetListAtChainTip();
@@ -1141,29 +840,17 @@
         LogPrintf("Filling coin cache with smartnode UTXOs: done in %dms\n", GetTimeMillis() - nStart);
     }
 
-<<<<<<< HEAD
-    if (fMasternodeMode) {
-        assert(activeMasternodeManager);
-=======
     if (fSmartnodeMode) {
         assert(activeSmartnodeManager);
->>>>>>> d63d9d81
         const CBlockIndex* pindexTip;
         {
             LOCK(cs_main);
             pindexTip = chainActive.Tip();
         }
-<<<<<<< HEAD
-        activeMasternodeManager->Init(pindexTip);
-    }
-
-    g_wallet_init_interface.AutoLockMasternodeCollaterals();
-=======
         activeSmartnodeManager->Init(pindexTip);
     }
 
     g_wallet_init_interface->AutoLockSmartnodeCollaterals();
->>>>>>> d63d9d81
 
     if (gArgs.GetArg("-persistmempool", DEFAULT_PERSIST_MEMPOOL)) {
         LoadMempool();
@@ -1357,13 +1044,10 @@
         LogPrintf("%s: parameter interaction: additional indexes -> setting -checklevel=4\n", __func__);
     }
 
-<<<<<<< HEAD
-    if (gArgs.IsArgSet("-masternodeblsprivkey") && gArgs.SoftSetBoolArg("-disablewallet", true)) {
-        LogPrintf("%s: parameter interaction: -masternodeblsprivkey set -> setting -disablewallet=1\n", __func__);
-    }
-
-=======
->>>>>>> d63d9d81
+    if (gArgs.IsArgSet("-smartnodeblsprivkey") && gArgs.SoftSetBoolArg("-disablewallet", true)) {
+        LogPrintf("%s: parameter interaction: -smartnodeblsprivkey set -> setting -disablewallet=1\n", __func__);
+    }
+
     // Warn if network-specific options (-addnode, -connect, etc) are
     // specified in default section of config file, but not overridden
     // on the command line or in this network's section of the config file.
@@ -1385,7 +1069,6 @@
     fLogIPs = gArgs.GetBoolArg("-logips", DEFAULT_LOGIPS);
 
     LogPrintf("\n\n\n\n\n\n\n\n\n\n\n\n\n\n\n\n\n\n\n\n");
-<<<<<<< HEAD
     std::string version_string = FormatFullVersion();
 #ifdef DEBUG
     version_string += " (debug build)";
@@ -1393,9 +1076,6 @@
     version_string += " (release build)";
 #endif
     LogPrintf(PACKAGE_NAME " version %s\n", version_string);
-=======
-    LogPrintf("Raptoreum Core version %s\n", FormatFullVersion());
->>>>>>> d63d9d81
 }
 
 namespace { // Variables internal to initialization process only
@@ -1404,10 +1084,7 @@
 int nUserMaxConnections;
 int nFD;
 ServiceFlags nLocalServices = ServiceFlags(NODE_NETWORK | NODE_NETWORK_LIMITED);
-<<<<<<< HEAD
 int64_t peer_connect_timeout;
-=======
->>>>>>> d63d9d81
 
 } // namespace
 
@@ -1481,13 +1158,10 @@
 
     // also see: InitParameterInteraction()
 
-<<<<<<< HEAD
     if (!fs::is_directory(GetBlocksDir(false))) {
         return InitError(strprintf(_("Specified blocks directory \"%s\" does not exist."), gArgs.GetArg("-blocksdir", "").c_str()));
     }
 
-=======
->>>>>>> d63d9d81
     // if using block pruning, then disallow txindex and require disabling governance validation
     if (gArgs.GetArg("-prune", 0)) {
         if (gArgs.GetBoolArg("-txindex", DEFAULT_TXINDEX))
@@ -1708,11 +1382,7 @@
         return InitError(strprintf("acceptnonstdtxn is not currently supported for %s chain", chainparams.NetworkIDString()));
     nBytesPerSigOp = gArgs.GetArg("-bytespersigop", nBytesPerSigOp);
 
-<<<<<<< HEAD
     if (!g_wallet_init_interface.ParameterInteraction()) return false;
-=======
-    if (!g_wallet_init_interface->ParameterInteraction()) return false;
->>>>>>> d63d9d81
 
     fIsBareMultisigStd = gArgs.GetBoolArg("-permitbaremultisig", DEFAULT_PERMIT_BAREMULTISIG);
     fAcceptDatacarrier = gArgs.GetBoolArg("-datacarrier", DEFAULT_ACCEPT_DATACARRIER);
@@ -1723,8 +1393,6 @@
 
     if (gArgs.GetBoolArg("-peerbloomfilters", DEFAULT_PEERBLOOMFILTERS))
         nLocalServices = ServiceFlags(nLocalServices | NODE_BLOOM);
-
-    g_enable_bip61 = gArgs.GetBoolArg("-enablebip61", DEFAULT_ENABLE_BIP61);
 
     nMaxTipAge = gArgs.GetArg("-maxtipage", DEFAULT_MAX_TIP_AGE);
 
@@ -1779,13 +1447,8 @@
         }
     }
 
-<<<<<<< HEAD
-    if (gArgs.IsArgSet("-dip3params")) {
-        // Allow overriding dip3 parameters for testing
-=======
     /*if (gArgs.IsArgSet("-dip3params")) {
         // Allow overriding budget parameters for testing
->>>>>>> d63d9d81
         if (!chainparams.MineBlocksOnDemand()) {
             return InitError("DIP3 parameters may only be overridden on regtest.");
         }
@@ -1804,14 +1467,6 @@
         }
         UpdateDIP3Parameters(nDIP3ActivationHeight, nDIP3EnforcementHeight);
     }*/
-
-    if (gArgs.IsArgSet("-dip8params")) {
-        // Allow overriding dip8 activation height for testing
-        if (!chainparams.MineBlocksOnDemand()) {
-            return InitError("DIP8 activation height may only be overridden on regtest.");
-        }
-        UpdateDIP8Parameters(gArgs.GetArg("-dip8params", Params().GetConsensus().DIP0008Height));
-    }
 
     if (gArgs.IsArgSet("-budgetparams")) {
         // Allow overriding budget parameters for testing
@@ -1870,48 +1525,6 @@
         UpdateDevnetLLMQInstantSend(llmqTypeInstantSend);
     } else if (gArgs.IsArgSet("-llmqchainlocks")) {
         return InitError("LLMQ type for ChainLocks can only be overridden on devnet.");
-    } else if (gArgs.IsArgSet("-llmqinstantsend")) {
-        return InitError("LLMQ type for InstantSend can only be overridden on devnet.");
-    }
-
-    if (chainparams.NetworkIDString() == CBaseChainParams::DEVNET) {
-        if (gArgs.IsArgSet("-llmqdevnetparams")) {
-            std::string s = gArgs.GetArg("-llmqdevnetparams", "");
-            std::vector<std::string> v;
-            boost::split(v, s, boost::is_any_of(":"));
-            int size, threshold;
-            if (v.size() != 2 || !ParseInt32(v[0], &size) || !ParseInt32(v[1], &threshold)) {
-                return InitError("Invalid -llmqdevnetparams specified");
-            }
-            UpdateLLMQDevnetParams(size, threshold);
-        }
-    } else if (gArgs.IsArgSet("-llmqdevnetparams")) {
-        return InitError("LLMQ devnet params can only be overridden on devnet.");
-    }
-
-    if (chainparams.NetworkIDString() == CBaseChainParams::REGTEST) {
-        if (gArgs.IsArgSet("-llmqtestparams")) {
-            std::string s = gArgs.GetArg("-llmqtestparams", "");
-            std::vector<std::string> v;
-            boost::split(v, s, boost::is_any_of(":"));
-            int size, threshold;
-            if (v.size() != 2 || !ParseInt32(v[0], &size) || !ParseInt32(v[1], &threshold)) {
-                return InitError("Invalid -llmqtestparams specified");
-            }
-            UpdateLLMQTestParams(size, threshold);
-        }
-    } else if (gArgs.IsArgSet("-llmqtestparams")) {
-        return InitError("LLMQ test params can only be overridden on regtest.");
-    }
-
-    try {
-        const bool fRecoveryEnabled{llmq::CLLMQUtils::QuorumDataRecoveryEnabled()};
-        const bool fQuorumVvecRequestsEnabled{llmq::CLLMQUtils::GetEnabledQuorumVvecSyncEntries().size() > 0};
-        if (!fRecoveryEnabled && fQuorumVvecRequestsEnabled) {
-            InitWarning("-llmq-qvvec-sync set but recovery is disabled due to -llmq-data-recovery=0");
-        }
-    } catch (const std::invalid_argument& e) {
-        return InitError(e.what());
     }
 
     if (gArgs.IsArgSet("-maxorphantx")) {
@@ -1955,39 +1568,6 @@
         InitWarning(_("You are starting with governance validation disabled.") + (fPruneMode ? " " + _("This is expected because you are running a pruned node.") : ""));
     }
 
-    if (gArgs.IsArgSet("-masternodeblsprivkey")) {
-        if (!gArgs.GetBoolArg("-listen", DEFAULT_LISTEN) && Params().RequireRoutableExternalIP()) {
-            return InitError("Masternode must accept connections from outside, set -listen=1");
-        }
-        if (!gArgs.GetBoolArg("-txindex", DEFAULT_TXINDEX)) {
-            return InitError("Masternode must have transaction index enabled, set -txindex=1");
-        }
-        if (!gArgs.GetBoolArg("-peerbloomfilters", DEFAULT_PEERBLOOMFILTERS)) {
-            return InitError("Masternode must have bloom filters enabled, set -peerbloomfilters=1");
-        }
-        if (gArgs.GetArg("-prune", 0) > 0) {
-            return InitError("Masternode must have no pruning enabled, set -prune=0");
-        }
-        if (gArgs.GetArg("-maxconnections", DEFAULT_MAX_PEER_CONNECTIONS) < DEFAULT_MAX_PEER_CONNECTIONS) {
-            return InitError(strprintf("Masternode must be able to handle at least %d connections, set -maxconnections=%d", DEFAULT_MAX_PEER_CONNECTIONS, DEFAULT_MAX_PEER_CONNECTIONS));
-        }
-        if (gArgs.GetBoolArg("-disablegovernance", false)) {
-            return InitError(_("You can not disable governance validation on a masternode."));
-        }
-    }
-
-    if (gArgs.IsArgSet("-litemode")) {
-        InitWarning(_("-litemode is deprecated.") + (gArgs.GetBoolArg("-litemode", false) ? (" "  + _("Its replacement -disablegovernance has been forced instead.")) : ( " " + _("It has been replaced by -disablegovernance."))));
-        gArgs.ForceRemoveArg("-litemode");
-    }
-
-    fDisableGovernance = gArgs.GetBoolArg("-disablegovernance", false);
-    LogPrintf("fDisableGovernance %d\n", fDisableGovernance);
-
-    if (fDisableGovernance) {
-        InitWarning(_("You are starting with governance validation disabled.") + (fPruneMode ? " " + _("This is expected because you are running a pruned node.") : ""));
-    }
-
     return true;
 }
 
@@ -1995,12 +1575,9 @@
 {
     // Make sure only a single Dash Core process is using the data directory.
     fs::path datadir = GetDataDir();
-<<<<<<< HEAD
     if (!DirIsWritable(datadir)) {
         return InitError(strprintf(_("Cannot write to data directory '%s'; check permissions."), datadir.string()));
     }
-=======
->>>>>>> d63d9d81
     if (!LockDirectory(datadir, ".lock", probeOnly)) {
         return InitError(strprintf(_("Cannot obtain a lock on data directory %s. %s is probably already running."), datadir.string(), _(PACKAGE_NAME)));
     }
@@ -2068,11 +1645,7 @@
 
     // Warn about relative -datadir path.
     if (gArgs.IsArgSet("-datadir") && !fs::path(gArgs.GetArg("-datadir", "")).is_absolute()) {
-<<<<<<< HEAD
         LogPrintf("Warning: relative datadir option '%s' specified, which will be interpreted relative to the " /* Continued */
-=======
-        LogPrintf("Warning: relative datadir option '%s' specified, which will be interpreted relative to the "
->>>>>>> d63d9d81
                   "current working directory '%s'. This is fragile, because if Dash Core is started in the future "
                   "from a different location, it will be unable to locate the current data files. There could "
                   "also be data loss if Dash Core is started while in a temporary directory.\n",
@@ -2119,23 +1692,16 @@
     GetMainSignals().RegisterBackgroundSignalScheduler(scheduler);
     GetMainSignals().RegisterWithMempoolSignals(mempool);
 
-<<<<<<< HEAD
     tableRPC.InitPlatformRestrictions();
 
-=======
->>>>>>> d63d9d81
     /* Register RPC commands regardless of -server setting so they will be
      * available in the GUI RPC console even if external calls are disabled.
      */
     RegisterAllCoreRPCCommands(tableRPC);
-<<<<<<< HEAD
     g_wallet_init_interface.RegisterRPC(tableRPC);
 #if ENABLE_ZMQ
     RegisterZMQRPCCommands(tableRPC);
 #endif
-=======
-    g_wallet_init_interface->RegisterRPC(tableRPC);
->>>>>>> d63d9d81
 
     /* Start the RPC server already.  It will be started in "warmup" mode
      * and not really process calls already (but it will signify connections
@@ -2151,19 +1717,11 @@
 
     // ********************************************************* Step 5: verify wallet database integrity
 
-<<<<<<< HEAD
     if (!g_wallet_init_interface.InitAutoBackup()) return false;
     if (!g_wallet_init_interface.Verify()) return false;
 
     // Initialize KeePass Integration
     g_wallet_init_interface.InitKeePass();
-=======
-    if(!g_wallet_init_interface->InitAutoBackup()) return false;
-    if (!g_wallet_init_interface->Verify()) return false;
-
-    // Initialize KeePass Integration
-    g_wallet_init_interface->InitKeePass();
->>>>>>> d63d9d81
     // ********************************************************* Step 6: network initialization
     // Note that we absolutely cannot open any actual connections
     // until the very end ("start node") as the UTXO/block state
@@ -2459,7 +2017,6 @@
                     assert(chainActive.Tip() != NULL);
                 }
 
-<<<<<<< HEAD
                 if (is_coinsview_empty && !evoDb->IsEmpty()) {
                     // EvoDB processed some blocks earlier but we have no blocks anymore, something is wrong
                     strLoadError = _("Error initializing block database");
@@ -2467,9 +2024,6 @@
                 }
 
                 if (!deterministicMNManager->UpgradeDBIfNeeded() || !llmq::quorumBlockProcessor->UpgradeDB()) {
-=======
-                if (!deterministicMNManager->UpgradeDBIfNeeded()) {
->>>>>>> d63d9d81
                     strLoadError = _("Error upgrading evo database");
                     break;
                 }
@@ -2545,11 +2099,7 @@
     fFeeEstimatesInitialized = true;
 
     // ********************************************************* Step 8: load wallet
-<<<<<<< HEAD
     if (!g_wallet_init_interface.Open()) return false;
-=======
-    if (!g_wallet_init_interface->Open()) return false;
->>>>>>> d63d9d81
 
     // As InitLoadWallet can take several minutes, it's possible the user
     // requested to kill the GUI during the last operation. If so, exit.
@@ -2580,22 +2130,12 @@
         return false;
     }
 
-<<<<<<< HEAD
     // ********************************************************* Step 10a: Prepare Masternode related stuff
-    fMasternodeMode = false;
-    std::string strMasterNodeBLSPrivKey = gArgs.GetArg("-masternodeblsprivkey", "");
-    if (!strMasterNodeBLSPrivKey.empty()) {
-        auto binKey = ParseHex(strMasterNodeBLSPrivKey);
-        CBLSSecretKey keyOperator(binKey);
-=======
-    // ********************************************************* Step 10a: Prepare Smartnode related stuff
     fSmartnodeMode = false;
     std::string strSmartNodeBLSPrivKey = gArgs.GetArg("-smartnodeblsprivkey", "");
     if (!strSmartNodeBLSPrivKey.empty()) {
         auto binKey = ParseHex(strSmartNodeBLSPrivKey);
-        CBLSSecretKey keyOperator;
-        keyOperator.SetBuf(binKey);
->>>>>>> d63d9d81
+        CBLSSecretKey keyOperator(binKey);
         if (!keyOperator.IsValid()) {
             return InitError(_("Invalid smartnodeblsprivkey. Please see documentation."));
         }
@@ -2606,17 +2146,10 @@
         LogPrintf("  blsPubKeyOperator: %s\n", keyOperator.GetPublicKey().ToString());
     }
 
-<<<<<<< HEAD
-    if(fMasternodeMode) {
-        // Create and register activeMasternodeManager, will init later in ThreadImport
-        activeMasternodeManager = new CActiveMasternodeManager();
-        RegisterValidationInterface(activeMasternodeManager);
-=======
     if(fSmartnodeMode) {
         // Create and register activeSmartnodeManager, will init later in ThreadImport
         activeSmartnodeManager = new CActiveSmartnodeManager();
         RegisterValidationInterface(activeSmartnodeManager);
->>>>>>> d63d9d81
     }
 
     if (activeSmartnodeInfo.blsKeyOperator == nullptr) {
@@ -2626,17 +2159,10 @@
         activeSmartnodeInfo.blsPubKeyOperator = std::make_unique<CBLSPublicKey>();
     }
 
-<<<<<<< HEAD
     // ********************************************************* Step 10b: setup CoinJoin
 
     g_wallet_init_interface.InitCoinJoinSettings();
     CCoinJoin::InitStandardDenominations();
-=======
-    // ********************************************************* Step 10b: setup PrivateSend
-
-    g_wallet_init_interface->InitPrivateSendSettings();
-    CPrivateSend::InitStandardDenominations();
->>>>>>> d63d9d81
 
     // ********************************************************* Step 10b: Load cache data
 
@@ -2698,10 +2224,9 @@
 
     // ********************************************************* Step 10c: schedule Raptoreum-specific tasks
 
-<<<<<<< HEAD
     scheduler.scheduleEvery(std::bind(&CNetFulfilledRequestManager::DoMaintenance, std::ref(netfulfilledman)), 60 * 1000);
-    scheduler.scheduleEvery(std::bind(&CMasternodeSync::DoMaintenance, std::ref(masternodeSync), std::ref(*g_connman)), 1 * 1000);
-    scheduler.scheduleEvery(std::bind(&CMasternodeUtils::DoMaintenance, std::ref(*g_connman)), 1 * 1000);
+    scheduler.scheduleEvery(std::bind(&CSmartnodeSync::DoMaintenance, std::ref(smartnodeSync), std::ref(*g_connman)), 1 * 1000);
+    scheduler.scheduleEvery(std::bind(&CSmartnodeUtils::DoMaintenance, std::ref(*g_connman)), 1 * 1000);
 
     if (!fDisableGovernance) {
         scheduler.scheduleEvery(std::bind(&CGovernanceManager::DoMaintenance, std::ref(governance), std::ref(*g_connman)), 60 * 5 * 1000);
@@ -2714,18 +2239,6 @@
     if (gArgs.GetBoolArg("-statsenabled", DEFAULT_STATSD_ENABLE)) {
         int nStatsPeriod = std::min(std::max((int)gArgs.GetArg("-statsperiod", DEFAULT_STATSD_PERIOD), MIN_STATSD_PERIOD), MAX_STATSD_PERIOD);
         scheduler.scheduleEvery(PeriodicStats, nStatsPeriod * 1000);
-=======
-    scheduler.scheduleEvery(boost::bind(&CNetFulfilledRequestManager::DoMaintenance, boost::ref(netfulfilledman)), 60 * 1000);
-    scheduler.scheduleEvery(boost::bind(&CSmartnodeSync::DoMaintenance, boost::ref(smartnodeSync), boost::ref(*g_connman)), 1 * 1000);
-    scheduler.scheduleEvery(boost::bind(&CSmartnodeUtils::DoMaintenance, boost::ref(*g_connman)), 1 * 1000);
-
-    if (!fDisableGovernance) {
-        scheduler.scheduleEvery(boost::bind(&CGovernanceManager::DoMaintenance, boost::ref(governance), boost::ref(*g_connman)), 60 * 5 * 1000);
-    }
-
-    if (fSmartnodeMode) {
-        scheduler.scheduleEvery(boost::bind(&CPrivateSendServer::DoMaintenance, boost::ref(privateSendServer), boost::ref(*g_connman)), 1 * 1000);
->>>>>>> d63d9d81
     }
 
     llmq::StartLLMQSystem();
@@ -2858,13 +2371,10 @@
     } else if (strSocketEventsMode == "epoll") {
         connOptions.socketEventsMode = CConnman::SOCKETEVENTS_EPOLL;
 #endif
-<<<<<<< HEAD
 #ifdef USE_KQUEUE
     } else if (strSocketEventsMode == "kqueue") {
         connOptions.socketEventsMode = CConnman::SOCKETEVENTS_KQUEUE;
 #endif
-=======
->>>>>>> d63d9d81
     } else {
         return InitError(strprintf(_("Invalid -socketevents ('%s') specified. Only these modes are supported: %s"), strSocketEventsMode, GetSupportedSocketEventsStr()));
     }
@@ -2878,11 +2388,7 @@
     SetRPCWarmupFinished();
     uiInterface.InitMessage(_("Done loading"));
 
-<<<<<<< HEAD
     g_wallet_init_interface.Start(scheduler);
-=======
-    g_wallet_init_interface->Start(scheduler);
->>>>>>> d63d9d81
 
     return true;
 }