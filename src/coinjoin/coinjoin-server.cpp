// Copyright (c) 2014-2020 The Dash Core developers
// Copyright (c) 2020-2022 The Raptoreum developers
// Distributed under the MIT/X11 software license, see the accompanying
// file COPYING or http://www.opensource.org/licenses/mit-license.php.

#include <coinjoin/coinjoin-server.h>

#include <smartnode/activesmartnode.h>
#include <evo/deterministicmns.h>
#include <consensus/validation.h>
#include <core_io.h>
#include <init.h>
#include <smartnode/smartnode-meta.h>
#include <smartnode/smartnode-sync.h>
#include <net_processing.h>
#include <netmessagemaker.h>
#include <script/interpreter.h>
#include <shutdown.h>
#include <txmempool.h>
#include <util/ranges.h>
#include <util/system.h>
#include <util/moneystr.h>
#include <validation.h>
#include <version.h>

#include <univalue.h>

CCoinJoinServer coinJoinServer;
constexpr static CAmount DEFAULT_MAX_RAW_TX_FEE{COIN / 10};

void CCoinJoinServer::ProcessMessage(CNode* pfrom, const std::string& strCommand, CDataStream& vRecv, CConnman& connman, bool enable_bip61)
{
    if (!fSmartnodeMode) return;
    if (!smartnodeSync.IsBlockchainSynced()) return;

    if (strCommand == NetMsgType::DSACCEPT) {
        ProcessDSACCEPT(pfrom, strCommand, vRecv, connman, enable_bip61);
        return;
    } else if (strCommand == NetMsgType::DSQUEUE) {
        ProcessDSQUEUE(pfrom, strCommand, vRecv, connman, enable_bip61);
        return;
    } else if (strCommand == NetMsgType::DSVIN) {
        ProcessDSVIN(pfrom, strCommand, vRecv, connman, enable_bip61);
        return;
    } else if (strCommand == NetMsgType::DSSIGNFINALTX) {
        ProcessDSSIGNFINALTX(pfrom, strCommand, vRecv, connman, enable_bip61);
    }
}

void CCoinJoinServer::ProcessDSACCEPT(CNode* pfrom, const std::string& strCommand, CDataStream& vRecv, CConnman& connman, bool enable_bip61)
{
    if (pfrom->nVersion < MIN_COINJOIN_PEER_PROTO_VERSION) {
        LogPrint(BCLog::COINJOIN, "DSACCEPT -- peer=%d using obsolete client version %i\n", pfrom->GetId(), pfrom->nVersion);
        if (enable_bip61) {
            connman.PushMessage(pfrom, CNetMsgMaker(pfrom->GetSendVersion()).Make(NetMsgType::REJECT, strCommand, REJECT_OBSOLETE
                                , strprintf("Version must be %d or greater", MIN_COINJOIN_PEER_PROTO_VERSION)));
        }
        PushStatus(pfrom, STATUS_REJECTED, ERR_VERSION, connman);
        return;
    }

    if (IsSessionReady()) {
        // too many users in this session already, reject new ones
        LogPrint(BCLog::COINJOIN, "DSACCEPT -- queue is already full!\n");
        PushStatus(pfrom, STATUS_REJECTED, ERR_QUEUE_FULL, connman);
        return;
    }

    CCoinJoinAccept dsa;
    vRecv >> dsa;

<<<<<<< HEAD
    LogPrint(BCLog::COINJOIN, "DSACCEPT -- nDenom %d (%s)  txCollateral %s", dsa.nDenom, CCoinJoin::DenominationToString(dsa.nDenom), dsa.txCollateral.ToString()); /* Continued */

    auto mnList = deterministicMNManager->GetListAtChainTip();
    auto dmn = WITH_LOCK(activeSmartnodeInfoCs, return mnList.GetValidMNByCollateral(activeSmartnodeInfo.outpoint));
    if (!dmn) {
        PushStatus(pfrom, STATUS_REJECTED, ERR_MN_LIST, connman);
        return;
    }
=======
        auto mnList = deterministicMNManager->GetListAtChainTip();
        auto dmn = WITH_LOCK(activeSmartnodeInfoCs, return mnList.GetValidMNByCollateral(activeSmartnodeInfo.outpoint));
        if (!dmn) {
            PushStatus(pfrom, STATUS_REJECTED, ERR_MN_LIST, connman);
            return;
        }

        if (vecSessionCollaterals.empty()) {
            {
                TRY_LOCK(cs_vecqueue, lockRecv);
                if (!lockRecv) return;

                for (const auto& q : vecCoinJoinQueue) {
                    if (WITH_LOCK(activeSmartnodeInfoCs, return q.smartnodeOutpoint == activeSmartnodeInfo.outpoint)) {
                        // refuse to create another queue this often
                        LogPrint(BCLog::COINJOIN, "DSACCEPT -- last dsq is still in queue, refuse to mix\n");
                        PushStatus(pfrom, STATUS_REJECTED, ERR_RECENT, connman);
                        return;
                    }
                }
            }
>>>>>>> cca50d9d

    if (vecSessionCollaterals.empty())
    {
        {
            TRY_LOCK(cs_vecqueue, lockRecv);
            if (!lockRecv) return;

            auto mnOutpoint = WITH_LOCK(activeSmartnodeInfoCs, return activeSmartnodeInfo.outpoint);

            if (ranges::any_of(vecCoinJoinQueue, [&mnOutpoint](const auto& q){ return q.smartnodeOutpoint == mnOutpoint;})) {
                // refuse to create another queue so often.
                LogPrint(BCLog::COINJOIN, "DSACCEPT -- last dsq is still in queue, refuse to mix\n");
                PushStatus(pfrom, STATUS_REJECTED, ERR_RECENT, connman);
                return;
            }
        }

        int64_t nLastDsq = mmetaman.GetMetaInfo(dmn->proTxHash)->GetLastDsq();
        int64_t nDsqThreshold = mmetaman.GetDsqThreshold(dmn->proTxHash, mnList.GetValidMNsCount());
        if (nLastDsq != 0 && nDsqThreshold > mmetaman.GetDsqCount()) {
            if (fLogIPs) {
                LogPrint(BCLog::COINJOIN, "DSACCEPT -- last dsq too recent, must wait: peer=%d, addr=%s\n", pfrom->GetId(), pfrom->addr.ToString());
            } else {
                LogPrint(BCLog::COINJOIN, "DSACCEPT -- last dsq too recent, must wait: peer=%d\n", pfrom->GetId());
            }
            PushStatus(pfrom, STATUS_REJECTED, ERR_RECENT, connman);
            return;
        }
    }

    PoolMessage nMessageID = MSG_NOERR;

    bool fResult = nSessionID == 0 ? CreateNewSession(dsa, nMessageID, connman) : AddUserToExistingSession(dsa, nMessageID);
    if (fResult) {
        LogPrint(BCLog::COINJOIN, "DSACCEPT -- is compatible, please submit!\n");
        PushStatus(pfrom, STATUS_ACCEPTED, nMessageID, connman);
        return;
    } else {
        LogPrint(BCLog::COINJOIN, "DSACCEPT -- not compatible with existing transactions!\n");
        PushStatus(pfrom, STATUS_REJECTED, nMessageID, connman);
        return;
    }
}

void CCoinJoinServer::ProcessDSQUEUE(CNode* pfrom, const std::string& strCommand, CDataStream& vRecv, CConnman& connman, bool enable_bip61)
{
    if (pfrom->nVersion < MIN_COINJOIN_PEER_PROTO_VERSION) {
        LogPrint(BCLog::COINJOIN, "DSQUEUE -- peer=%d using obsolete client version %i\n", pfrom->GetId(), pfrom->nVersion);
        if (enable_bip61) {
            connman.PushMessage(pfrom, CNetMsgMaker(pfrom->GetSendVersion()).Make(NetMsgType::REJECT, strCommand, REJECT_OBSOLETE
                                , strprintf("Version must be %d or greater", MIN_COINJOIN_PEER_PROTO_VERSION)));
        }
        return;
    }

    CCoinJoinQueue dsq;
    vRecv >> dsq;

    {
        TRY_LOCK(cs_vecqueue, lockRecv);
        if (!lockRecv) return;

        // process every dsq only once
        for (const auto& q : vecCoinJoinQueue) {
            if (q == dsq) {
                return;
            }
            if (q.fReady == dsq.fReady && q.smartnodeOutpoint == dsq.smartnodeOutpoint) {
                // no way the same mn can send another dsq with the same readiness this soon
                LogPrint(BCLog::COINJOIN, "DSQUEUE -- Peer %s is sending WAY too many dsq messages for a smartnode with collateral %s\n"
                         , pfrom->GetLogString(), dsq.smartnodeOutpoint.ToStringShort());
                return;
            }
        }
    } // cs_vecqueue

    LogPrint(BCLog::COINJOIN, "DSQUEUE -- %s new\n", dsq.ToString());

    if (dsq.IsTimeOutOfBounds()) return;

    auto mnList = deterministicMNManager->GetListAtChainTip();
    auto dmn = mnList.GetValidMNByCollateral(dsq.smartnodeOutpoint);
    if (!dmn) return;

    if (!dsq.CheckSignature(dmn->pdmnState->pubKeyOperator.Get())) {
        LOCK(cs_main);
        Misbehaving(pfrom->GetId(), 10);
        return;
    }

    if (!dsq.fReady) {
        int64_t nLastDsq = mmetaman.GetMetaInfo(dmn->proTxHash)->GetLastDsq();
        int64_t nDsqThreshold = mmetaman.GetDsqThreshold(dmn->proTxHash, mnList.GetValidMNsCount());
        LogPrint(BCLog::COINJOIN, "DSQUEUE -- nLastDsq: %d  nDsqThreshold: %d  nDsqCount: %d\n", nLastDsq, nDsqThreshold, mmetaman.GetDsqCount());
        //don't allow a few nodes to dominate the queuing process
        if (nLastDsq != 0 && nDsqThreshold > mmetaman.GetDsqCount()) {
            LogPrint(BCLog::COINJOIN, "DSQUEUE -- Smartnode %s is sending too many dsq messages\n", dmn->pdmnState->addr.ToString());
            return;
        }
        mmetaman.AllowMixing(dmn->proTxHash);

        LogPrint(BCLog::COINJOIN, "DSQUEUE -- new CoinJoin queue (%s) from smartnode %s\n", dsq.ToString(), dmn->pdmnState->addr.ToString());

        TRY_LOCK(cs_vecqueue, lockRecv);
        if (!lockRecv) return;
        vecCoinJoinQueue.push_back(dsq);
        dsq.Relay(connman);
    }
}

void CCoinJoinServer::ProcessDSVIN(CNode* pfrom, const std::string& strCommand, CDataStream& vRecv, CConnman& connman, bool enable_bip61)
{
    if (pfrom->nVersion < MIN_COINJOIN_PEER_PROTO_VERSION) {
        LogPrint(BCLog::COINJOIN, "DSVIN -- peer=%d using obsolete version %i\n", pfrom->GetId(), pfrom->nVersion);
        if (enable_bip61) {
            connman.PushMessage(pfrom, CNetMsgMaker(pfrom->GetSendVersion()).Make(NetMsgType::REJECT, strCommand, REJECT_OBSOLETE
                                , strprintf("Version must be %d or greater", MIN_COINJOIN_PEER_PROTO_VERSION)));
        }
        PushStatus(pfrom, STATUS_REJECTED, ERR_VERSION, connman);
        return;
    }

    //do we have enough users in the current session?
    if (!IsSessionReady()) {
        LogPrint(BCLog::COINJOIN, "DSVIN -- session not complete!\n");
        PushStatus(pfrom, STATUS_REJECTED, ERR_SESSION, connman);
        return;
    }

    CCoinJoinEntry entry;
    vRecv >> entry;

    LogPrint(BCLog::COINJOIN, "DSVIN -- txCollateral %s", entry.txCollateral->ToString()); /* Continued */

    PoolMessage nMessageID = MSG_NOERR;

    entry.addr = pfrom->addr;
    if (AddEntry(connman, entry, nMessageID)) {
        PushStatus(pfrom, STATUS_ACCEPTED, nMessageID, connman);
        CheckPool(connman);
        LOCK(cs_coinjoin);
        RelayStatus(STATUS_ACCEPTED, connman);
    } else {
        PushStatus(pfrom, STATUS_REJECTED, nMessageID, connman);
    }
}

void CCoinJoinServer::ProcessDSSIGNFINALTX(CNode* pfrom, const std::string& strCommand, CDataStream& vRecv, CConnman& connman, bool enable_bip61)
{
    if (pfrom->nVersion < MIN_COINJOIN_PEER_PROTO_VERSION) {
        LogPrint(BCLog::COINJOIN, "DSSIGNFINALTX -- peer=%d using obsolete version %i\n", pfrom->GetId(), pfrom->nVersion);
        if (enable_bip61) {
            connman.PushMessage(pfrom, CNetMsgMaker(pfrom->GetSendVersion()).Make(NetMsgType::REJECT, strCommand, REJECT_OBSOLETE
                                , strprintf("Version must be %d or greater", MIN_COINJOIN_PEER_PROTO_VERSION)));
        }
        return;
    }

    std::vector<CTxIn> vecTxIn;
    vRecv >> vecTxIn;

    LogPrint(BCLog::COINJOIN, "DSSIGNFINALTX -- vecTxIn.size() %s\n", vecTxIn.size());

    int nTxInIndex = 0;
    int nTxInsCount = (int)vecTxIn.size();

    for (const auto& txin : vecTxIn) {
        nTxInIndex++;
        if (!AddScriptSig(txin)) {
            LogPrint(BCLog::COINJOIN, "DSSIGNFINALTX -- AddScriptSig() failed at %d/%d, session: %d\n", nTxInIndex, nTxInsCount, nSessionID);
            LOCK(cs_coinjoin);
            RelayStatus(STATUS_REJECTED, connman);
            return;
        }
        LogPrint(BCLog::COINJOIN, "DSSIGNFINALTX -- AddScriptSig() %d/%d success\n", nTxInIndex, nTxInsCount);
    }
    // all is good
    CheckPool(connman);
}

void CCoinJoinServer::SetNull()
{
    AssertLockHeld(cs_coinjoin);
    // MN side
    vecSessionCollaterals.clear();

    CCoinJoinBaseSession::SetNull();
    CCoinJoinBaseManager::SetNull();
}

//
// Check the mixing progress and send client updates if a Smartnode
//
void CCoinJoinServer::CheckPool(CConnman& connman)
{
    if (!fSmartnodeMode) return;

    LogPrint(BCLog::COINJOIN, "CCoinJoinServer::CheckPool -- entries count %lu\n", GetEntriesCount());

    // If we have an entry for each collateral, then create final tx
    if (nState == POOL_STATE_ACCEPTING_ENTRIES && size_t(GetEntriesCount()) == vecSessionCollaterals.size()) {
        LogPrint(BCLog::COINJOIN, "CCoinJoinServer::CheckPool -- FINALIZE TRANSACTIONS\n");
        CreateFinalTransaction(connman);
        return;
    }

    // Check for Time Out
    // If we timed out while accepting entries, then if we have more than minimum, create final tx
    if (nState == POOL_STATE_ACCEPTING_ENTRIES && CCoinJoinServer::HasTimedOut() && GetEntriesCount() >= CCoinJoin::GetMinPoolParticipants()) {
        // Punish misbehaving participants
        ChargeFees(connman);
        // Try to complete this session ignoring the misbehaving ones
        CreateFinalTransaction(connman);
        return;
    }

    // If we have all of the signatures, try to compile the transaction
    if (nState == POOL_STATE_SIGNING && IsSignaturesComplete()) {
        LogPrint(BCLog::COINJOIN, "CCoinJoinServer::CheckPool -- SIGNING\n");
        CommitFinalTransaction(connman);
        return;
    }
}

void CCoinJoinServer::CreateFinalTransaction(CConnman& connman)
{
    AssertLockNotHeld(cs_coinjoin);
    LogPrint(BCLog::COINJOIN, "CCoinJoinServer::CreateFinalTransaction -- FINALIZE TRANSACTIONS\n");

    LOCK(cs_coinjoin);

    CMutableTransaction txNew;

    // make our new transaction
    for (int i = 0; i < GetEntriesCountLocked(); i++) {
        for (const auto& txout : vecEntries[i].vecTxOut) {
            txNew.vout.push_back(txout);
        }
        for (const auto& txdsin : vecEntries[i].vecTxDSIn) {
            txNew.vin.push_back(txdsin);
        }
    }

    sort(txNew.vin.begin(), txNew.vin.end(), CompareInputBIP69());
    sort(txNew.vout.begin(), txNew.vout.end(), CompareOutputBIP69());

    finalMutableTransaction = txNew;
    LogPrint(BCLog::COINJOIN, "CCoinJoinServer::CreateFinalTransaction -- finalMutableTransaction=%s", txNew.ToString()); /* Continued */

    // request signatures from clients
    SetState(POOL_STATE_SIGNING);
    RelayFinalTransaction(CTransaction(finalMutableTransaction), connman);
}

void CCoinJoinServer::CommitFinalTransaction(CConnman& connman)
{
    AssertLockNotHeld(cs_coinjoin);
    if (!fSmartnodeMode) return; // check and relay final tx only on smartnode

    CTransactionRef finalTransaction = WITH_LOCK(cs_coinjoin, return MakeTransactionRef(finalMutableTransaction));
    uint256 hashTx = finalTransaction->GetHash();

    LogPrint(BCLog::COINJOIN, "CCoinJoinServer::CommitFinalTransaction -- finalTransaction=%s", finalTransaction->ToString()); /* Continued */

    {
        // See if the transaction is valid
        TRY_LOCK(cs_main, lockMain);
        CValidationState validationState;
        mempool.PrioritiseTransaction(hashTx, 0.1 * COIN);
        if (!lockMain || !AcceptToMemoryPool(mempool, validationState, finalTransaction, nullptr /* pfMissingInputs */, false /* bypass_limits */, DEFAULT_MAX_RAW_TX_FEE /* nAbsurdFee */)) {
            LogPrint(BCLog::COINJOIN, "CCoinJoinServer::CommitFinalTransaction -- AcceptToMemoryPool() error: Transaction not valid\n");
            WITH_LOCK(cs_coinjoin, SetNull());
            // not much we can do in this case, just notify clients
            RelayCompletedTransaction(ERR_INVALID_TX, connman);
            return;
        }
    }

    LogPrint(BCLog::COINJOIN, "CCoinJoinServer::CommitFinalTransaction -- CREATING DSTX\n");

    // create and sign smartnode dstx transaction
    if (!CCoinJoin::GetDSTX(hashTx)) {
        CCoinJoinBroadcastTx dstxNew(finalTransaction, WITH_LOCK(activeSmartnodeInfoCs, return activeSmartnodeInfo.outpoint), GetAdjustedTime());
        dstxNew.Sign();
        CCoinJoin::AddDSTX(dstxNew);
    }

    LogPrint(BCLog::COINJOIN, "CCoinJoinServer::CommitFinalTransaction -- TRANSMITTING DSTX\n");

    CInv inv(MSG_DSTX, hashTx);
    connman.RelayInv(inv);

    // Tell the clients it was successful
    RelayCompletedTransaction(MSG_SUCCESS, connman);

    // Randomly charge clients
    ChargeRandomFees(connman);

    // Reset
    LogPrint(BCLog::COINJOIN, "CCoinJoinServer::CommitFinalTransaction -- COMPLETED -- RESETTING\n");
    WITH_LOCK(cs_coinjoin, SetNull());
}

//
// Charge clients a fee if they're abusive
//
// Why bother? CoinJoin uses collateral to ensure abuse to the process is kept to a minimum.
// The submission and signing stages are completely separate. In the cases where
// a client submits a transaction then refused to sign, there must be a cost. Otherwise they
// would be able to do this over and over again and bring the mixing to a halt.
//
// How does this work? Messages to Smartnodes come in via NetMsgType::DSVIN, these require a valid collateral
// transaction for the client to be able to enter the pool. This transaction is kept by the Smartnode
// until the transaction is either complete or fails.
//
void CCoinJoinServer::ChargeFees(CConnman& connman) const
{
    AssertLockNotHeld(cs_coinjoin);
    if (!fSmartnodeMode) return;

    // we don't need to charge collateral for every offence.
    if (GetRandInt(100) > 33) return;

    std::vector<CTransactionRef> vecOffendersCollaterals;

    if (nState == POOL_STATE_ACCEPTING_ENTRIES) {
        LOCK(cs_coinjoin);
        for (const auto& txCollateral : vecSessionCollaterals) {
            bool fFound = ranges::any_of(vecEntries, [&txCollateral](const auto& entry){
                return *entry.txCollateral == *txCollateral;
            });

            // This queue entry didn't send us the promised transaction
            if (!fFound) {
                LogPrint(BCLog::COINJOIN, "CCoinJoinServer::ChargeFees -- found uncooperative node (didn't send transaction), found offence\n");
                vecOffendersCollaterals.push_back(txCollateral);
            }
        }
    }

    if (nState == POOL_STATE_SIGNING) {
        // who didn't sign?
        LOCK(cs_coinjoin);
        for (const auto& entry : vecEntries) {
            for (const auto& txdsin : entry.vecTxDSIn) {
                if (!txdsin.fHasSig) {
                    LogPrint(BCLog::COINJOIN, "CCoinJoinServer::ChargeFees -- found uncooperative node (didn't sign), found offence\n");
                    vecOffendersCollaterals.push_back(entry.txCollateral);
                }
            }
        }
    }

    // no offences found
    if (vecOffendersCollaterals.empty()) return;

    // mostly offending? Charge sometimes
    if (vecOffendersCollaterals.size() >= vecSessionCollaterals.size() - 1 && GetRandInt(100) > 33) return;

    // everyone is an offender? That's not right
    if (vecOffendersCollaterals.size() >= vecSessionCollaterals.size()) return;

    // charge one of the offenders randomly
    Shuffle(vecOffendersCollaterals.begin(), vecOffendersCollaterals.end(), FastRandomContext());

    if (nState == POOL_STATE_ACCEPTING_ENTRIES || nState == POOL_STATE_SIGNING) {
        LogPrint(BCLog::COINJOIN, "CCoinJoinServer::ChargeFees -- found uncooperative node (didn't %s transaction), charging fees: %s", /* Continued */
            (nState == POOL_STATE_SIGNING) ? "sign" : "send", vecOffendersCollaterals[0]->ToString());
        ConsumeCollateral(connman, vecOffendersCollaterals[0]);
    }
}

/*
    Charge the collateral randomly.
    Mixing is completely free, to pay miners we randomly pay the collateral of users.

    Collateral Fee Charges:

    Being that mixing has "no fees" we need to have some kind of cost associated
    with using it to stop abuse. Otherwise it could serve as an attack vector and
    allow endless transaction that would bloat Raptoreum and make it unusable. To
    stop these kinds of attacks 1 in 10 successful transactions are charged. This
    adds up to a cost of 0.001DRK per transaction on average.
*/
void CCoinJoinServer::ChargeRandomFees(CConnman& connman) const
{
    if (!fSmartnodeMode) return;

    for (const auto& txCollateral : vecSessionCollaterals) {
        if (GetRandInt(100) > 10) return;
        LogPrint(BCLog::COINJOIN, "CCoinJoinServer::ChargeRandomFees -- charging random fees, txCollateral=%s", txCollateral->ToString()); /* Continued */
        ConsumeCollateral(connman, txCollateral);
    }
}

void CCoinJoinServer::ConsumeCollateral(CConnman& connman, const CTransactionRef& txref) const
{
    LOCK(cs_main);
    CValidationState validationState;
    if (!AcceptToMemoryPool(mempool, validationState, txref, nullptr /* pfMissingInputs */, false /* bypass_limits */, 0 /* nAbsurdFee */)) {
        LogPrint(BCLog::COINJOIN, "%s -- AcceptToMemoryPool failed\n", __func__);
    } else {
        connman.RelayTransaction(*txref);
        LogPrint(BCLog::COINJOIN, "%s -- Collateral was consumed\n", __func__);
    }
}

bool CCoinJoinServer::HasTimedOut() const
{
    if (!fSmartnodeMode) return false;

    if (nState == POOL_STATE_IDLE) return false;

    int nTimeout = (nState == POOL_STATE_SIGNING) ? COINJOIN_SIGNING_TIMEOUT : COINJOIN_QUEUE_TIMEOUT;

    return GetTime() - nTimeLastSuccessfulStep >= nTimeout;
}

//
// Check for extraneous timeout
//
void CCoinJoinServer::CheckTimeout(CConnman& connman)
{
    if (!fSmartnodeMode) return;

    CheckQueue();

    // Too early to do anything
    if (!CCoinJoinServer::HasTimedOut()) return;

    LogPrint(BCLog::COINJOIN, "CCoinJoinServer::CheckTimeout -- %s timed out -- resetting\n", (nState == POOL_STATE_SIGNING) ? "Signing" : "Session");
    ChargeFees(connman);
    WITH_LOCK(cs_coinjoin, SetNull());
}

/*
    Check to see if we're ready for submissions from clients
    After receiving multiple dsa messages, the queue will switch to "accepting entries"
    which is the active state right before merging the transaction
*/
void CCoinJoinServer::CheckForCompleteQueue(CConnman& connman)
{
    if (!fSmartnodeMode) return;

    if (nState == POOL_STATE_QUEUE && IsSessionReady()) {
        SetState(POOL_STATE_ACCEPTING_ENTRIES);

        CCoinJoinQueue dsq(nSessionDenom, WITH_LOCK(activeSmartnodeInfoCs, return activeSmartnodeInfo.outpoint), GetAdjustedTime(), true);
        LogPrint(BCLog::COINJOIN, "CCoinJoinServer::CheckForCompleteQueue -- queue is ready, signing and relaying (%s) " /* Continued */
                                  "with %d participants\n", dsq.ToString(), vecSessionCollaterals.size());
        dsq.Sign();
        dsq.Relay(connman);
    }
}

// Check to make sure a given input matches an input in the pool and its scriptSig is valid
bool CCoinJoinServer::IsInputScriptSigValid(const CTxIn& txin) const
{
    AssertLockHeld(cs_coinjoin);
    CMutableTransaction txNew;
    txNew.vin.clear();
    txNew.vout.clear();

    int i = 0;
    int nTxInIndex = -1;
    CScript sigPubKey = CScript();

    {
        for (const auto& entry : vecEntries) {
            for (const auto& txout : entry.vecTxOut) {
                txNew.vout.push_back(txout);
            }
            for (const auto& txdsin : entry.vecTxDSIn) {
                txNew.vin.push_back(txdsin);

                if (txdsin.prevout == txin.prevout) {
                    nTxInIndex = i;
                    sigPubKey = txdsin.prevPubKey;
                }
                i++;
            }
        }
    }
    if (nTxInIndex >= 0) { //might have to do this one input at a time?
        txNew.vin[nTxInIndex].scriptSig = txin.scriptSig;
        LogPrint(BCLog::COINJOIN, "CCoinJoinServer::IsInputScriptSigValid -- verifying scriptSig %s\n", ScriptToAsmStr(txin.scriptSig).substr(0, 24));
        // TODO we're using amount=0 here but we should use the correct amount. This works because Raptoreum ignores the amount while signing/verifying (only used in Bitcoin/Segwit)
        if (!VerifyScript(txNew.vin[nTxInIndex].scriptSig, sigPubKey, SCRIPT_VERIFY_P2SH | SCRIPT_VERIFY_STRICTENC, MutableTransactionSignatureChecker(&txNew, nTxInIndex, 0))) {
            LogPrint(BCLog::COINJOIN, "CCoinJoinServer::IsInputScriptSigValid -- VerifyScript() failed on input %d\n", nTxInIndex);
            return false;
        }
    } else {
        LogPrint(BCLog::COINJOIN, "CCoinJoinServer::IsInputScriptSigValid -- Failed to find matching input in pool, %s\n", txin.ToString());
        return false;
    }

    LogPrint(BCLog::COINJOIN, "CCoinJoinServer::IsInputScriptSigValid -- Successfully validated input and scriptSig\n");
    return true;
}

//
// Add a client's transaction inputs/outputs to the pool
//
bool CCoinJoinServer::AddEntry(CConnman& connman, const CCoinJoinEntry& entry, PoolMessage& nMessageIDRet)
{
    AssertLockNotHeld(cs_coinjoin);
    if (!fSmartnodeMode) return false;

    if (size_t(GetEntriesCount()) >= vecSessionCollaterals.size()) {
        LogPrint(BCLog::COINJOIN, "CCoinJoinServer::%s -- ERROR: entries is full!\n", __func__);
        nMessageIDRet = ERR_ENTRIES_FULL;
        return false;
    }

    if (!CCoinJoin::IsCollateralValid(*entry.txCollateral)) {
        LogPrint(BCLog::COINJOIN, "CCoinJoinServer::%s -- ERROR: collateral not valid!\n", __func__);
        nMessageIDRet = ERR_INVALID_COLLATERAL;
        return false;
    }

    if (entry.vecTxDSIn.size() > COINJOIN_ENTRY_MAX_SIZE) {
        LogPrint(BCLog::COINJOIN, "CCoinJoinServer::%s -- ERROR: too many inputs! %d/%d\n", __func__, entry.vecTxDSIn.size(), COINJOIN_ENTRY_MAX_SIZE);
        nMessageIDRet = ERR_MAXIMUM;
        ConsumeCollateral(connman, entry.txCollateral);
        return false;
    }

    std::vector<CTxIn> vin;
    for (const auto& txin : entry.vecTxDSIn) {
        LogPrint(BCLog::COINJOIN, "CCoinJoinServer::%s -- txin=%s\n", __func__, txin.ToString());
        LOCK(cs_coinjoin);
        for (const auto& inner_entry : vecEntries) {
            if (ranges::any_of(inner_entry.vecTxDSIn, [&txin](const auto& txdsin){ return txdsin.prevout == txin.prevout; })) {
                LogPrint(BCLog::COINJOIN, "CCoinJoinServer::%s -- ERROR: already have this txin in entries\n", __func__);
                nMessageIDRet = ERR_ALREADY_HAVE;
                // Two peers sent the same input? Can't really say who is the malicious one here,
                // could be that someone is picking someone else's inputs randomly trying to force
                // collateral consumption. Do not punish.
                return false;
            }
        }
        vin.emplace_back(txin);
    }

    bool fConsumeCollateral{false};
    if (!IsValidInOuts(vin, entry.vecTxOut, nMessageIDRet, &fConsumeCollateral)) {
        LogPrint(BCLog::COINJOIN, "CCoinJoinServer::%s -- ERROR! IsValidInOuts() failed: %s\n", __func__, CCoinJoin::GetMessageByID(nMessageIDRet));
        if (fConsumeCollateral) {
            ConsumeCollateral(connman, entry.txCollateral);
        }
        return false;
    }

    WITH_LOCK(cs_coinjoin, return vecEntries.push_back(entry));

    LogPrint(BCLog::COINJOIN, "CCoinJoinServer::%s -- adding entry %d of %d required\n", __func__, GetEntriesCount(), CCoinJoin::GetMaxPoolParticipants());
    nMessageIDRet = MSG_ENTRIES_ADDED;

    return true;
}

bool CCoinJoinServer::AddScriptSig(const CTxIn& txinNew)
{
    AssertLockNotHeld(cs_coinjoin);
    LogPrint(BCLog::COINJOIN, "CCoinJoinServer::AddScriptSig -- scriptSig=%s\n", ScriptToAsmStr(txinNew.scriptSig).substr(0, 24));

    LOCK(cs_coinjoin);
    for (const auto& entry : vecEntries) {
        if (ranges::any_of(entry.vecTxDSIn, [&txinNew](const auto& txdsin){ return txdsin.scriptSig == txinNew.scriptSig; })){
            LogPrint(BCLog::COINJOIN, "CCoinJoinServer::AddScriptSig -- already exists\n");
            return false;
        }
    }

    if (!IsInputScriptSigValid(txinNew)) {
        LogPrint(BCLog::COINJOIN, "CCoinJoinServer::AddScriptSig -- Invalid scriptSig\n");
        return false;
    }

    LogPrint(BCLog::COINJOIN, "CCoinJoinServer::AddScriptSig -- scriptSig=%s new\n", ScriptToAsmStr(txinNew.scriptSig).substr(0, 24));

    for (auto& txin : finalMutableTransaction.vin) {
        if (txin.prevout == txinNew.prevout && txin.nSequence == txinNew.nSequence) {
            txin.scriptSig = txinNew.scriptSig;
            LogPrint(BCLog::COINJOIN, "CCoinJoinServer::AddScriptSig -- adding to finalMutableTransaction, scriptSig=%s\n", ScriptToAsmStr(txinNew.scriptSig).substr(0, 24));
        }
    }
    for (int i = 0; i < GetEntriesCountLocked(); i++) {
        if (vecEntries[i].AddScriptSig(txinNew)) {
            LogPrint(BCLog::COINJOIN, "CCoinJoinServer::AddScriptSig -- adding to entries, scriptSig=%s\n", ScriptToAsmStr(txinNew.scriptSig).substr(0, 24));
            return true;
        }
    }

    LogPrint(BCLog::COINJOIN, "CCoinJoinServer::AddScriptSig -- Couldn't set sig!\n");
    return false;
}

// Check to make sure everything is signed
bool CCoinJoinServer::IsSignaturesComplete() const
{
    AssertLockNotHeld(cs_coinjoin);
    LOCK(cs_coinjoin);

    return ranges::all_of(vecEntries, [](const auto& entry){
        return ranges::all_of(entry.vecTxDSIn, [](const auto& txdsin){ return txdsin.fHasSig; });
    });
}

bool CCoinJoinServer::IsAcceptableDSA(const CCoinJoinAccept& dsa, PoolMessage& nMessageIDRet) const
{
    if (!fSmartnodeMode) return false;

    // is denom even something legit?
    if (!CCoinJoin::IsValidDenomination(dsa.nDenom)) {
        LogPrint(BCLog::COINJOIN, "CCoinJoinServer::%s -- denom not valid!\n", __func__);
        nMessageIDRet = ERR_DENOM;
        return false;
    }

    // check collateral
    if (!fUnitTest && !CCoinJoin::IsCollateralValid(CTransaction(dsa.txCollateral))) {
        LogPrint(BCLog::COINJOIN, "CCoinJoinServer::%s -- collateral not valid!\n", __func__);
        nMessageIDRet = ERR_INVALID_COLLATERAL;
        return false;
    }

    return true;
}

bool CCoinJoinServer::CreateNewSession(const CCoinJoinAccept& dsa, PoolMessage& nMessageIDRet, CConnman& connman)
{
    if (!fSmartnodeMode || nSessionID != 0) return false;

    // new session can only be started in idle mode
    if (nState != POOL_STATE_IDLE) {
        nMessageIDRet = ERR_MODE;
        LogPrint(BCLog::COINJOIN, "CCoinJoinServer::CreateNewSession -- incompatible mode: nState=%d\n", nState);
        return false;
    }

    if (!IsAcceptableDSA(dsa, nMessageIDRet)) {
        return false;
    }

    // start new session
    nMessageIDRet = MSG_NOERR;
    nSessionID = GetRandInt(999999) + 1;
    nSessionDenom = dsa.nDenom;

    SetState(POOL_STATE_QUEUE);

    if (!fUnitTest) {
        //broadcast that I'm accepting entries, only if it's the first entry through
        CCoinJoinQueue dsq(nSessionDenom, WITH_LOCK(activeSmartnodeInfoCs, return activeSmartnodeInfo.outpoint), GetAdjustedTime(), false);
        LogPrint(BCLog::COINJOIN, "CCoinJoinServer::CreateNewSession -- signing and relaying new queue: %s\n", dsq.ToString());
        dsq.Sign();
        dsq.Relay(connman);
        LOCK(cs_vecqueue);
        vecCoinJoinQueue.push_back(dsq);
    }

    vecSessionCollaterals.push_back(MakeTransactionRef(dsa.txCollateral));
    LogPrint(BCLog::COINJOIN, "CCoinJoinServer::CreateNewSession -- new session created, nSessionID: %d  nSessionDenom: %d (%s)  vecSessionCollaterals.size(): %d  CCoinJoin::GetMaxPoolParticipants(): %d\n",
        nSessionID, nSessionDenom, CCoinJoin::DenominationToString(nSessionDenom), vecSessionCollaterals.size(), CCoinJoin::GetMaxPoolParticipants());

    return true;
}

bool CCoinJoinServer::AddUserToExistingSession(const CCoinJoinAccept& dsa, PoolMessage& nMessageIDRet)
{
    if (!fSmartnodeMode || nSessionID == 0 || IsSessionReady()) return false;

    if (!IsAcceptableDSA(dsa, nMessageIDRet)) {
        return false;
    }

    // we only add new users to an existing session when we are in queue mode
    if (nState != POOL_STATE_QUEUE) {
        nMessageIDRet = ERR_MODE;
        LogPrint(BCLog::COINJOIN, "CCoinJoinServer::AddUserToExistingSession -- incompatible mode: nState=%d\n", nState);
        return false;
    }

    if (dsa.nDenom != nSessionDenom) {
        LogPrint(BCLog::COINJOIN, "CCoinJoinServer::AddUserToExistingSession -- incompatible denom %d (%s) != nSessionDenom %d (%s)\n",
            dsa.nDenom, CCoinJoin::DenominationToString(dsa.nDenom), nSessionDenom, CCoinJoin::DenominationToString(nSessionDenom));
        nMessageIDRet = ERR_DENOM;
        return false;
    }

    // count new user as accepted to an existing session

    nMessageIDRet = MSG_NOERR;
    vecSessionCollaterals.push_back(MakeTransactionRef(dsa.txCollateral));

    LogPrint(BCLog::COINJOIN, "CCoinJoinServer::AddUserToExistingSession -- new user accepted, nSessionID: %d  nSessionDenom: %d (%s)  vecSessionCollaterals.size(): %d  CCoinJoin::GetMaxPoolParticipants(): %d\n",
        nSessionID, nSessionDenom, CCoinJoin::DenominationToString(nSessionDenom), vecSessionCollaterals.size(), CCoinJoin::GetMaxPoolParticipants());

    return true;
}

// Returns true if either max size has been reached or if the mix timed out and min size was reached
bool CCoinJoinServer::IsSessionReady() const
{
    if (nState == POOL_STATE_QUEUE) {
        if ((int)vecSessionCollaterals.size() >= CCoinJoin::GetMaxPoolParticipants()) {
            return true;
        }
        if (CCoinJoinServer::HasTimedOut() && (int)vecSessionCollaterals.size() >= CCoinJoin::GetMinPoolParticipants()) {
            return true;
        }
    }
    if (nState == POOL_STATE_ACCEPTING_ENTRIES) {
        return true;
    }
    return false;
}

void CCoinJoinServer::RelayFinalTransaction(const CTransaction& txFinal, CConnman& connman)
{
    AssertLockHeld(cs_coinjoin);
    LogPrint(BCLog::COINJOIN, "CCoinJoinServer::%s -- nSessionID: %d  nSessionDenom: %d (%s)\n",  __func__, nSessionID, nSessionDenom, CCoinJoin::DenominationToString(nSessionDenom));

    // final mixing tx with empty signatures should be relayed to mixing participants only
    for (const auto& entry : vecEntries) {
        bool fOk = connman.ForNode(entry.addr, [&txFinal, &connman, this](CNode* pnode) {
            CNetMsgMaker msgMaker(pnode->GetSendVersion());
            connman.PushMessage(pnode, msgMaker.Make(NetMsgType::DSFINALTX, nSessionID.load(), txFinal));
            return true;
        });
        if (!fOk) {
            // no such node? maybe this client disconnected or our own connection went down
            RelayStatus(STATUS_REJECTED, connman);
            break;
        }
    }
}

void CCoinJoinServer::PushStatus(CNode* pnode, PoolStatusUpdate nStatusUpdate, PoolMessage nMessageID, CConnman& connman) const
{
    if (!pnode) return;
    CCoinJoinStatusUpdate psssup(nSessionID, nState, 0, nStatusUpdate, nMessageID);
    connman.PushMessage(pnode, CNetMsgMaker(pnode->GetSendVersion()).Make(NetMsgType::DSSTATUSUPDATE, psssup));
}

void CCoinJoinServer::RelayStatus(PoolStatusUpdate nStatusUpdate, CConnman& connman, PoolMessage nMessageID)
{
    AssertLockHeld(cs_coinjoin);
    unsigned int nDisconnected{};
    // status updates should be relayed to mixing participants only
    for (const auto& entry : vecEntries) {
        // make sure everyone is still connected
        bool fOk = connman.ForNode(entry.addr, [&nStatusUpdate, &nMessageID, &connman, this](CNode* pnode) {
            PushStatus(pnode, nStatusUpdate, nMessageID, connman);
            return true;
        });
        if (!fOk) {
            // no such node? maybe this client disconnected or our own connection went down
            ++nDisconnected;
        }
    }
    if (nDisconnected == 0) return; // all is clear

    // something went wrong
    LogPrint(BCLog::COINJOIN, "CCoinJoinServer::%s -- can't continue, %llu client(s) disconnected, nSessionID: %d  nSessionDenom: %d (%s)\n",
        __func__, nDisconnected, nSessionID, nSessionDenom, CCoinJoin::DenominationToString(nSessionDenom));

    // notify everyone else that this session should be terminated
    for (const auto& entry : vecEntries) {
        connman.ForNode(entry.addr, [&connman, this](CNode* pnode) {
            PushStatus(pnode, STATUS_REJECTED, MSG_NOERR, connman);
            return true;
        });
    }

    if (nDisconnected == vecEntries.size()) {
        // all clients disconnected, there is probably some issues with our own connection
        // do not charge any fees, just reset the pool
        SetNull();
    }
}

void CCoinJoinServer::RelayCompletedTransaction(PoolMessage nMessageID, CConnman& connman)
{
    AssertLockNotHeld(cs_coinjoin);
    LogPrint(BCLog::COINJOIN, "CCoinJoinServer::%s -- nSessionID: %d  nSessionDenom: %d (%s)\n", __func__, nSessionID, nSessionDenom, CCoinJoin::DenominationToString(nSessionDenom));

    // final mixing tx with empty signatures should be relayed to mixing participants only
    LOCK(cs_coinjoin);
    for (const auto& entry : vecEntries) {
        bool fOk = connman.ForNode(entry.addr, [&nMessageID, &connman, this](CNode* pnode) {
            CNetMsgMaker msgMaker(pnode->GetSendVersion());
            connman.PushMessage(pnode, msgMaker.Make(NetMsgType::DSCOMPLETE, nSessionID.load(), nMessageID));
            return true;
        });
        if (!fOk) {
            // no such node? maybe client disconnected or our own connection went down
            RelayStatus(STATUS_REJECTED, connman);
            break;
        }
    }
}

void CCoinJoinServer::SetState(PoolState nStateNew)
{
    if (!fSmartnodeMode) return;

    if (nStateNew == POOL_STATE_ERROR) {
        LogPrint(BCLog::COINJOIN, "CCoinJoinServer::SetState -- Can't set state to ERROR as a Smartnode. \n");
        return;
    }

    LogPrint(BCLog::COINJOIN, "CCoinJoinServer::SetState -- nState: %d, nStateNew: %d\n", nState, nStateNew);
    nTimeLastSuccessfulStep = GetTime();
    nState = nStateNew;
}

void CCoinJoinServer::DoMaintenance(CConnman& connman) const
{
    if (!fSmartnodeMode) return; // only run on smartnodes

    if (!smartnodeSync.IsBlockchainSynced() || ShutdownRequested()) return;

    coinJoinServer.CheckForCompleteQueue(connman);
    coinJoinServer.CheckPool(connman);
    coinJoinServer.CheckTimeout(connman);
}

void CCoinJoinServer::GetJsonInfo(UniValue& obj) const
{
    obj.clear();
    obj.setObject();
    obj.pushKV("queue_size",    GetQueueSize());
    obj.pushKV("denomination",  ValueFromAmount(CCoinJoin::DenominationToAmount(nSessionDenom)));
    obj.pushKV("state",         GetStateString());
    obj.pushKV("entries_count", GetEntriesCount());
}<|MERGE_RESOLUTION|>--- conflicted
+++ resolved
@@ -69,38 +69,29 @@
     CCoinJoinAccept dsa;
     vRecv >> dsa;
 
-<<<<<<< HEAD
     LogPrint(BCLog::COINJOIN, "DSACCEPT -- nDenom %d (%s)  txCollateral %s", dsa.nDenom, CCoinJoin::DenominationToString(dsa.nDenom), dsa.txCollateral.ToString()); /* Continued */
 
-    auto mnList = deterministicMNManager->GetListAtChainTip();
-    auto dmn = WITH_LOCK(activeSmartnodeInfoCs, return mnList.GetValidMNByCollateral(activeSmartnodeInfo.outpoint));
-    if (!dmn) {
-        PushStatus(pfrom, STATUS_REJECTED, ERR_MN_LIST, connman);
-        return;
-    }
-=======
-        auto mnList = deterministicMNManager->GetListAtChainTip();
-        auto dmn = WITH_LOCK(activeSmartnodeInfoCs, return mnList.GetValidMNByCollateral(activeSmartnodeInfo.outpoint));
-        if (!dmn) {
-            PushStatus(pfrom, STATUS_REJECTED, ERR_MN_LIST, connman);
-            return;
-        }
-
-        if (vecSessionCollaterals.empty()) {
-            {
-                TRY_LOCK(cs_vecqueue, lockRecv);
-                if (!lockRecv) return;
-
-                for (const auto& q : vecCoinJoinQueue) {
-                    if (WITH_LOCK(activeSmartnodeInfoCs, return q.smartnodeOutpoint == activeSmartnodeInfo.outpoint)) {
-                        // refuse to create another queue this often
-                        LogPrint(BCLog::COINJOIN, "DSACCEPT -- last dsq is still in queue, refuse to mix\n");
-                        PushStatus(pfrom, STATUS_REJECTED, ERR_RECENT, connman);
-                        return;
-                    }
-                }
-            }
->>>>>>> cca50d9d
+		auto mnList = deterministicMNManager->GetListAtChainTip();
+		auto dmn = WITH_LOCK(activeSmartnodeInfoCs, return mnList.GetValidMNByCollateral(activeSmartnodeInfo.outpoint));
+		if (!dmn) {
+				PushStatus(pfrom, STATUS_REJECTED, ERR_MN_LIST, connman);
+				return;
+		}
+
+		if (vecSessionCollaterals.empty()) {
+				{
+						TRY_LOCK(cs_vecqueue, lockRecv);
+						if (!lockRecv) return;
+
+						for (const auto& q : vecCoinJoinQueue) {
+								if (WITH_LOCK(activeSmartnodeInfoCs, return q.smartnodeOutpoint == activeSmartnodeInfo.outpoint)) {
+										// refuse to create another queue this often
+										LogPrint(BCLog::COINJOIN, "DSACCEPT -- last dsq is still in queue, refuse to mix\n");
+										PushStatus(pfrom, STATUS_REJECTED, ERR_RECENT, connman);
+										return;
+								}
+						}
+				}
 
     if (vecSessionCollaterals.empty())
     {
