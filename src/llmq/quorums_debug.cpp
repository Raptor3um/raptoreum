--- conflicted
+++ resolved
@@ -1,19 +1,12 @@
-<<<<<<< HEAD
-// Copyright (c) 2018-2021 The Dash Core developers
-=======
 // Copyright (c) 2018-2019 The Dash Core developers
 // Copyright (c) 2020-2022 The Raptoreum developers
->>>>>>> d63d9d81
 // Distributed under the MIT/X11 software license, see the accompanying
 // file COPYING or http://www.opensource.org/licenses/mit-license.php.
 
 #include <llmq/quorums_debug.h>
 
 #include <chainparams.h>
-<<<<<<< HEAD
 #include <timedata.h>
-=======
->>>>>>> d63d9d81
 #include <validation.h>
 
 #include <evo/deterministicmns.h>
