--- conflicted
+++ resolved
@@ -1,9 +1,5 @@
-<<<<<<< HEAD
 // Copyright (c) 2018-2021 The Dash Core developers
-=======
-// Copyright (c) 2018-2019 The Dash Core developers
 // Copyright (c) 2020-2022 The Raptoreum developers
->>>>>>> d63d9d81
 // Distributed under the MIT/X11 software license, see the accompanying
 // file COPYING or http://www.opensource.org/licenses/mit-license.php.
 
@@ -18,10 +14,7 @@
 #include <llmq/quorums_instantsend.h>
 #include <llmq/quorums_signing.h>
 #include <llmq/quorums_signing_shares.h>
-<<<<<<< HEAD
 #include <llmq/quorums_utils.h>
-=======
->>>>>>> d63d9d81
 
 #include <dbwrapper.h>
 
@@ -75,22 +68,14 @@
 
 void StartLLMQSystem()
 {
-<<<<<<< HEAD
-=======
-    //quorumBlockProcessor->UpgradeDB();
-
->>>>>>> d63d9d81
     if (blsWorker) {
         blsWorker->Start();
     }
     if (quorumDKGSessionManager) {
         quorumDKGSessionManager->StartThreads();
-<<<<<<< HEAD
     }
     if (quorumManager) {
         quorumManager->Start();
-=======
->>>>>>> d63d9d81
     }
     if (quorumSigSharesManager) {
         quorumSigSharesManager->RegisterAsRecoveredSigsListener();
