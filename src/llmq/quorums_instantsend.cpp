<<<<<<< HEAD
// Copyright (c) 2019-2021 The Dash Core developers
=======
// Copyright (c) 2019-2020 The Dash Core developers
// Copyright (c) 2020-2022 The Raptoreum developers
>>>>>>> d63d9d81
// Distributed under the MIT software license, see the accompanying
// file COPYING or http://www.opensource.org/licenses/mit-license.php.

#include <llmq/quorums_chainlocks.h>
#include <llmq/quorums_instantsend.h>
#include <llmq/quorums_utils.h>

#include <bls/bls_batchverifier.h>
#include <chainparams.h>
<<<<<<< HEAD
#include <txmempool.h>
#include <masternode/masternode-sync.h>
=======
#include <coins.h>
#include <txmempool.h>
#include <smartnode/smartnode-sync.h>
>>>>>>> d63d9d81
#include <net_processing.h>
#include <spork.h>
#include <validation.h>

<<<<<<< HEAD
#include <cxxtimer.hpp>
=======
#ifdef ENABLE_WALLET
#include <wallet/wallet.h>
#endif
>>>>>>> d63d9d81

#include <cxxtimer.hpp>

#include <boost/algorithm/string/replace.hpp>

namespace llmq
{

static const std::string INPUTLOCK_REQUESTID_PREFIX = "inlock";
static const std::string ISLOCK_REQUESTID_PREFIX = "islock";

static const std::string DB_ISLOCK_BY_HASH = "is_i";
static const std::string DB_HASH_BY_TXID = "is_tx";
static const std::string DB_HASH_BY_OUTPOINT = "is_in";
static const std::string DB_MINED_BY_HEIGHT_AND_HASH = "is_m";
static const std::string DB_ARCHIVED_BY_HEIGHT_AND_HASH = "is_a1";
static const std::string DB_ARCHIVED_BY_HASH = "is_a2";

<<<<<<< HEAD
static const std::string DB_VERSION = "is_v";

const int CInstantSendDb::CURRENT_VERSION;

=======
>>>>>>> d63d9d81
CInstantSendManager* quorumInstantSendManager;

uint256 CInstantSendLock::GetRequestId() const
{
    CHashWriter hw(SER_GETHASH, 0);
    hw << ISLOCK_REQUESTID_PREFIX;
    hw << inputs;
    return hw.GetHash();
}

////////////////

CInstantSendDb::CInstantSendDb(CDBWrapper& _db) : db(_db)
{
}

void CInstantSendDb::Upgrade()
{
    int v{0};
    if (!db.Read(DB_VERSION, v) || v < CInstantSendDb::CURRENT_VERSION) {
        CDBBatch batch(db);
        CInstantSendLock islock;
        CTransactionRef tx;
        uint256 hashBlock;

        auto it = std::unique_ptr<CDBIterator>(db.NewIterator());
        auto firstKey = std::make_tuple(DB_ISLOCK_BY_HASH, uint256());
        it->Seek(firstKey);
        decltype(firstKey) curKey;

        while (it->Valid()) {
            if (!it->GetKey(curKey) || std::get<0>(curKey) != DB_ISLOCK_BY_HASH) {
                break;
            }
            if (it->GetValue(islock)) {
                if (!GetTransaction(islock.txid, tx, Params().GetConsensus(), hashBlock)) {
                    // Drop locks for unknown txes
                    batch.Erase(std::make_tuple(DB_HASH_BY_TXID, islock.txid));
                    for (auto& in : islock.inputs) {
                        batch.Erase(std::make_tuple(DB_HASH_BY_OUTPOINT, in));
                    }
                    batch.Erase(curKey);
                }
            }
            it->Next();
        }
        batch.Write(DB_VERSION, CInstantSendDb::CURRENT_VERSION);
        db.WriteBatch(batch);
    }
}

void CInstantSendDb::WriteNewInstantSendLock(const uint256& hash, const CInstantSendLock& islock)
{
    CDBBatch batch(db);
    batch.Write(std::make_tuple(std::string(DB_ISLOCK_BY_HASH), hash), islock);
    batch.Write(std::make_tuple(std::string(DB_HASH_BY_TXID), islock.txid), hash);
    for (auto& in : islock.inputs) {
        batch.Write(std::make_tuple(std::string(DB_HASH_BY_OUTPOINT), in), hash);
    }
    db.WriteBatch(batch);

    auto p = std::make_shared<CInstantSendLock>(islock);
    islockCache.insert(hash, p);
    txidCache.insert(islock.txid, hash);
    for (auto& in : islock.inputs) {
        outpointCache.insert(in, hash);
    }
}

void CInstantSendDb::RemoveInstantSendLock(CDBBatch& batch, const uint256& hash, CInstantSendLockPtr islock, bool keep_cache)
{
    if (!islock) {
        islock = GetInstantSendLockByHash(hash, false);
        if (!islock) {
            return;
        }
    }

    batch.Erase(std::make_tuple(std::string(DB_ISLOCK_BY_HASH), hash));
    batch.Erase(std::make_tuple(std::string(DB_HASH_BY_TXID), islock->txid));
    for (auto& in : islock->inputs) {
        batch.Erase(std::make_tuple(std::string(DB_HASH_BY_OUTPOINT), in));
    }

    if (!keep_cache) {
        islockCache.erase(hash);
        txidCache.erase(islock->txid);
        for (auto& in : islock->inputs) {
            outpointCache.erase(in);
        }
    }
}

static std::tuple<std::string, uint32_t, uint256> BuildInversedISLockKey(const std::string& k, int nHeight, const uint256& islockHash)
{
    return std::make_tuple(k, htobe32(std::numeric_limits<uint32_t>::max() - nHeight), islockHash);
}

void CInstantSendDb::WriteInstantSendLockMined(const uint256& hash, int nHeight)
{
<<<<<<< HEAD
    CDBBatch batch(db);
    WriteInstantSendLockMined(batch, hash, nHeight);
    db.WriteBatch(batch);
}

void CInstantSendDb::WriteInstantSendLockMined(CDBBatch& batch, const uint256& hash, int nHeight)
{
    batch.Write(BuildInversedISLockKey(DB_MINED_BY_HEIGHT_AND_HASH, nHeight, hash), true);
=======
    db.Write(BuildInversedISLockKey(DB_MINED_BY_HEIGHT_AND_HASH, nHeight, hash), true);
>>>>>>> d63d9d81
}

void CInstantSendDb::RemoveInstantSendLockMined(CDBBatch& batch, const uint256& hash, int nHeight)
{
<<<<<<< HEAD
    batch.Erase(BuildInversedISLockKey(DB_MINED_BY_HEIGHT_AND_HASH, nHeight, hash));
=======
    db.Erase(BuildInversedISLockKey(DB_MINED_BY_HEIGHT_AND_HASH, nHeight, hash));
>>>>>>> d63d9d81
}

void CInstantSendDb::WriteInstantSendLockArchived(CDBBatch& batch, const uint256& hash, int nHeight)
{
    batch.Write(BuildInversedISLockKey(DB_ARCHIVED_BY_HEIGHT_AND_HASH, nHeight, hash), true);
    batch.Write(std::make_tuple(std::string(DB_ARCHIVED_BY_HASH), hash), true);
}

std::unordered_map<uint256, CInstantSendLockPtr> CInstantSendDb::RemoveConfirmedInstantSendLocks(int nUntilHeight)
{
    if (nUntilHeight <= 0) {
        return {};
    }

    auto it = std::unique_ptr<CDBIterator>(db.NewIterator());

    auto firstKey = BuildInversedISLockKey(DB_MINED_BY_HEIGHT_AND_HASH, nUntilHeight, uint256());

    it->Seek(firstKey);

    CDBBatch batch(db);
    std::unordered_map<uint256, CInstantSendLockPtr> ret;
    while (it->Valid()) {
        decltype(firstKey) curKey;
        if (!it->GetKey(curKey) || std::get<0>(curKey) != DB_MINED_BY_HEIGHT_AND_HASH) {
            break;
        }
        uint32_t nHeight = std::numeric_limits<uint32_t>::max() - be32toh(std::get<1>(curKey));
        if (nHeight > nUntilHeight) {
            break;
        }

        auto& islockHash = std::get<2>(curKey);
        auto islock = GetInstantSendLockByHash(islockHash, false);
        if (islock) {
            RemoveInstantSendLock(batch, islockHash, islock);
            ret.emplace(islockHash, islock);
        }

        // archive the islock hash, so that we're still able to check if we've seen the islock in the past
        WriteInstantSendLockArchived(batch, islockHash, nHeight);

        batch.Erase(curKey);

        it->Next();
    }

    db.WriteBatch(batch);

    return ret;
}

void CInstantSendDb::RemoveArchivedInstantSendLocks(int nUntilHeight)
{
    if (nUntilHeight <= 0) {
        return;
    }

    auto it = std::unique_ptr<CDBIterator>(db.NewIterator());

    auto firstKey = BuildInversedISLockKey(DB_ARCHIVED_BY_HEIGHT_AND_HASH, nUntilHeight, uint256());

    it->Seek(firstKey);

    CDBBatch batch(db);
    while (it->Valid()) {
        decltype(firstKey) curKey;
        if (!it->GetKey(curKey) || std::get<0>(curKey) != DB_ARCHIVED_BY_HEIGHT_AND_HASH) {
            break;
        }
        uint32_t nHeight = std::numeric_limits<uint32_t>::max() - be32toh(std::get<1>(curKey));
        if (nHeight > nUntilHeight) {
            break;
        }

        auto& islockHash = std::get<2>(curKey);
        batch.Erase(std::make_tuple(std::string(DB_ARCHIVED_BY_HASH), islockHash));
        batch.Erase(curKey);

        it->Next();
    }

    db.WriteBatch(batch);
}

void CInstantSendDb::WriteBlockInstantSendLocks(const std::shared_ptr<const CBlock>& pblock, const CBlockIndex* pindexConnected)
{
<<<<<<< HEAD
    CDBBatch batch(db);
    for (const auto& tx : pblock->vtx) {
        if (tx->IsCoinBase() || tx->vin.empty()) {
            // coinbase and TXs with no inputs can't be locked
            continue;
        }
        uint256 islockHash = GetInstantSendLockHashByTxid(tx->GetHash());
        // update DB about when an IS lock was mined
        if (!islockHash.IsNull()) {
            WriteInstantSendLockMined(batch, islockHash, pindexConnected->nHeight);
        }
    }
    db.WriteBatch(batch);
=======
    return db.Exists(std::make_tuple(std::string(DB_ARCHIVED_BY_HASH), islockHash));
>>>>>>> d63d9d81
}

void CInstantSendDb::RemoveBlockInstantSendLocks(const std::shared_ptr<const CBlock>& pblock, const CBlockIndex* pindexDisconnected)
{
    CDBBatch batch(db);
    for (const auto& tx : pblock->vtx) {
        if (tx->IsCoinBase() || tx->vin.empty()) {
            // coinbase and TXs with no inputs can't be locked
            continue;
        }
        uint256 islockHash = GetInstantSendLockHashByTxid(tx->GetHash());
        if (!islockHash.IsNull()) {
            RemoveInstantSendLockMined(batch, islockHash, pindexDisconnected->nHeight);
        }
    }
    db.WriteBatch(batch);
}

bool CInstantSendDb::KnownInstantSendLock(const uint256& islockHash) const
{
    return GetInstantSendLockByHash(islockHash) != nullptr || db.Exists(std::make_tuple(std::string(DB_ARCHIVED_BY_HASH), islockHash));
}

size_t CInstantSendDb::GetInstantSendLockCount() const
{
    auto it = std::unique_ptr<CDBIterator>(db.NewIterator());
    auto firstKey = std::make_tuple(std::string(DB_ISLOCK_BY_HASH), uint256());

    it->Seek(firstKey);

    size_t cnt = 0;
    while (it->Valid()) {
        decltype(firstKey) curKey;
        if (!it->GetKey(curKey) || std::get<0>(curKey) != DB_ISLOCK_BY_HASH) {
            break;
        }

        cnt++;

        it->Next();
    }

    return cnt;
}

CInstantSendLockPtr CInstantSendDb::GetInstantSendLockByHash(const uint256& hash, bool use_cache) const
{
    if (hash.IsNull()) {
        return nullptr;
    }

    CInstantSendLockPtr ret;
    if (use_cache && islockCache.get(hash, ret)) {
        return ret;
    }

    ret = std::make_shared<CInstantSendLock>();
    bool exists = db.Read(std::make_tuple(std::string(DB_ISLOCK_BY_HASH), hash), *ret);
    if (!exists) {
        ret = nullptr;
    }
    islockCache.insert(hash, ret);
    return ret;
}

uint256 CInstantSendDb::GetInstantSendLockHashByTxid(const uint256& txid) const
{
    uint256 islockHash;
<<<<<<< HEAD
    if (!txidCache.get(txid, islockHash)) {
        db.Read(std::make_tuple(std::string(DB_HASH_BY_TXID), txid), islockHash);
=======

    bool found = txidCache.get(txid, islockHash);
    if (found && islockHash.IsNull()) {
        return uint256();
    }

    if (!found) {
        found = db.Read(std::make_tuple(std::string(DB_HASH_BY_TXID), txid), islockHash);
>>>>>>> d63d9d81
        txidCache.insert(txid, islockHash);
    }
    return islockHash;
}

CInstantSendLockPtr CInstantSendDb::GetInstantSendLockByTxid(const uint256& txid) const
{
    return GetInstantSendLockByHash(GetInstantSendLockHashByTxid(txid));
}

CInstantSendLockPtr CInstantSendDb::GetInstantSendLockByInput(const COutPoint& outpoint) const
{
    uint256 islockHash;
<<<<<<< HEAD
    if (!outpointCache.get(outpoint, islockHash)) {
        db.Read(std::make_tuple(std::string(DB_HASH_BY_OUTPOINT), outpoint), islockHash);
=======
    bool found = outpointCache.get(outpoint, islockHash);
    if (found && islockHash.IsNull()) {
        return nullptr;
    }

    if (!found) {
        found = db.Read(std::make_tuple(std::string(DB_HASH_BY_OUTPOINT), outpoint), islockHash);
>>>>>>> d63d9d81
        outpointCache.insert(outpoint, islockHash);
    }
    return GetInstantSendLockByHash(islockHash);
}

std::vector<uint256> CInstantSendDb::GetInstantSendLocksByParent(const uint256& parent) const
{
    auto it = std::unique_ptr<CDBIterator>(db.NewIterator());
    auto firstKey = std::make_tuple(std::string(DB_HASH_BY_OUTPOINT), COutPoint(parent, 0));
    it->Seek(firstKey);

    std::vector<uint256> result;

    while (it->Valid()) {
        decltype(firstKey) curKey;
        if (!it->GetKey(curKey) || std::get<0>(curKey) != DB_HASH_BY_OUTPOINT) {
            break;
        }
        auto& outpoint = std::get<1>(curKey);
        if (outpoint.hash != parent) {
            break;
        }

        uint256 islockHash;
        if (!it->GetValue(islockHash)) {
            break;
        }
        result.emplace_back(islockHash);
        it->Next();
    }

    return result;
}

std::vector<uint256> CInstantSendDb::RemoveChainedInstantSendLocks(const uint256& islockHash, const uint256& txid, int nHeight)
{
    std::vector<uint256> result;

    std::vector<uint256> stack;
    std::unordered_set<uint256, StaticSaltedHasher> added;
    stack.emplace_back(txid);

    CDBBatch batch(db);
    while (!stack.empty()) {
        auto children = GetInstantSendLocksByParent(stack.back());
        stack.pop_back();

        for (auto& childIslockHash : children) {
            auto childIsLock = GetInstantSendLockByHash(childIslockHash, false);
            if (!childIsLock) {
                continue;
            }

            RemoveInstantSendLock(batch, childIslockHash, childIsLock, false);
            WriteInstantSendLockArchived(batch, childIslockHash, nHeight);
            result.emplace_back(childIslockHash);

            if (added.emplace(childIsLock->txid).second) {
                stack.emplace_back(childIsLock->txid);
            }
        }
    }

    RemoveInstantSendLock(batch, islockHash, nullptr, false);
    WriteInstantSendLockArchived(batch, islockHash, nHeight);
    result.emplace_back(islockHash);

    db.WriteBatch(batch);

    return result;
}

////////////////

CInstantSendManager::CInstantSendManager(CDBWrapper& _llmqDb) :
    db(_llmqDb)
{
    workInterrupt.reset();
}

CInstantSendManager::~CInstantSendManager() = default;

void CInstantSendManager::Start()
{
    // can't start new thread if we have one running already
    if (workThread.joinable()) {
        assert(false);
    }

    workThread = std::thread(&TraceThread<std::function<void()> >, "isman", std::function<void()>(std::bind(&CInstantSendManager::WorkThreadMain, this)));

    quorumSigningManager->RegisterRecoveredSigsListener(this);
}

void CInstantSendManager::Stop()
{
    quorumSigningManager->UnregisterRecoveredSigsListener(this);

    // make sure to call InterruptWorkerThread() first
    if (!workInterrupt) {
        assert(false);
    }

    if (workThread.joinable()) {
        workThread.join();
    }
}

void CInstantSendManager::InterruptWorkerThread()
{
    workInterrupt();
}

void CInstantSendManager::ProcessTx(const CTransaction& tx, bool fRetroactive, const Consensus::Params& params)
{
    if (!fMasternodeMode || !IsInstantSendEnabled() || !masternodeSync.IsBlockchainSynced()) {
        return;
    }

    auto llmqType = params.llmqTypeInstantSend;
    if (llmqType == Consensus::LLMQ_NONE) {
<<<<<<< HEAD
        return;
=======
        return true;
    }
    if (!fSmartnodeMode) {
        return true;
    }

    // Ignore any InstantSend messages until blockchain is synced
    if (!smartnodeSync.IsBlockchainSynced()) {
        return true;
>>>>>>> d63d9d81
    }

    // In case the islock was received before the TX, filtered announcement might have missed this islock because
    // we were unable to check for filter matches deep inside the TX. Now we have the TX, so we should retry.
    uint256 islockHash;
    {
        LOCK(cs);
        islockHash = db.GetInstantSendLockHashByTxid(tx.GetHash());
    }
    if (!islockHash.IsNull()) {
        CInv inv(MSG_ISLOCK, islockHash);
        g_connman->RelayInvFiltered(inv, tx, LLMQS_PROTO_VERSION);
    }

    if (!CheckCanLock(tx, true, params)) {
        LogPrint(BCLog::INSTANTSEND, "CInstantSendManager::%s -- txid=%s: CheckCanLock returned false\n", __func__,
                  tx.GetHash().ToString());
        return;
    }

    auto conflictingLock = GetConflictingLock(tx);
    if (conflictingLock != nullptr) {
        auto conflictingLockHash = ::SerializeHash(*conflictingLock);
        LogPrintf("CInstantSendManager::%s -- txid=%s: conflicts with islock %s, txid=%s\n", __func__,
                  tx.GetHash().ToString(), conflictingLockHash.ToString(), conflictingLock->txid.ToString());
        return;
    }

    // Only sign for inlocks or islocks if mempool IS signing is enabled.
    // However, if we are processing a tx because it was included in a block we should
    // sign even if mempool IS signing is disabled. This allows a ChainLock to happen on this
    // block after we retroactively locked all transactions.
    if (!IsInstantSendMempoolSigningEnabled() && !fRetroactive) return;

    if (!TrySignInputLocks(tx, fRetroactive, llmqType)) return;

    // We might have received all input locks before we got the corresponding TX. In this case, we have to sign the
    // islock now instead of waiting for the input locks.
    TrySignInstantSendLock(tx);
}

bool CInstantSendManager::TrySignInputLocks(const CTransaction& tx, bool fRetroactive, Consensus::LLMQType llmqType)
{
    std::vector<uint256> ids;
    ids.reserve(tx.vin.size());

    size_t alreadyVotedCount = 0;
    for (const auto& in : tx.vin) {
        auto id = ::SerializeHash(std::make_pair(INPUTLOCK_REQUESTID_PREFIX, in.prevout));
        ids.emplace_back(id);

        uint256 otherTxHash;
        if (quorumSigningManager->GetVoteForId(llmqType, id, otherTxHash)) {
            if (otherTxHash != tx.GetHash()) {
                LogPrintf("CInstantSendManager::%s -- txid=%s: input %s is conflicting with previous vote for tx %s\n", __func__,
                          tx.GetHash().ToString(), in.prevout.ToStringShort(), otherTxHash.ToString());
                return false;
            }
            alreadyVotedCount++;
        }

        // don't even try the actual signing if any input is conflicting
        if (quorumSigningManager->IsConflicting(llmqType, id, tx.GetHash())) {
            LogPrintf("CInstantSendManager::%s -- txid=%s: quorumSigningManager->IsConflicting returned true. id=%s\n", __func__,
                      tx.GetHash().ToString(), id.ToString());
            return false;
        }
    }
    if (!fRetroactive && alreadyVotedCount == ids.size()) {
        LogPrint(BCLog::INSTANTSEND, "CInstantSendManager::%s -- txid=%s: already voted on all inputs, bailing out\n", __func__,
                 tx.GetHash().ToString());
        return true;
    }

    LogPrint(BCLog::INSTANTSEND, "CInstantSendManager::%s -- txid=%s: trying to vote on %d inputs\n", __func__,
             tx.GetHash().ToString(), tx.vin.size());

    for (size_t i = 0; i < tx.vin.size(); i++) {
        auto& in = tx.vin[i];
        auto& id = ids[i];
        {
            LOCK(cs);
            inputRequestIds.emplace(id);
        }
        LogPrint(BCLog::INSTANTSEND, "CInstantSendManager::%s -- txid=%s: trying to vote on input %s with id %s. fRetroactive=%d\n", __func__,
                 tx.GetHash().ToString(), in.prevout.ToStringShort(), id.ToString(), fRetroactive);
        if (quorumSigningManager->AsyncSignIfMember(llmqType, id, tx.GetHash(), {}, fRetroactive)) {
            LogPrint(BCLog::INSTANTSEND, "CInstantSendManager::%s -- txid=%s: voted on input %s with id %s\n", __func__,
                     tx.GetHash().ToString(), in.prevout.ToStringShort(), id.ToString());
        }
    }

    return true;
}

bool CInstantSendManager::CheckCanLock(const CTransaction& tx, bool printDebug, const Consensus::Params& params) const
{
    if (tx.vin.empty()) {
        // can't lock TXs without inputs (e.g. quorum commitments)
        return false;
    }

    for (const auto& in : tx.vin) {
        CAmount v = 0;
        if (!CheckCanLock(in.prevout, printDebug, tx.GetHash(), &v, params)) {
            return false;
        }
    }

    return true;
}

bool CInstantSendManager::CheckCanLock(const COutPoint& outpoint, bool printDebug, const uint256& txHash, CAmount* retValue, const Consensus::Params& params) const
{
    int nInstantSendConfirmationsRequired = params.nInstantSendConfirmationsRequired;

    if (IsLocked(outpoint.hash)) {
        // if prevout was ix locked, allow locking of descendants (no matter if prevout is in mempool or already mined)
        return true;
    }

    auto mempoolTx = mempool.get(outpoint.hash);
    if (mempoolTx) {
        if (printDebug) {
            LogPrint(BCLog::INSTANTSEND, "CInstantSendManager::%s -- txid=%s: parent mempool TX %s is not locked\n", __func__,
                     txHash.ToString(), outpoint.hash.ToString());
        }
        return false;
    }

    CTransactionRef tx;
    uint256 hashBlock;
    // this relies on enabled txindex and won't work if we ever try to remove the requirement for txindex for smartnodes
    if (!GetTransaction(outpoint.hash, tx, params, hashBlock, false)) {
        if (printDebug) {
            LogPrint(BCLog::INSTANTSEND, "CInstantSendManager::%s -- txid=%s: failed to find parent TX %s\n", __func__,
                     txHash.ToString(), outpoint.hash.ToString());
        }
        return false;
    }

    const CBlockIndex* pindexMined;
    int nTxAge;
    {
        LOCK(cs_main);
        pindexMined = LookupBlockIndex(hashBlock);
        nTxAge = chainActive.Height() - pindexMined->nHeight + 1;
    }

    if (nTxAge < nInstantSendConfirmationsRequired) {
        if (!llmq::chainLocksHandler->HasChainLock(pindexMined->nHeight, pindexMined->GetBlockHash())) {
            if (printDebug) {
                LogPrint(BCLog::INSTANTSEND, "CInstantSendManager::%s -- txid=%s: outpoint %s too new and not ChainLocked. nTxAge=%d, nInstantSendConfirmationsRequired=%d\n", __func__,
                         txHash.ToString(), outpoint.ToStringShort(), nTxAge, nInstantSendConfirmationsRequired);
            }
            return false;
        }
    }

    if (retValue) {
        *retValue = tx->vout[outpoint.n].nValue;
    }

    return true;
}

void CInstantSendManager::HandleNewRecoveredSig(const CRecoveredSig& recoveredSig)
{
    if (!IsInstantSendEnabled()) {
        return;
    }

    auto llmqType = Params().GetConsensus().llmqTypeInstantSend;
    if (llmqType == Consensus::LLMQ_NONE) {
        return;
    }
    auto& params = Params().GetConsensus().llmqs.at(llmqType);

    uint256 txid;
    bool isInstantSendLock = false;
    {
        LOCK(cs);
        if (inputRequestIds.count(recoveredSig.id)) {
            txid = recoveredSig.msgHash;
        }
        if (creatingInstantSendLocks.count(recoveredSig.id)) {
            isInstantSendLock = true;
        }
    }
    if (!txid.IsNull()) {
        HandleNewInputLockRecoveredSig(recoveredSig, txid);
    } else if (isInstantSendLock) {
        HandleNewInstantSendLockRecoveredSig(recoveredSig);
    }
}

void CInstantSendManager::HandleNewInputLockRecoveredSig(const CRecoveredSig& recoveredSig, const uint256& txid)
{
    CTransactionRef tx;
    uint256 hashBlock;
    if (!GetTransaction(txid, tx, Params().GetConsensus(), hashBlock, true)) {
        return;
    }

    if (LogAcceptCategory(BCLog::INSTANTSEND)) {
        for (auto& in : tx->vin) {
            auto id = ::SerializeHash(std::make_pair(INPUTLOCK_REQUESTID_PREFIX, in.prevout));
            if (id == recoveredSig.id) {
                LogPrint(BCLog::INSTANTSEND, "CInstantSendManager::%s -- txid=%s: got recovered sig for input %s\n", __func__,
                         txid.ToString(), in.prevout.ToStringShort());
                break;
            }
        }
    }

    TrySignInstantSendLock(*tx);
}

void CInstantSendManager::TrySignInstantSendLock(const CTransaction& tx)
{
    auto llmqType = Params().GetConsensus().llmqTypeInstantSend;

    for (auto& in : tx.vin) {
        auto id = ::SerializeHash(std::make_pair(INPUTLOCK_REQUESTID_PREFIX, in.prevout));
        if (!quorumSigningManager->HasRecoveredSig(llmqType, id, tx.GetHash())) {
            return;
        }
    }

    LogPrint(BCLog::INSTANTSEND, "CInstantSendManager::%s -- txid=%s: got all recovered sigs, creating CInstantSendLock\n", __func__,
            tx.GetHash().ToString());

    CInstantSendLock islock;
    islock.txid = tx.GetHash();
    for (auto& in : tx.vin) {
        islock.inputs.emplace_back(in.prevout);
    }

    auto id = islock.GetRequestId();

    if (quorumSigningManager->HasRecoveredSigForId(llmqType, id)) {
        return;
    }

    {
        LOCK(cs);
        auto e = creatingInstantSendLocks.emplace(id, std::move(islock));
        if (!e.second) {
            return;
        }
        txToCreatingInstantSendLocks.emplace(tx.GetHash(), &e.first->second);
    }

    quorumSigningManager->AsyncSignIfMember(llmqType, id, tx.GetHash());
}

void CInstantSendManager::HandleNewInstantSendLockRecoveredSig(const llmq::CRecoveredSig& recoveredSig)
{
    CInstantSendLockPtr islock;

    {
        LOCK(cs);
        auto it = creatingInstantSendLocks.find(recoveredSig.id);
        if (it == creatingInstantSendLocks.end()) {
            return;
        }

        islock = std::make_shared<CInstantSendLock>(std::move(it->second));
        creatingInstantSendLocks.erase(it);
        txToCreatingInstantSendLocks.erase(islock->txid);
    }

<<<<<<< HEAD
    if (islock->txid != recoveredSig.msgHash) {
        LogPrintf("CInstantSendManager::%s -- txid=%s: islock conflicts with %s, dropping own version\n", __func__,
                islock->txid.ToString(), recoveredSig.msgHash.ToString());
=======
    if (islock.txid != recoveredSig.msgHash) {
        LogPrintf("CInstantSendManager::%s -- txid=%s: islock conflicts with %s, dropping own version\n", __func__,
                islock.txid.ToString(), recoveredSig.msgHash.ToString());
>>>>>>> d63d9d81
        return;
    }

    islock->sig = recoveredSig.sig;
    ProcessInstantSendLock(-1, ::SerializeHash(*islock), islock);
}

void CInstantSendManager::ProcessMessage(CNode* pfrom, const std::string& strCommand, CDataStream& vRecv)
{
    if (!IsInstantSendEnabled()) {
        return;
    }

    if (strCommand == NetMsgType::ISLOCK) {
        CInstantSendLockPtr islock = std::make_shared<CInstantSendLock>();
        vRecv >> *islock;
        ProcessMessageInstantSendLock(pfrom, islock);
    }
}

void CInstantSendManager::ProcessMessageInstantSendLock(CNode* pfrom, const llmq::CInstantSendLockPtr& islock)
{
<<<<<<< HEAD
    auto hash = ::SerializeHash(*islock);

    {
        LOCK(cs_main);
        EraseObjectRequest(pfrom->GetId(), CInv(MSG_ISLOCK, hash));
    }

    if (!PreVerifyInstantSendLock(*islock)) {
        LOCK(cs_main);
        Misbehaving(pfrom->GetId(), 100);
=======
    auto hash = ::SerializeHash(islock);

    {
        LOCK(cs_main);
        EraseObjectRequest(pfrom->GetId(), CInv(MSG_ISLOCK, hash));
    }

    bool ban = false;
    if (!PreVerifyInstantSendLock(pfrom->GetId(), islock, ban)) {
        if (ban) {
            LOCK(cs_main);
            Misbehaving(pfrom->GetId(), 100);
        }
        return;
    }

    LOCK(cs);
    if (db.GetInstantSendLockByHash(hash) != nullptr) {
>>>>>>> d63d9d81
        return;
    }

    LOCK(cs);
    if (pendingInstantSendLocks.count(hash) || db.KnownInstantSendLock(hash)) {
        return;
    }

    LogPrint(BCLog::INSTANTSEND, "CInstantSendManager::%s -- txid=%s, islock=%s: received islock, peer=%d\n", __func__,
            islock->txid.ToString(), hash.ToString(), pfrom->GetId());

    pendingInstantSendLocks.emplace(hash, std::make_pair(pfrom->GetId(), islock));
}

/**
 * Handles trivial ISLock verification
 * @param islock The islock message being undergoing verification
 * @return returns false if verification failed, otherwise true
 */
bool CInstantSendManager::PreVerifyInstantSendLock(const llmq::CInstantSendLock& islock)
{
    if (islock.txid.IsNull() || islock.inputs.empty()) {
        return false;
    }

    // Check that each input is unique
    std::set<COutPoint> dups;
    for (auto& o : islock.inputs) {
        if (!dups.emplace(o).second) {
            return false;
        }
    }

    return true;
}

bool CInstantSendManager::ProcessPendingInstantSendLocks()
{
    decltype(pendingInstantSendLocks) pend;
    bool fMoreWork{false};

    {
        LOCK(cs);
        // only process a max 32 locks at a time to avoid duplicate verification of recovered signatures which have been
        // verified by CSigningManager in parallel
        const size_t maxCount = 32;
        if (pendingInstantSendLocks.size() <= maxCount) {
            pend = std::move(pendingInstantSendLocks);
        } else {
            while (pend.size() < maxCount) {
                auto it = pendingInstantSendLocks.begin();
                pend.emplace(it->first, std::move(it->second));
                pendingInstantSendLocks.erase(it);
            }
<<<<<<< HEAD
            fMoreWork = true;
=======
>>>>>>> d63d9d81
        }
    }

    if (pend.empty()) {
        return false;
    }

    if (!IsInstantSendEnabled()) {
        return false;
    }

    auto llmqType = Params().GetConsensus().llmqTypeInstantSend;
    auto dkgInterval = Params().GetConsensus().llmqs.at(llmqType).dkgInterval;

    // First check against the current active set and don't ban
    auto badISLocks = ProcessPendingInstantSendLocks(0, pend, false);
    if (!badISLocks.empty()) {
        LogPrintf("CInstantSendManager::%s -- doing verification on old active set\n", __func__);

        // filter out valid IS locks from "pend"
        for (auto it = pend.begin(); it != pend.end(); ) {
            if (!badISLocks.count(it->first)) {
                it = pend.erase(it);
            } else {
                ++it;
            }
        }
        // Now check against the previous active set and perform banning if this fails
        ProcessPendingInstantSendLocks(dkgInterval, pend, true);
    }

    return fMoreWork;
}

<<<<<<< HEAD
std::unordered_set<uint256> CInstantSendManager::ProcessPendingInstantSendLocks(int signOffset, const std::unordered_map<uint256, std::pair<NodeId, CInstantSendLockPtr>, StaticSaltedHasher>& pend, bool ban)
=======
std::unordered_set<uint256> CInstantSendManager::ProcessPendingInstantSendLocks(int signOffset, const std::unordered_map<uint256, std::pair<NodeId, CInstantSendLock>, StaticSaltedHasher>& pend, bool ban)
>>>>>>> d63d9d81
{
    auto llmqType = Params().GetConsensus().llmqTypeInstantSend;

    CBLSBatchVerifier<NodeId, uint256> batchVerifier(false, true, 8);
    std::unordered_map<uint256, CRecoveredSig> recSigs;

    size_t verifyCount = 0;
    size_t alreadyVerified = 0;
    for (const auto& p : pend) {
        auto& hash = p.first;
        auto nodeId = p.second.first;
        auto& islock = p.second.second;

        if (batchVerifier.badSources.count(nodeId)) {
            continue;
        }

        if (!islock->sig.Get().IsValid()) {
            batchVerifier.badSources.emplace(nodeId);
            continue;
        }

        auto id = islock->GetRequestId();

        // no need to verify an ISLOCK if we already have verified the recovered sig that belongs to it
<<<<<<< HEAD
        if (quorumSigningManager->HasRecoveredSig(llmqType, id, islock->txid)) {
=======
        if (quorumSigningManager->HasRecoveredSig(llmqType, id, islock.txid)) {
>>>>>>> d63d9d81
            alreadyVerified++;
            continue;
        }

        auto quorum = quorumSigningManager->SelectQuorumForSigning(llmqType, id, -1, signOffset);
        if (!quorum) {
            // should not happen, but if one fails to select, all others will also fail to select
            return {};
        }
<<<<<<< HEAD
        uint256 signHash = CLLMQUtils::BuildSignHash(llmqType, quorum->qc.quorumHash, id, islock->txid);
        batchVerifier.PushMessage(nodeId, hash, signHash, islock->sig.Get(), quorum->qc.quorumPublicKey);
=======
        uint256 signHash = CLLMQUtils::BuildSignHash(llmqType, quorum->qc.quorumHash, id, islock.txid);
        batchVerifier.PushMessage(nodeId, hash, signHash, islock.sig.Get(), quorum->qc.quorumPublicKey);
>>>>>>> d63d9d81
        verifyCount++;

        // We can reconstruct the CRecoveredSig objects from the islock and pass it to the signing manager, which
        // avoids unnecessary double-verification of the signature. We however only do this when verification here
        // turns out to be good (which is checked further down)
        if (!quorumSigningManager->HasRecoveredSigForId(llmqType, id)) {
            CRecoveredSig recSig;
            recSig.llmqType = llmqType;
            recSig.quorumHash = quorum->qc.quorumHash;
            recSig.id = id;
            recSig.msgHash = islock->txid;
            recSig.sig = islock->sig;
            recSigs.emplace(std::piecewise_construct, std::forward_as_tuple(hash), std::forward_as_tuple(std::move(recSig)));
        }
    }

    cxxtimer::Timer verifyTimer(true);
    batchVerifier.Verify();
    verifyTimer.stop();

    LogPrint(BCLog::INSTANTSEND, "CInstantSendManager::%s -- verified locks. count=%d, alreadyVerified=%d, vt=%d, nodes=%d\n", __func__,
            verifyCount, alreadyVerified, verifyTimer.count(), batchVerifier.GetUniqueSourceCount());

    std::unordered_set<uint256> badISLocks;

    if (ban && !batchVerifier.badSources.empty()) {
        LOCK(cs_main);
        for (auto& nodeId : batchVerifier.badSources) {
            // Let's not be too harsh, as the peer might simply be unlucky and might have sent us an old lock which
            // does not validate anymore due to changed quorums
            Misbehaving(nodeId, 20);
        }
    }
    for (const auto& p : pend) {
        auto& hash = p.first;
        auto nodeId = p.second.first;
        auto& islock = p.second.second;

        if (batchVerifier.badMessages.count(hash)) {
            LogPrint(BCLog::INSTANTSEND, "CInstantSendManager::%s -- txid=%s, islock=%s: invalid sig in islock, peer=%d\n", __func__,
<<<<<<< HEAD
                     islock->txid.ToString(), hash.ToString(), nodeId);
=======
                     islock.txid.ToString(), hash.ToString(), nodeId);
>>>>>>> d63d9d81
            badISLocks.emplace(hash);
            continue;
        }

        ProcessInstantSendLock(nodeId, hash, islock);

        // See comment further on top. We pass a reconstructed recovered sig to the signing manager to avoid
        // double-verification of the sig.
        auto it = recSigs.find(hash);
        if (it != recSigs.end()) {
            std::shared_ptr<CRecoveredSig> recSig = std::make_shared<CRecoveredSig>(std::move(it->second));
            if (!quorumSigningManager->HasRecoveredSigForId(llmqType, recSig->id)) {
                recSig->UpdateHash();
                LogPrint(BCLog::INSTANTSEND, "CInstantSendManager::%s -- txid=%s, islock=%s: passing reconstructed recSig to signing mgr, peer=%d\n", __func__,
                         islock->txid.ToString(), hash.ToString(), nodeId);
                quorumSigningManager->PushReconstructedRecoveredSig(recSig);
            }
        }
    }

    return badISLocks;
}

void CInstantSendManager::ProcessInstantSendLock(NodeId from, const uint256& hash, const CInstantSendLockPtr& islock)
{
<<<<<<< HEAD
    {
        LOCK(cs);

        LogPrint(BCLog::INSTANTSEND, "CInstantSendManager::%s -- txid=%s, islock=%s: processsing islock, peer=%d\n", __func__,
                 islock->txid.ToString(), hash.ToString(), from);

        creatingInstantSendLocks.erase(islock->GetRequestId());
        txToCreatingInstantSendLocks.erase(islock->txid);

        if (db.KnownInstantSendLock(hash)) {
            return;
        }
    }

=======
>>>>>>> d63d9d81
    CTransactionRef tx;
    uint256 hashBlock;
    const CBlockIndex* pindexMined{nullptr};
    // we ignore failure here as we must be able to propagate the lock even if we don't have the TX locally
    if (GetTransaction(islock->txid, tx, Params().GetConsensus(), hashBlock) && !hashBlock.IsNull()) {
        {
            LOCK(cs_main);
            pindexMined = LookupBlockIndex(hashBlock);
        }

        // Let's see if the TX that was locked by this islock is already mined in a ChainLocked block. If yes,
        // we can simply ignore the islock, as the ChainLock implies locking of all TXs in that chain
        if (pindexMined != nullptr && llmq::chainLocksHandler->HasChainLock(pindexMined->nHeight, pindexMined->GetBlockHash())) {
            LogPrint(BCLog::INSTANTSEND, "CInstantSendManager::%s -- txlock=%s, islock=%s: dropping islock as it already got a ChainLock in block %s, peer=%d\n", __func__,
                     islock->txid.ToString(), hash.ToString(), hashBlock.ToString(), from);
            return;
        }
    }

    {
        LOCK(cs);
        CInstantSendLockPtr otherIsLock = db.GetInstantSendLockByTxid(islock->txid);
        if (otherIsLock != nullptr) {
            LogPrintf("CInstantSendManager::%s -- txid=%s, islock=%s: duplicate islock, other islock=%s, peer=%d\n", __func__,
                     islock->txid.ToString(), hash.ToString(), ::SerializeHash(*otherIsLock).ToString(), from);
        }
        for (auto& in : islock->inputs) {
            otherIsLock = db.GetInstantSendLockByInput(in);
            if (otherIsLock != nullptr) {
                LogPrintf("CInstantSendManager::%s -- txid=%s, islock=%s: conflicting input in islock. input=%s, other islock=%s, peer=%d\n", __func__,
                         islock->txid.ToString(), hash.ToString(), in.ToStringShort(), ::SerializeHash(*otherIsLock).ToString(), from);
            }
        }

        db.WriteNewInstantSendLock(hash, *islock);
        if (pindexMined) {
            db.WriteInstantSendLockMined(hash, pindexMined->nHeight);
        }

        // This will also add children TXs to pendingRetryTxs
        RemoveNonLockedTx(islock->txid, true);

        // We don't need the recovered sigs for the inputs anymore. This prevents unnecessary propagation of these sigs.
        // We only need the ISLOCK from now on to detect conflicts
        TruncateRecoveredSigsForInputs(*islock);
    }

    CInv inv(MSG_ISLOCK, hash);
    if (tx != nullptr) {
        g_connman->RelayInvFiltered(inv, *tx, LLMQS_PROTO_VERSION);
    } else {
        // we don't have the TX yet, so we only filter based on txid. Later when that TX arrives, we will re-announce
        // with the TX taken into account.
        g_connman->RelayInvFiltered(inv, islock->txid, LLMQS_PROTO_VERSION);
    }

    ResolveBlockConflicts(hash, *islock);
    RemoveMempoolConflictsForLock(hash, *islock);

    if (tx != nullptr) {
        LogPrint(BCLog::INSTANTSEND, "CInstantSendManager::%s -- notify about an in-time lock for tx %s\n", __func__, tx->GetHash().ToString());
        GetMainSignals().NotifyTransactionLock(tx, islock);
        // bump mempool counter to make sure newly locked txes are picked up by getblocktemplate
        mempool.AddTransactionsUpdated(1);
    }
}

void CInstantSendManager::TransactionAddedToMempool(const CTransactionRef& tx)
{
    if (!IsInstantSendEnabled() || !masternodeSync.IsBlockchainSynced() || tx->vin.empty()) {
        return;
    }

    CInstantSendLockPtr islock{nullptr};
    {
        LOCK(cs);
        islock = db.GetInstantSendLockByTxid(tx->GetHash());
    }

    if (islock == nullptr) {
        ProcessTx(*tx, false, Params().GetConsensus());
        // TX is not locked, so make sure it is tracked
        LOCK(cs);
        AddNonLockedTx(tx, nullptr);
    } else {
        {
            // TX is locked, so make sure we don't track it anymore
            LOCK(cs);
            RemoveNonLockedTx(tx->GetHash(), true);
        }
        // If the islock was received before the TX, we know we were not able to send
        // the notification at that time, we need to do it now.
        LogPrint(BCLog::INSTANTSEND, "CInstantSendManager::%s -- notify about an earlier received lock for tx %s\n", __func__, tx->GetHash().ToString());
        GetMainSignals().NotifyTransactionLock(tx, islock);
    }
}

<<<<<<< HEAD
void CInstantSendManager::TransactionRemovedFromMempool(const CTransactionRef& tx)
{
    if (tx->vin.empty() || !fUpgradedDB) {
=======
    if (!smartnodeSync.IsBlockchainSynced()) {
>>>>>>> d63d9d81
        return;
    }

    LOCK(cs);
    CInstantSendLockPtr islock = db.GetInstantSendLockByTxid(tx->GetHash());

    if (islock == nullptr) {
        return;
    }

    LogPrint(BCLog::INSTANTSEND, "CInstantSendManager::%s -- transaction %s was removed from mempool\n", __func__, tx->GetHash().ToString());
    RemoveConflictingLock(::SerializeHash(*islock), *islock);
}

void CInstantSendManager::BlockConnected(const std::shared_ptr<const CBlock>& pblock, const CBlockIndex* pindex, const std::vector<CTransactionRef>& vtxConflicted)
{
    if (!IsInstantSendEnabled()) {
        return;
    }

    if (!vtxConflicted.empty()) {
        LOCK(cs);
        for (const auto& tx : vtxConflicted) {
            RemoveConflictedTx(*tx);
        }
    }

    if (masternodeSync.IsBlockchainSynced()) {
        for (const auto& tx : pblock->vtx) {
            if (tx->IsCoinBase() || tx->vin.empty()) {
                // coinbase and TXs with no inputs can't be locked
                continue;
            }

            if (!IsLocked(tx->GetHash()) && !chainLocksHandler->HasChainLock(pindex->nHeight, pindex->GetBlockHash())) {
                ProcessTx(*tx, true, Params().GetConsensus());
                // TX is not locked, so make sure it is tracked
                LOCK(cs);
                AddNonLockedTx(tx, pindex);
            } else {
                // TX is locked, so make sure we don't track it anymore
                LOCK(cs);
                RemoveNonLockedTx(tx->GetHash(), true);
            }
        }
    }

    LOCK(cs);
    db.WriteBlockInstantSendLocks(pblock, pindex);
}

void CInstantSendManager::BlockDisconnected(const std::shared_ptr<const CBlock>& pblock, const CBlockIndex* pindexDisconnected)
{
    LOCK(cs);
    db.RemoveBlockInstantSendLocks(pblock, pindexDisconnected);
}

void CInstantSendManager::AddNonLockedTx(const CTransactionRef& tx, const CBlockIndex* pindexMined)
{
    AssertLockHeld(cs);
    auto res = nonLockedTxs.emplace(tx->GetHash(), NonLockedTxInfo());
    auto& info = res.first->second;
    info.pindexMined = pindexMined;

    if (res.second) {
        info.tx = tx;
        for (const auto& in : tx->vin) {
            nonLockedTxs[in.prevout.hash].children.emplace(tx->GetHash());
            nonLockedTxsByOutpoints.emplace(in.prevout, tx->GetHash());
        }
    }

    LogPrint(BCLog::INSTANTSEND, "CInstantSendManager::%s -- txid=%s, pindexMined=%s\n", __func__,
             tx->GetHash().ToString(), pindexMined ? pindexMined->GetBlockHash().ToString() : "");
}

void CInstantSendManager::RemoveNonLockedTx(const uint256& txid, bool retryChildren)
{
    AssertLockHeld(cs);

    auto it = nonLockedTxs.find(txid);
    if (it == nonLockedTxs.end()) {
        return;
    }
    auto& info = it->second;

    size_t retryChildrenCount = 0;
    if (retryChildren) {
        // TX got locked, so we can retry locking children
        for (auto& childTxid : info.children) {
            pendingRetryTxs.emplace(childTxid);
            retryChildrenCount++;
        }
    }

    if (info.tx) {
        for (const auto& in : info.tx->vin) {
            auto jt = nonLockedTxs.find(in.prevout.hash);
            if (jt != nonLockedTxs.end()) {
                jt->second.children.erase(txid);
                if (!jt->second.tx && jt->second.children.empty()) {
                    nonLockedTxs.erase(jt);
                }
            }
            nonLockedTxsByOutpoints.erase(in.prevout);
        }
    }

    nonLockedTxs.erase(it);

    LogPrint(BCLog::INSTANTSEND, "CInstantSendManager::%s -- txid=%s, retryChildren=%d, retryChildrenCount=%d\n", __func__,
             txid.ToString(), retryChildren, retryChildrenCount);
}

void CInstantSendManager::RemoveConflictedTx(const CTransaction& tx)
{
    AssertLockHeld(cs);
    RemoveNonLockedTx(tx.GetHash(), false);

    for (const auto& in : tx.vin) {
        auto inputRequestId = ::SerializeHash(std::make_pair(INPUTLOCK_REQUESTID_PREFIX, in));
        inputRequestIds.erase(inputRequestId);
    }
}

void CInstantSendManager::TruncateRecoveredSigsForInputs(const llmq::CInstantSendLock& islock)
{
    AssertLockHeld(cs);
    auto& consensusParams = Params().GetConsensus();

    for (auto& in : islock.inputs) {
        auto inputRequestId = ::SerializeHash(std::make_pair(INPUTLOCK_REQUESTID_PREFIX, in));
        inputRequestIds.erase(inputRequestId);
        quorumSigningManager->TruncateRecoveredSig(consensusParams.llmqTypeInstantSend, inputRequestId);
    }
}

void CInstantSendManager::NotifyChainLock(const CBlockIndex* pindexChainLock)
{
    HandleFullyConfirmedBlock(pindexChainLock);
}

void CInstantSendManager::UpdatedBlockTip(const CBlockIndex* pindexNew)
{
<<<<<<< HEAD
    if (!fUpgradedDB) {
        LOCK(cs_main);
        if (VersionBitsState(pindexNew, Params().GetConsensus(), Consensus::DEPLOYMENT_DIP0020, versionbitscache) == ThresholdState::ACTIVE) {
            db.Upgrade();
            fUpgradedDB = true;
        }
    }

    bool fDIP0008Active = pindexNew->pprev && pindexNew->pprev->nHeight >= Params().GetConsensus().DIP0008Height;
=======
    // TODO remove this after DIP8 has activated
    bool fDIP0008Active = Params().GetConsensus().DIP0008Enabled;
>>>>>>> d63d9d81

    if (AreChainLocksEnabled() && fDIP0008Active) {
        // Nothing to do here. We should keep all islocks and let chainlocks handle them.
        return;
    }

    int nConfirmedHeight = pindexNew->nHeight - Params().GetConsensus().nInstantSendKeepLock;
    const CBlockIndex* pindex = pindexNew->GetAncestor(nConfirmedHeight);

    if (pindex) {
        HandleFullyConfirmedBlock(pindex);
    }
}

void CInstantSendManager::HandleFullyConfirmedBlock(const CBlockIndex* pindex)
{
    if (!IsInstantSendEnabled()) {
        return;
    }

    LOCK(cs);

    auto& consensusParams = Params().GetConsensus();
    auto removeISLocks = db.RemoveConfirmedInstantSendLocks(pindex->nHeight);

    for (auto& p : removeISLocks) {
        auto& islockHash = p.first;
        auto& islock = p.second;
        LogPrint(BCLog::INSTANTSEND, "CInstantSendManager::%s -- txid=%s, islock=%s: removed islock as it got fully confirmed\n", __func__,
                 islock->txid.ToString(), islockHash.ToString());

        // No need to keep recovered sigs for fully confirmed IS locks, as there is no chance for conflicts
        // from now on. All inputs are spent now and can't be spend in any other TX.
        TruncateRecoveredSigsForInputs(*islock);

        // And we don't need the recovered sig for the ISLOCK anymore, as the block in which it got mined is considered
        // fully confirmed now
        quorumSigningManager->TruncateRecoveredSig(consensusParams.llmqTypeInstantSend, islock->GetRequestId());
    }

    db.RemoveArchivedInstantSendLocks(pindex->nHeight - 100);

    // Find all previously unlocked TXs that got locked by this fully confirmed (ChainLock) block and remove them
    // from the nonLockedTxs map. Also collect all children of these TXs and mark them for retrying of IS locking.
    std::vector<uint256> toRemove;
    for (auto& p : nonLockedTxs) {
        auto pindexMined = p.second.pindexMined;

        if (pindexMined && pindex->GetAncestor(pindexMined->nHeight) == pindexMined) {
            toRemove.emplace_back(p.first);
        }
    }
    for (auto& txid : toRemove) {
        // This will also add children to pendingRetryTxs
        RemoveNonLockedTx(txid, true);
    }
}

void CInstantSendManager::RemoveMempoolConflictsForLock(const uint256& hash, const CInstantSendLock& islock)
{
    std::unordered_map<uint256, CTransactionRef> toDelete;

    {
        LOCK(mempool.cs);

        for (auto& in : islock.inputs) {
            auto it = mempool.mapNextTx.find(in);
            if (it == mempool.mapNextTx.end()) {
                continue;
            }
            if (it->second->GetHash() != islock.txid) {
                toDelete.emplace(it->second->GetHash(), mempool.get(it->second->GetHash()));

                LogPrintf("CInstantSendManager::%s -- txid=%s, islock=%s: mempool TX %s with input %s conflicts with islock\n", __func__,
                         islock.txid.ToString(), hash.ToString(), it->second->GetHash().ToString(), in.ToStringShort());
            }
        }

        for (auto& p : toDelete) {
            mempool.removeRecursive(*p.second, MemPoolRemovalReason::CONFLICT);
        }
    }

    if (!toDelete.empty()) {
        {
            LOCK(cs);
            for (auto& p : toDelete) {
                RemoveConflictedTx(*p.second);
            }
        }
        AskNodesForLockedTx(islock.txid);
    }
}

void CInstantSendManager::ResolveBlockConflicts(const uint256& islockHash, const llmq::CInstantSendLock& islock)
{
    // Lets first collect all non-locked TXs which conflict with the given ISLOCK
    std::unordered_map<const CBlockIndex*, std::unordered_map<uint256, CTransactionRef, StaticSaltedHasher>> conflicts;
    {
        LOCK(cs);
        for (auto& in : islock.inputs) {
            auto it = nonLockedTxsByOutpoints.find(in);
            if (it != nonLockedTxsByOutpoints.end()) {
                auto& conflictTxid = it->second;
                if (conflictTxid == islock.txid) {
                    continue;
                }
                auto jt = nonLockedTxs.find(conflictTxid);
                if (jt == nonLockedTxs.end()) {
                    continue;
                }
                auto& info = jt->second;
                if (!info.pindexMined || !info.tx) {
                    continue;
                }
                LogPrintf("CInstantSendManager::%s -- txid=%s, islock=%s: mined TX %s with input %s and mined in block %s conflicts with islock\n", __func__,
                          islock.txid.ToString(), islockHash.ToString(), conflictTxid.ToString(), in.ToStringShort(), info.pindexMined->GetBlockHash().ToString());
                conflicts[info.pindexMined].emplace(conflictTxid, info.tx);
            }
        }
    }

    // Lets see if any of the conflicts was already mined into a ChainLocked block
    bool hasChainLockedConflict = false;
    for (const auto& p : conflicts) {
        auto pindex = p.first;
        if (chainLocksHandler->HasChainLock(pindex->nHeight, pindex->GetBlockHash())) {
            hasChainLockedConflict = true;
            break;
        }
    }

    // If a conflict was mined into a ChainLocked block, then we have no other choice and must prune the ISLOCK and all
    // chained ISLOCKs that build on top of this one. The probability of this is practically zero and can only happen
    // when large parts of the smartnode network are controlled by an attacker. In this case we must still find consensus
    // and its better to sacrifice individual ISLOCKs then to sacrifice whole ChainLocks.
    if (hasChainLockedConflict) {
        LogPrintf("CInstantSendManager::%s -- txid=%s, islock=%s: at least one conflicted TX already got a ChainLock\n", __func__,
                  islock.txid.ToString(), islockHash.ToString());
        RemoveConflictingLock(islockHash, islock);
        return;
    }

    bool activateBestChain = false;
    for (const auto& p : conflicts) {
        auto pindex = p.first;
        {
            LOCK(cs);
            for (auto& p2 : p.second) {
                const auto& tx = *p2.second;
                RemoveConflictedTx(tx);
            }
        }

        LogPrintf("CInstantSendManager::%s -- invalidating block %s\n", __func__, pindex->GetBlockHash().ToString());

        LOCK(cs_main);
        CValidationState state;
        // need non-const pointer
        auto pindex2 = LookupBlockIndex(pindex->GetBlockHash());
        if (!InvalidateBlock(state, Params(), pindex2)) {
            LogPrintf("CInstantSendManager::%s -- InvalidateBlock failed: %s\n", __func__, FormatStateMessage(state));
            // This should not have happened and we are in a state were it's not safe to continue anymore
            assert(false);
        }
        activateBestChain = true;
    }

    if (activateBestChain) {
        CValidationState state;
        if (!ActivateBestChain(state, Params())) {
            LogPrintf("CChainLocksHandler::%s -- ActivateBestChain failed: %s\n", __func__, FormatStateMessage(state));
            // This should not have happened and we are in a state were it's not safe to continue anymore
            assert(false);
        }
    }
}

void CInstantSendManager::RemoveConflictingLock(const uint256& islockHash, const llmq::CInstantSendLock& islock)
{
    LogPrintf("CInstantSendManager::%s -- txid=%s, islock=%s: Removing ISLOCK and its chained children\n", __func__,
              islock.txid.ToString(), islockHash.ToString());
    int tipHeight;
    {
        LOCK(cs_main);
        tipHeight = chainActive.Height();
    }

    LOCK(cs);
    auto removedIslocks = db.RemoveChainedInstantSendLocks(islockHash, islock.txid, tipHeight);
    for (auto& h : removedIslocks) {
        LogPrintf("CInstantSendManager::%s -- txid=%s, islock=%s: removed (child) ISLOCK %s\n", __func__,
                  islock.txid.ToString(), islockHash.ToString(), h.ToString());
    }
}

void CInstantSendManager::AskNodesForLockedTx(const uint256& txid)
{
    std::vector<CNode*> nodesToAskFor;
    g_connman->ForEachNode([&](CNode* pnode) {
        LOCK(pnode->cs_filter);
        if (pnode->filterInventoryKnown.contains(txid)) {
            pnode->AddRef();
            nodesToAskFor.emplace_back(pnode);
        }
    });
    {
        LOCK(cs_main);
        for (CNode* pnode : nodesToAskFor) {
            LogPrintf("CInstantSendManager::%s -- txid=%s: asking other peer %d for correct TX\n", __func__,
                      txid.ToString(), pnode->GetId());

            CInv inv(MSG_TX, txid);
            RequestObject(pnode->GetId(), inv, GetTime<std::chrono::microseconds>(), true);
        }
    }
    for (CNode* pnode : nodesToAskFor) {
        pnode->Release();
    }
}

void CInstantSendManager::ProcessPendingRetryLockTxs()
{
    decltype(pendingRetryTxs) retryTxs;
    {
        LOCK(cs);
        retryTxs = std::move(pendingRetryTxs);
    }

    if (retryTxs.empty()) {
        return;
    }

    if (!IsInstantSendEnabled()) {
        return;
    }

    int retryCount = 0;
    for (const auto& txid : retryTxs) {
        CTransactionRef tx;
        {
            LOCK(cs);
            auto it = nonLockedTxs.find(txid);
            if (it == nonLockedTxs.end()) {
                continue;
            }
            tx = it->second.tx;

            if (!tx) {
                continue;
            }

            if (txToCreatingInstantSendLocks.count(tx->GetHash())) {
                // we're already in the middle of locking this one
                continue;
            }
            if (IsLocked(tx->GetHash())) {
                continue;
            }
            if (IsConflicted(*tx)) {
                // should not really happen as we have already filtered these out
                continue;
            }
        }

        // CheckCanLock is already called by ProcessTx, so we should avoid calling it twice. But we also shouldn't spam
        // the logs when retrying TXs that are not ready yet.
        if (LogAcceptCategory(BCLog::INSTANTSEND)) {
            if (!CheckCanLock(*tx, false, Params().GetConsensus())) {
                continue;
            }
            LogPrint(BCLog::INSTANTSEND, "CInstantSendManager::%s -- txid=%s: retrying to lock\n", __func__,
                     tx->GetHash().ToString());
        }

        ProcessTx(*tx, false, Params().GetConsensus());
        retryCount++;
    }

    if (retryCount != 0) {
        LOCK(cs);
        LogPrint(BCLog::INSTANTSEND, "CInstantSendManager::%s -- retried %d TXs. nonLockedTxs.size=%d\n", __func__,
                 retryCount, nonLockedTxs.size());
    }
}

bool CInstantSendManager::AlreadyHave(const CInv& inv) const
{
    if (!IsInstantSendEnabled()) {
        return true;
    }

    LOCK(cs);
    return pendingInstantSendLocks.count(inv.hash) != 0 || db.KnownInstantSendLock(inv.hash);
}

bool CInstantSendManager::GetInstantSendLockByHash(const uint256& hash, llmq::CInstantSendLock& ret) const
{
    if (!IsInstantSendEnabled()) {
        return false;
    }

    LOCK(cs);
    auto islock = db.GetInstantSendLockByHash(hash);
    if (!islock) {
        return false;
    }
    ret = *islock;
    return true;
}

CInstantSendLockPtr CInstantSendManager::GetInstantSendLockByTxid(const uint256& txid) const
{
    if (!IsInstantSendEnabled()) {
        return nullptr;
    }

    LOCK(cs);
    return db.GetInstantSendLockByTxid(txid);
}

bool CInstantSendManager::GetInstantSendLockHashByTxid(const uint256& txid, uint256& ret) const
{
    if (!IsInstantSendEnabled()) {
        return false;
    }

    LOCK(cs);
    ret = db.GetInstantSendLockHashByTxid(txid);
    return !ret.IsNull();
}

bool CInstantSendManager::IsLocked(const uint256& txHash) const
{
    if (!IsInstantSendEnabled()) {
        return false;
    }

    LOCK(cs);
    return db.KnownInstantSendLock(db.GetInstantSendLockHashByTxid(txHash));
}

bool CInstantSendManager::IsConflicted(const CTransaction& tx) const
{
    return GetConflictingLock(tx) != nullptr;
}

CInstantSendLockPtr CInstantSendManager::GetConflictingLock(const CTransaction& tx) const
{
    if (!IsInstantSendEnabled()) {
        return nullptr;
    }

    LOCK(cs);
    for (const auto& in : tx.vin) {
        auto otherIsLock = db.GetInstantSendLockByInput(in.prevout);
        if (!otherIsLock) {
            continue;
        }

        if (otherIsLock->txid != tx.GetHash()) {
            return otherIsLock;
        }
    }
    return nullptr;
}

size_t CInstantSendManager::GetInstantSendLockCount() const
{
    return db.GetInstantSendLockCount();
}

void CInstantSendManager::WorkThreadMain()
{
    while (!workInterrupt) {
        bool fMoreWork = ProcessPendingInstantSendLocks();
        ProcessPendingRetryLockTxs();

        if (!fMoreWork && !workInterrupt.sleep_for(std::chrono::milliseconds(100))) {
            return;
        }
    }
}

bool IsInstantSendEnabled()
{
    return !fReindex && !fImporting && sporkManager.IsSporkActive(SPORK_2_INSTANTSEND_ENABLED);
}

bool IsInstantSendMempoolSigningEnabled()
{
    return !fReindex && !fImporting && sporkManager.GetSporkValue(SPORK_2_INSTANTSEND_ENABLED) == 0;
}

bool RejectConflictingBlocks()
{
    return !fReindex && !fImporting && sporkManager.IsSporkActive(SPORK_3_INSTANTSEND_BLOCK_FILTERING);
}

} // namespace llmq<|MERGE_RESOLUTION|>--- conflicted
+++ resolved
@@ -1,9 +1,5 @@
-<<<<<<< HEAD
 // Copyright (c) 2019-2021 The Dash Core developers
-=======
-// Copyright (c) 2019-2020 The Dash Core developers
 // Copyright (c) 2020-2022 The Raptoreum developers
->>>>>>> d63d9d81
 // Distributed under the MIT software license, see the accompanying
 // file COPYING or http://www.opensource.org/licenses/mit-license.php.
 
@@ -13,25 +9,11 @@
 
 #include <bls/bls_batchverifier.h>
 #include <chainparams.h>
-<<<<<<< HEAD
-#include <txmempool.h>
-#include <masternode/masternode-sync.h>
-=======
-#include <coins.h>
 #include <txmempool.h>
 #include <smartnode/smartnode-sync.h>
->>>>>>> d63d9d81
 #include <net_processing.h>
 #include <spork.h>
 #include <validation.h>
-
-<<<<<<< HEAD
-#include <cxxtimer.hpp>
-=======
-#ifdef ENABLE_WALLET
-#include <wallet/wallet.h>
-#endif
->>>>>>> d63d9d81
 
 #include <cxxtimer.hpp>
 
@@ -50,13 +32,10 @@
 static const std::string DB_ARCHIVED_BY_HEIGHT_AND_HASH = "is_a1";
 static const std::string DB_ARCHIVED_BY_HASH = "is_a2";
 
-<<<<<<< HEAD
 static const std::string DB_VERSION = "is_v";
 
 const int CInstantSendDb::CURRENT_VERSION;
 
-=======
->>>>>>> d63d9d81
 CInstantSendManager* quorumInstantSendManager;
 
 uint256 CInstantSendLock::GetRequestId() const
@@ -157,7 +136,6 @@
 
 void CInstantSendDb::WriteInstantSendLockMined(const uint256& hash, int nHeight)
 {
-<<<<<<< HEAD
     CDBBatch batch(db);
     WriteInstantSendLockMined(batch, hash, nHeight);
     db.WriteBatch(batch);
@@ -166,18 +144,11 @@
 void CInstantSendDb::WriteInstantSendLockMined(CDBBatch& batch, const uint256& hash, int nHeight)
 {
     batch.Write(BuildInversedISLockKey(DB_MINED_BY_HEIGHT_AND_HASH, nHeight, hash), true);
-=======
-    db.Write(BuildInversedISLockKey(DB_MINED_BY_HEIGHT_AND_HASH, nHeight, hash), true);
->>>>>>> d63d9d81
 }
 
 void CInstantSendDb::RemoveInstantSendLockMined(CDBBatch& batch, const uint256& hash, int nHeight)
 {
-<<<<<<< HEAD
     batch.Erase(BuildInversedISLockKey(DB_MINED_BY_HEIGHT_AND_HASH, nHeight, hash));
-=======
-    db.Erase(BuildInversedISLockKey(DB_MINED_BY_HEIGHT_AND_HASH, nHeight, hash));
->>>>>>> d63d9d81
 }
 
 void CInstantSendDb::WriteInstantSendLockArchived(CDBBatch& batch, const uint256& hash, int nHeight)
@@ -265,7 +236,6 @@
 
 void CInstantSendDb::WriteBlockInstantSendLocks(const std::shared_ptr<const CBlock>& pblock, const CBlockIndex* pindexConnected)
 {
-<<<<<<< HEAD
     CDBBatch batch(db);
     for (const auto& tx : pblock->vtx) {
         if (tx->IsCoinBase() || tx->vin.empty()) {
@@ -279,9 +249,6 @@
         }
     }
     db.WriteBatch(batch);
-=======
-    return db.Exists(std::make_tuple(std::string(DB_ARCHIVED_BY_HASH), islockHash));
->>>>>>> d63d9d81
 }
 
 void CInstantSendDb::RemoveBlockInstantSendLocks(const std::shared_ptr<const CBlock>& pblock, const CBlockIndex* pindexDisconnected)
@@ -350,19 +317,8 @@
 uint256 CInstantSendDb::GetInstantSendLockHashByTxid(const uint256& txid) const
 {
     uint256 islockHash;
-<<<<<<< HEAD
     if (!txidCache.get(txid, islockHash)) {
         db.Read(std::make_tuple(std::string(DB_HASH_BY_TXID), txid), islockHash);
-=======
-
-    bool found = txidCache.get(txid, islockHash);
-    if (found && islockHash.IsNull()) {
-        return uint256();
-    }
-
-    if (!found) {
-        found = db.Read(std::make_tuple(std::string(DB_HASH_BY_TXID), txid), islockHash);
->>>>>>> d63d9d81
         txidCache.insert(txid, islockHash);
     }
     return islockHash;
@@ -376,18 +332,8 @@
 CInstantSendLockPtr CInstantSendDb::GetInstantSendLockByInput(const COutPoint& outpoint) const
 {
     uint256 islockHash;
-<<<<<<< HEAD
     if (!outpointCache.get(outpoint, islockHash)) {
         db.Read(std::make_tuple(std::string(DB_HASH_BY_OUTPOINT), outpoint), islockHash);
-=======
-    bool found = outpointCache.get(outpoint, islockHash);
-    if (found && islockHash.IsNull()) {
-        return nullptr;
-    }
-
-    if (!found) {
-        found = db.Read(std::make_tuple(std::string(DB_HASH_BY_OUTPOINT), outpoint), islockHash);
->>>>>>> d63d9d81
         outpointCache.insert(outpoint, islockHash);
     }
     return GetInstantSendLockByHash(islockHash);
@@ -503,25 +449,13 @@
 
 void CInstantSendManager::ProcessTx(const CTransaction& tx, bool fRetroactive, const Consensus::Params& params)
 {
-    if (!fMasternodeMode || !IsInstantSendEnabled() || !masternodeSync.IsBlockchainSynced()) {
+    if (!fSmartnodeMode || !IsInstantSendEnabled() || !smartnodeSync.IsBlockchainSynced()) {
         return;
     }
 
     auto llmqType = params.llmqTypeInstantSend;
     if (llmqType == Consensus::LLMQ_NONE) {
-<<<<<<< HEAD
-        return;
-=======
-        return true;
-    }
-    if (!fSmartnodeMode) {
-        return true;
-    }
-
-    // Ignore any InstantSend messages until blockchain is synced
-    if (!smartnodeSync.IsBlockchainSynced()) {
-        return true;
->>>>>>> d63d9d81
+        return;
     }
 
     // In case the islock was received before the TX, filtered announcement might have missed this islock because
@@ -794,15 +728,9 @@
         txToCreatingInstantSendLocks.erase(islock->txid);
     }
 
-<<<<<<< HEAD
     if (islock->txid != recoveredSig.msgHash) {
         LogPrintf("CInstantSendManager::%s -- txid=%s: islock conflicts with %s, dropping own version\n", __func__,
                 islock->txid.ToString(), recoveredSig.msgHash.ToString());
-=======
-    if (islock.txid != recoveredSig.msgHash) {
-        LogPrintf("CInstantSendManager::%s -- txid=%s: islock conflicts with %s, dropping own version\n", __func__,
-                islock.txid.ToString(), recoveredSig.msgHash.ToString());
->>>>>>> d63d9d81
         return;
     }
 
@@ -825,7 +753,6 @@
 
 void CInstantSendManager::ProcessMessageInstantSendLock(CNode* pfrom, const llmq::CInstantSendLockPtr& islock)
 {
-<<<<<<< HEAD
     auto hash = ::SerializeHash(*islock);
 
     {
@@ -836,26 +763,6 @@
     if (!PreVerifyInstantSendLock(*islock)) {
         LOCK(cs_main);
         Misbehaving(pfrom->GetId(), 100);
-=======
-    auto hash = ::SerializeHash(islock);
-
-    {
-        LOCK(cs_main);
-        EraseObjectRequest(pfrom->GetId(), CInv(MSG_ISLOCK, hash));
-    }
-
-    bool ban = false;
-    if (!PreVerifyInstantSendLock(pfrom->GetId(), islock, ban)) {
-        if (ban) {
-            LOCK(cs_main);
-            Misbehaving(pfrom->GetId(), 100);
-        }
-        return;
-    }
-
-    LOCK(cs);
-    if (db.GetInstantSendLockByHash(hash) != nullptr) {
->>>>>>> d63d9d81
         return;
     }
 
@@ -910,10 +817,7 @@
                 pend.emplace(it->first, std::move(it->second));
                 pendingInstantSendLocks.erase(it);
             }
-<<<<<<< HEAD
             fMoreWork = true;
-=======
->>>>>>> d63d9d81
         }
     }
 
@@ -948,11 +852,7 @@
     return fMoreWork;
 }
 
-<<<<<<< HEAD
 std::unordered_set<uint256> CInstantSendManager::ProcessPendingInstantSendLocks(int signOffset, const std::unordered_map<uint256, std::pair<NodeId, CInstantSendLockPtr>, StaticSaltedHasher>& pend, bool ban)
-=======
-std::unordered_set<uint256> CInstantSendManager::ProcessPendingInstantSendLocks(int signOffset, const std::unordered_map<uint256, std::pair<NodeId, CInstantSendLock>, StaticSaltedHasher>& pend, bool ban)
->>>>>>> d63d9d81
 {
     auto llmqType = Params().GetConsensus().llmqTypeInstantSend;
 
@@ -978,11 +878,7 @@
         auto id = islock->GetRequestId();
 
         // no need to verify an ISLOCK if we already have verified the recovered sig that belongs to it
-<<<<<<< HEAD
         if (quorumSigningManager->HasRecoveredSig(llmqType, id, islock->txid)) {
-=======
-        if (quorumSigningManager->HasRecoveredSig(llmqType, id, islock.txid)) {
->>>>>>> d63d9d81
             alreadyVerified++;
             continue;
         }
@@ -992,13 +888,8 @@
             // should not happen, but if one fails to select, all others will also fail to select
             return {};
         }
-<<<<<<< HEAD
         uint256 signHash = CLLMQUtils::BuildSignHash(llmqType, quorum->qc.quorumHash, id, islock->txid);
         batchVerifier.PushMessage(nodeId, hash, signHash, islock->sig.Get(), quorum->qc.quorumPublicKey);
-=======
-        uint256 signHash = CLLMQUtils::BuildSignHash(llmqType, quorum->qc.quorumHash, id, islock.txid);
-        batchVerifier.PushMessage(nodeId, hash, signHash, islock.sig.Get(), quorum->qc.quorumPublicKey);
->>>>>>> d63d9d81
         verifyCount++;
 
         // We can reconstruct the CRecoveredSig objects from the islock and pass it to the signing manager, which
@@ -1039,11 +930,7 @@
 
         if (batchVerifier.badMessages.count(hash)) {
             LogPrint(BCLog::INSTANTSEND, "CInstantSendManager::%s -- txid=%s, islock=%s: invalid sig in islock, peer=%d\n", __func__,
-<<<<<<< HEAD
                      islock->txid.ToString(), hash.ToString(), nodeId);
-=======
-                     islock.txid.ToString(), hash.ToString(), nodeId);
->>>>>>> d63d9d81
             badISLocks.emplace(hash);
             continue;
         }
@@ -1069,7 +956,6 @@
 
 void CInstantSendManager::ProcessInstantSendLock(NodeId from, const uint256& hash, const CInstantSendLockPtr& islock)
 {
-<<<<<<< HEAD
     {
         LOCK(cs);
 
@@ -1084,8 +970,6 @@
         }
     }
 
-=======
->>>>>>> d63d9d81
     CTransactionRef tx;
     uint256 hashBlock;
     const CBlockIndex* pindexMined{nullptr};
@@ -1183,13 +1067,9 @@
     }
 }
 
-<<<<<<< HEAD
 void CInstantSendManager::TransactionRemovedFromMempool(const CTransactionRef& tx)
 {
     if (tx->vin.empty() || !fUpgradedDB) {
-=======
-    if (!smartnodeSync.IsBlockchainSynced()) {
->>>>>>> d63d9d81
         return;
     }
 
@@ -1334,7 +1214,6 @@
 
 void CInstantSendManager::UpdatedBlockTip(const CBlockIndex* pindexNew)
 {
-<<<<<<< HEAD
     if (!fUpgradedDB) {
         LOCK(cs_main);
         if (VersionBitsState(pindexNew, Params().GetConsensus(), Consensus::DEPLOYMENT_DIP0020, versionbitscache) == ThresholdState::ACTIVE) {
@@ -1343,11 +1222,7 @@
         }
     }
 
-    bool fDIP0008Active = pindexNew->pprev && pindexNew->pprev->nHeight >= Params().GetConsensus().DIP0008Height;
-=======
-    // TODO remove this after DIP8 has activated
     bool fDIP0008Active = Params().GetConsensus().DIP0008Enabled;
->>>>>>> d63d9d81
 
     if (AreChainLocksEnabled() && fDIP0008Active) {
         // Nothing to do here. We should keep all islocks and let chainlocks handle them.
