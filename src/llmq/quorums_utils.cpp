--- conflicted
+++ resolved
@@ -1,9 +1,5 @@
-<<<<<<< HEAD
 // Copyright (c) 2018-2021 The Dash Core developers
-=======
-// Copyright (c) 2018-2019 The Dash Core developers
 // Copyright (c) 2020-2022 The Raptoreum developers
->>>>>>> d63d9d81
 // Distributed under the MIT software license, see the accompanying
 // file COPYING or http://www.opensource.org/licenses/mit-license.php.
 
@@ -15,11 +11,7 @@
 #include <spork.h>
 #include <validation.h>
 
-<<<<<<< HEAD
-#include <masternode/masternode-meta.h>
-=======
 #include <smartnode/smartnode-meta.h>
->>>>>>> d63d9d81
 
 namespace llmq
 {
@@ -76,19 +68,25 @@
     return h.GetHash();
 }
 
-<<<<<<< HEAD
 static bool EvalSpork(Consensus::LLMQType llmqType, int64_t spork_value)
-=======
+{
+    if (spork_value == 0) {
+        return true;
+    }
+    if (spork_value == 1 && llmqType != Consensus::LLMQ_100_67 && llmqType != Consensus::LLMQ_400_60 && llmqType != Consensus::LLMQ_400_85) {
+        return true;
+    }
+    return false;
+}
+
 bool CLLMQUtils::IsAllMembersConnectedEnabled(Consensus::LLMQType llmqType)
 {
-    auto spork23 = sporkManager.GetSporkValue(SPORK_23_QUORUM_ALL_CONNECTED);
-    if (spork23 == 0) {
-        return true;
-    }
-    if (spork23 == 1 && llmqType != Consensus::LLMQ_400_60 && llmqType != Consensus::LLMQ_400_85) {
-        return true;
-    }
-    return false;
+    return EvalSpork(llmqType, sporkManager.GetSporkValue(SPORK_21_QUORUM_ALL_CONNECTED));
+}
+
+bool CLLMQUtils::IsQuorumPoseEnabled(Consensus::LLMQType llmqType)
+{
+    return EvalSpork(llmqType, sporkManager.GetSporkValue(SPORK_23_QUORUM_POSE));
 }
 
 uint256 CLLMQUtils::DeterministicOutboundConnection(const uint256& proTxHash1, const uint256& proTxHash2)
@@ -114,62 +112,11 @@
 }
 
 std::set<uint256> CLLMQUtils::GetQuorumConnections(Consensus::LLMQType llmqType, const CBlockIndex* pindexQuorum, const uint256& forMember, bool onlyOutbound)
->>>>>>> d63d9d81
-{
-    if (spork_value == 0) {
-        return true;
-    }
-    if (spork_value == 1 && llmqType != Consensus::LLMQ_100_67 && llmqType != Consensus::LLMQ_400_60 && llmqType != Consensus::LLMQ_400_85) {
-        return true;
-    }
-    return false;
-}
-
-bool CLLMQUtils::IsAllMembersConnectedEnabled(Consensus::LLMQType llmqType)
-{
-    return EvalSpork(llmqType, sporkManager.GetSporkValue(SPORK_21_QUORUM_ALL_CONNECTED));
-}
-
-bool CLLMQUtils::IsQuorumPoseEnabled(Consensus::LLMQType llmqType)
-{
-    return EvalSpork(llmqType, sporkManager.GetSporkValue(SPORK_23_QUORUM_POSE));
-}
-
-uint256 CLLMQUtils::DeterministicOutboundConnection(const uint256& proTxHash1, const uint256& proTxHash2)
-{
-    // We need to deterministically select who is going to initiate the connection. The naive way would be to simply
-    // return the min(proTxHash1, proTxHash2), but this would create a bias towards MNs with a numerically low
-    // hash. To fix this, we return the proTxHash that has the lowest value of:
-    //   hash(min(proTxHash1, proTxHash2), max(proTxHash1, proTxHash2), proTxHashX)
-    // where proTxHashX is the proTxHash to compare
-    uint256 h1;
-    uint256 h2;
-    if (proTxHash1 < proTxHash2) {
-        h1 = ::SerializeHash(std::make_tuple(proTxHash1, proTxHash2, proTxHash1));
-        h2 = ::SerializeHash(std::make_tuple(proTxHash1, proTxHash2, proTxHash2));
-    } else {
-        h1 = ::SerializeHash(std::make_tuple(proTxHash2, proTxHash1, proTxHash1));
-        h2 = ::SerializeHash(std::make_tuple(proTxHash2, proTxHash1, proTxHash2));
-    }
-    if (h1 < h2) {
-        return proTxHash1;
-    }
-    return proTxHash2;
-}
-
-std::set<uint256> CLLMQUtils::GetQuorumConnections(Consensus::LLMQType llmqType, const CBlockIndex* pindexQuorum, const uint256& forMember, bool onlyOutbound)
 {
     if (IsAllMembersConnectedEnabled(llmqType)) {
         auto mns = GetAllQuorumMembers(llmqType, pindexQuorum);
         std::set<uint256> result;
 
-<<<<<<< HEAD
-=======
-    if (IsAllMembersConnectedEnabled(llmqType)) {
-        auto mns = GetAllQuorumMembers(llmqType, pindexQuorum);
-        std::set<uint256> result;
-
->>>>>>> d63d9d81
         for (auto& dmn : mns) {
             if (dmn->proTxHash == forMember) {
                 continue;
@@ -252,16 +199,11 @@
     return result;
 }
 
-<<<<<<< HEAD
 bool CLLMQUtils::EnsureQuorumConnections(Consensus::LLMQType llmqType, const CBlockIndex* pindexQuorum, const uint256& myProTxHash)
-=======
-void CLLMQUtils::EnsureQuorumConnections(Consensus::LLMQType llmqType, const CBlockIndex *pindexQuorum, const uint256& myProTxHash, bool allowWatch)
->>>>>>> d63d9d81
 {
     auto members = GetAllQuorumMembers(llmqType, pindexQuorum);
     bool isMember = std::find_if(members.begin(), members.end(), [&](const CDeterministicMNCPtr& dmn) { return dmn->proTxHash == myProTxHash; }) != members.end();
 
-<<<<<<< HEAD
     if (!isMember && !CLLMQUtils::IsWatchQuorumsEnabled()) {
         return false;
     }
@@ -271,34 +213,17 @@
     if (isMember) {
         connections = CLLMQUtils::GetQuorumConnections(llmqType, pindexQuorum, myProTxHash, true);
         relayMembers = CLLMQUtils::GetQuorumRelayMembers(llmqType, pindexQuorum, myProTxHash, true);
-=======
-    if (!isMember && !allowWatch) {
-        return;
-    }
-
-    std::set<uint256> connections;
-    if (isMember) {
-        connections = CLLMQUtils::GetQuorumConnections(llmqType, pindexQuorum, myProTxHash, true);
->>>>>>> d63d9d81
     } else {
         auto cindexes = CLLMQUtils::CalcDeterministicWatchConnections(llmqType, pindexQuorum, members.size(), 1);
         for (auto idx : cindexes) {
             connections.emplace(members[idx]->proTxHash);
         }
-<<<<<<< HEAD
         relayMembers = connections;
-    }
-    if (!connections.empty()) {
-        if (!g_connman->HasMasternodeQuorumNodes(llmqType, pindexQuorum->GetBlockHash()) && LogAcceptCategory(BCLog::LLMQ)) {
-            auto mnList = deterministicMNManager->GetListAtChainTip();
-            std::string debugMsg = strprintf("CLLMQUtils::%s -- adding masternodes quorum connections for quorum %s:\n", __func__, pindexQuorum->GetBlockHash().ToString());
-=======
     }
     if (!connections.empty()) {
         if (!g_connman->HasSmartnodeQuorumNodes(llmqType, pindexQuorum->GetBlockHash()) && LogAcceptCategory(BCLog::LLMQ)) {
             auto mnList = deterministicMNManager->GetListAtChainTip();
             std::string debugMsg = strprintf("CLLMQUtils::%s -- adding smartnodes quorum connections for quorum %s:\n", __func__, pindexQuorum->GetBlockHash().ToString());
->>>>>>> d63d9d81
             for (auto& c : connections) {
                 auto dmn = mnList.GetValidMN(c);
                 if (!dmn) {
@@ -307,32 +232,22 @@
                     debugMsg += strprintf("  %s (%s)\n", c.ToString(), dmn->pdmnState->addr.ToString(false));
                 }
             }
-<<<<<<< HEAD
             LogPrint(BCLog::NET_NETCONN, debugMsg.c_str()); /* Continued */
         }
-        g_connman->SetMasternodeQuorumNodes(llmqType, pindexQuorum->GetBlockHash(), connections);
+        g_connman->SetSmartnodeQuorumNodes(llmqType, pindexQuorum->GetBlockHash(), connections);
     }
     if (!relayMembers.empty()) {
-        g_connman->SetMasternodeQuorumRelayMembers(llmqType, pindexQuorum->GetBlockHash(), relayMembers);
+        g_connman->SetSmartnodeQuorumRelayMembers(llmqType, pindexQuorum->GetBlockHash(), relayMembers);
     }
     return true;
-=======
-            LogPrint(BCLog::NET_NETCONN, debugMsg.c_str());
-        }
-        g_connman->SetSmartnodeQuorumNodes(llmqType, pindexQuorum->GetBlockHash(), connections);
-    }
->>>>>>> d63d9d81
 }
 
 void CLLMQUtils::AddQuorumProbeConnections(Consensus::LLMQType llmqType, const CBlockIndex *pindexQuorum, const uint256 &myProTxHash)
 {
-<<<<<<< HEAD
     if (!CLLMQUtils::IsQuorumPoseEnabled(llmqType)) {
         return;
     }
 
-=======
->>>>>>> d63d9d81
     auto members = GetAllQuorumMembers(llmqType, pindexQuorum);
     auto curTime = GetAdjustedTime();
 
@@ -352,11 +267,7 @@
     if (!probeConnections.empty()) {
         if (LogAcceptCategory(BCLog::LLMQ)) {
             auto mnList = deterministicMNManager->GetListAtChainTip();
-<<<<<<< HEAD
-            std::string debugMsg = strprintf("CLLMQUtils::%s -- adding masternodes probes for quorum %s:\n", __func__, pindexQuorum->GetBlockHash().ToString());
-=======
             std::string debugMsg = strprintf("CLLMQUtils::%s -- adding smartnodes probes for quorum %s:\n", __func__, pindexQuorum->GetBlockHash().ToString());
->>>>>>> d63d9d81
             for (auto& c : probeConnections) {
                 auto dmn = mnList.GetValidMN(c);
                 if (!dmn) {
@@ -365,11 +276,7 @@
                     debugMsg += strprintf("  %s (%s)\n", c.ToString(), dmn->pdmnState->addr.ToString(false));
                 }
             }
-<<<<<<< HEAD
             LogPrint(BCLog::NET_NETCONN, debugMsg.c_str()); /* Continued */
-=======
-            LogPrint(BCLog::NET_NETCONN, debugMsg.c_str());
->>>>>>> d63d9d81
         }
         g_connman->AddPendingProbeConnections(probeConnections);
     }
@@ -410,8 +317,8 @@
                 return false;
             }
             break;
-        case Consensus::LLMQ_TEST:
-        case Consensus::LLMQ_DEVNET:
+        case Consensus::LLMQ_50_60:
+        case Consensus::LLMQ_50_60:
             break;
         default:
             throw std::runtime_error(strprintf("%s: Unknown LLMQ type %d", __func__, llmqType));
