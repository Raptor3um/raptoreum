--- conflicted
+++ resolved
@@ -1,20 +1,10 @@
-<<<<<<< HEAD
-// Copyright (c) 2018-2021 The Dash Core developers
-=======
 // Copyright (c) 2018-2019 The Dash Core developers
 // Copyright (c) 2020-2022 The Raptoreum developers
->>>>>>> d63d9d81
 // Distributed under the MIT/X11 software license, see the accompanying
 // file COPYING or http://www.opensource.org/licenses/mit-license.php.
 
 #include <llmq/quorums_blockprocessor.h>
-<<<<<<< HEAD
 #include <llmq/quorums_debug.h>
-=======
-#include <llmq/quorums_commitment.h>
-#include <llmq/quorums_debug.h>
-#include <llmq/quorums_utils.h>
->>>>>>> d63d9d81
 
 #include <evo/specialtx.h>
 
@@ -75,12 +65,8 @@
         const CBlockIndex* pquorumIndex;
         {
             LOCK(cs_main);
-<<<<<<< HEAD
             pquorumIndex = LookupBlockIndex(qc.quorumHash);
             if (!pquorumIndex) {
-=======
-            if (!mapBlockIndex.count(qc.quorumHash)) {
->>>>>>> d63d9d81
                 LogPrint(BCLog::LLMQ, "CQuorumBlockProcessor::%s -- unknown block %s in commitment, peer=%d\n", __func__,
                         qc.quorumHash.ToString(), pfrom->GetId());
                 // can't really punish the node here, as we might simply be the one that is on the wrong chain or not
@@ -151,21 +137,12 @@
     // The following checks make sure that there is always a (possibly null) commitment while in the mining phase
     // until the first non-null commitment has been mined. After the non-null commitment, no other commitments are
     // allowed, including null commitments.
-<<<<<<< HEAD
     // Note: must only check quorums that were enabled at the _previous_ block height to match mining logic
     for (const auto& type : CLLMQUtils::GetEnabledQuorumTypes(pindex->pprev)) {
-=======
-    for (const auto& p : Params().GetConsensus().llmqs) {
->>>>>>> d63d9d81
         // skip these checks when replaying blocks after the crash
         if (!chainActive.Tip()) {
             break;
         }
-<<<<<<< HEAD
-=======
-
-        auto type = p.first;
->>>>>>> d63d9d81
 
         // does the currently processed block contain a (possibly null) commitment for the current session?
         bool hasCommitmentInNewBlock = qcs.count(type) != 0;
