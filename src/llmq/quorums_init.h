<<<<<<< HEAD
// Copyright (c) 2018-2021 The Dash Core developers
// Distributed under the MIT/X11 software license, see the accompanying
// file COPYING or http://www.opensource.org/licenses/mit-license.php.

#ifndef BITCOIN_LLMQ_QUORUMS_INIT_H
#define BITCOIN_LLMQ_QUORUMS_INIT_H
=======
// Copyright (c) 2018-2019 The Dash Core developers
// Copyright (c) 2020-2022 The Raptoreum developers
// Distributed under the MIT/X11 software license, see the accompanying
// file COPYING or http://www.opensource.org/licenses/mit-license.php.

#ifndef RAPTOREUM_QUORUMS_INIT_H
#define RAPTOREUM_QUORUMS_INIT_H
>>>>>>> d63d9d81

class CDBWrapper;
class CEvoDB;

namespace llmq
{

// Init/destroy LLMQ globals
void InitLLMQSystem(CEvoDB& evoDb, bool unitTests, bool fWipe = false);
void DestroyLLMQSystem();

// Manage scheduled tasks, threads, listeners etc.
void StartLLMQSystem();
void StopLLMQSystem();
void InterruptLLMQSystem();
} // namespace llmq

<<<<<<< HEAD
#endif // BITCOIN_LLMQ_QUORUMS_INIT_H
=======
#endif //RAPTOREUM_QUORUMS_INIT_H
>>>>>>> d63d9d81
<|MERGE_RESOLUTION|>--- conflicted
+++ resolved
@@ -1,19 +1,10 @@
-<<<<<<< HEAD
 // Copyright (c) 2018-2021 The Dash Core developers
+// Copyright (c) 2020-2022 The Raptoreum developers
 // Distributed under the MIT/X11 software license, see the accompanying
 // file COPYING or http://www.opensource.org/licenses/mit-license.php.
 
 #ifndef BITCOIN_LLMQ_QUORUMS_INIT_H
 #define BITCOIN_LLMQ_QUORUMS_INIT_H
-=======
-// Copyright (c) 2018-2019 The Dash Core developers
-// Copyright (c) 2020-2022 The Raptoreum developers
-// Distributed under the MIT/X11 software license, see the accompanying
-// file COPYING or http://www.opensource.org/licenses/mit-license.php.
-
-#ifndef RAPTOREUM_QUORUMS_INIT_H
-#define RAPTOREUM_QUORUMS_INIT_H
->>>>>>> d63d9d81
 
 class CDBWrapper;
 class CEvoDB;
@@ -31,8 +22,4 @@
 void InterruptLLMQSystem();
 } // namespace llmq
 
-<<<<<<< HEAD
-#endif // BITCOIN_LLMQ_QUORUMS_INIT_H
-=======
-#endif //RAPTOREUM_QUORUMS_INIT_H
->>>>>>> d63d9d81
+#endif // BITCOIN_LLMQ_QUORUMS_INIT_H