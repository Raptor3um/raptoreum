<<<<<<< HEAD
// Copyright (c) 2018-2021 The Dash Core developers
=======
// Copyright (c) 2018-2019 The Dash Core developers
>>>>>>> 83d76896
// Copyright (c) 2020-2022 The Raptoreum developers
// Distributed under the MIT/X11 software license, see the accompanying
// file COPYING or http://www.opensource.org/licenses/mit-license.php.

#ifndef BITCOIN_LLMQ_QUORUMS_INIT_H
#define BITCOIN_LLMQ_QUORUMS_INIT_H

class CDBWrapper;
class CEvoDB;

namespace llmq
{

// Init/destroy LLMQ globals
void InitLLMQSystem(CEvoDB& evoDb, bool unitTests, bool fWipe = false);
void DestroyLLMQSystem();

// Manage scheduled tasks, threads, listeners etc.
void StartLLMQSystem();
void StopLLMQSystem();
void InterruptLLMQSystem();
} // namespace llmq

#endif // BITCOIN_LLMQ_QUORUMS_INIT_H<|MERGE_RESOLUTION|>--- conflicted
+++ resolved
@@ -1,14 +1,10 @@
-<<<<<<< HEAD
 // Copyright (c) 2018-2021 The Dash Core developers
-=======
-// Copyright (c) 2018-2019 The Dash Core developers
->>>>>>> 83d76896
 // Copyright (c) 2020-2022 The Raptoreum developers
 // Distributed under the MIT/X11 software license, see the accompanying
 // file COPYING or http://www.opensource.org/licenses/mit-license.php.
 
-#ifndef BITCOIN_LLMQ_QUORUMS_INIT_H
-#define BITCOIN_LLMQ_QUORUMS_INIT_H
+#ifndef RAPTOREUM_QUORUMS_INIT_H
+#define RAPTOREUM_QUORUMS_INIT_H
 
 class CDBWrapper;
 class CEvoDB;
@@ -26,4 +22,4 @@
 void InterruptLLMQSystem();
 } // namespace llmq
 
-#endif // BITCOIN_LLMQ_QUORUMS_INIT_H+#endif //RAPTOREUM_QUORUMS_INIT_H