--- conflicted
+++ resolved
@@ -108,9 +108,6 @@
         return HexStr(vBytes);
     }
     template <typename CacheType>
-<<<<<<< HEAD
-    static void InitQuorumsCache(CacheType& cache);
-=======
     static void InitQuorumsCache(CacheType& cache)
     {
         for (auto& llmq : Params().GetConsensus().llmqs) {
@@ -119,7 +116,6 @@
                                                     std::forward_as_tuple(cacheSize));
         }
     }
->>>>>>> db715132
 };
 
 const Consensus::LLMQParams& GetLLMQParams(Consensus::LLMQType llmqType);
