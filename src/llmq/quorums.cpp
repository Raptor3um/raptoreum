--- conflicted
+++ resolved
@@ -685,15 +685,10 @@
 
             BLSSecretKeyVector vecSecretKeys;
             vecSecretKeys.resize(vecEncrypted.size());
-<<<<<<< HEAD
             auto secret = WITH_LOCK(activeSmartnodeInfoCs, return *activeSmartnodeInfo.blsKeyOperator);
+            int minSmartnodeProtoVersion =  Params().IsFutureActive(::ChainActive().Tip()) ? MIN_SMARTNODE_PROTO_VERSION : OLD_MIN_SMARTNODE_PROTO_VERSION;
             for (size_t i = 0; i < vecEncrypted.size(); ++i) {
-                if (!vecEncrypted[i].Decrypt(memberIdx, secret, vecSecretKeys[i], PROTOCOL_VERSION)) {
-=======
-            int minSmartnodeProtoVersion =  Params().IsFutureActive(chainActive.Tip()) ? MIN_SMARTNODE_PROTO_VERSION : OLD_MIN_SMARTNODE_PROTO_VERSION;
-            for (size_t i = 0; i < vecEncrypted.size(); ++i) {
-                if (!vecEncrypted[i].Decrypt(memberIdx, *activeSmartnodeInfo.blsKeyOperator, vecSecretKeys[i], minSmartnodeProtoVersion)) {
->>>>>>> 46dd65c7
+                if (!vecEncrypted[i].Decrypt(memberIdx, secret, vecSecretKeys[i], minSmartnodeProtoVersion)) {
                     errorHandler("Failed to decrypt");
                     return;
                 }
