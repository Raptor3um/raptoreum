<<<<<<< HEAD
// Copyright (c) 2018-2021 The Dash Core developers
// Distributed under the MIT/X11 software license, see the accompanying
// file COPYING or http://www.opensource.org/licenses/mit-license.php.

#ifndef BITCOIN_LLMQ_QUORUMS_COMMITMENT_H
#define BITCOIN_LLMQ_QUORUMS_COMMITMENT_H
=======
// Copyright (c) 2018-2019 The Dash Core developers
// Copyright (c) 2020-2022 The Raptoreum developers
// Distributed under the MIT/X11 software license, see the accompanying
// file COPYING or http://www.opensource.org/licenses/mit-license.php.

#ifndef RAPTOREUM_QUORUMS_COMMITMENT_H
#define RAPTOREUM_QUORUMS_COMMITMENT_H
>>>>>>> d63d9d81

#include <llmq/quorums_utils.h>

#include <consensus/params.h>

#include <evo/deterministicmns.h>

#include <bls/bls.h>

#include <univalue.h>

namespace llmq
{

// This message is an aggregation of all received premature commitments and only valid if
// enough (>=threshold) premature commitments were aggregated
// This is mined on-chain as part of TRANSACTION_QUORUM_COMMITMENT
class CFinalCommitment
{
public:
    static const uint16_t CURRENT_VERSION = 1;

public:
    uint16_t nVersion{CURRENT_VERSION};
    Consensus::LLMQType llmqType{Consensus::LLMQ_NONE};
    uint256 quorumHash;
    std::vector<bool> signers;
    std::vector<bool> validMembers;

    CBLSPublicKey quorumPublicKey;
    uint256 quorumVvecHash;

    CBLSSignature quorumSig; // recovered threshold sig of blockHash+validMembers+pubKeyHash+vvecHash
    CBLSSignature membersSig; // aggregated member sig of blockHash+validMembers+pubKeyHash+vvecHash

public:
    CFinalCommitment() = default;
    CFinalCommitment(const Consensus::LLMQParams& params, const uint256& _quorumHash);

    int CountSigners() const
    {
        return (int)std::count(signers.begin(), signers.end(), true);
    }
    int CountValidMembers() const
    {
        return (int)std::count(validMembers.begin(), validMembers.end(), true);
    }

    bool Verify(const CBlockIndex* pQuorumIndex, bool checkSigs) const;
    bool VerifyNull() const;
    bool VerifySizes(const Consensus::LLMQParams& params) const;

public:
    ADD_SERIALIZE_METHODS

    template<typename Stream, typename Operation>
    inline void SerializationOp(Stream& s, Operation ser_action)
    {
        READWRITE(nVersion);
        READWRITE(llmqType);
        READWRITE(quorumHash);
        READWRITE(DYNBITSET(signers));
        READWRITE(DYNBITSET(validMembers));
        READWRITE(quorumPublicKey);
        READWRITE(quorumVvecHash);
        READWRITE(quorumSig);
        READWRITE(membersSig);
    }

public:
    bool IsNull() const
    {
        if (std::count(signers.begin(), signers.end(), true) ||
            std::count(validMembers.begin(), validMembers.end(), true)) {
            return false;
        }
        if (quorumPublicKey.IsValid() ||
            !quorumVvecHash.IsNull() ||
            membersSig.IsValid() ||
            quorumSig.IsValid()) {
            return false;
        }
        return true;
    }

    void ToJson(UniValue& obj) const
    {
        obj.setObject();
<<<<<<< HEAD
        obj.pushKV("version", (int)nVersion);
        obj.pushKV("llmqType", (int)llmqType);
        obj.pushKV("quorumHash", quorumHash.ToString());
        obj.pushKV("signersCount", CountSigners());
        obj.pushKV("signers", CLLMQUtils::ToHexStr(signers));
        obj.pushKV("validMembersCount", CountValidMembers());
        obj.pushKV("validMembers", CLLMQUtils::ToHexStr(validMembers));
        obj.pushKV("quorumPublicKey", quorumPublicKey.ToString());
        obj.pushKV("quorumVvecHash", quorumVvecHash.ToString());
        obj.pushKV("quorumSig", quorumSig.ToString());
        obj.pushKV("membersSig", membersSig.ToString());
=======
        obj.push_back(Pair("version", (int)nVersion));
        obj.push_back(Pair("llmqType", (int)llmqType));
        obj.push_back(Pair("quorumHash", quorumHash.ToString()));
        obj.push_back(Pair("signersCount", CountSigners()));
        obj.push_back(Pair("signers", CLLMQUtils::ToHexStr(signers)));
        obj.push_back(Pair("validMembersCount", CountValidMembers()));
        obj.push_back(Pair("validMembers", CLLMQUtils::ToHexStr(validMembers)));
        obj.push_back(Pair("quorumPublicKey", quorumPublicKey.ToString()));
        obj.push_back(Pair("quorumVvecHash", quorumVvecHash.ToString()));
        obj.push_back(Pair("quorumSig", quorumSig.ToString()));
        obj.push_back(Pair("membersSig", membersSig.ToString()));
>>>>>>> d63d9d81
    }
};

class CFinalCommitmentTxPayload
{
public:
    static const uint16_t CURRENT_VERSION = 1;

public:
    uint16_t nVersion{CURRENT_VERSION};
    uint32_t nHeight{(uint32_t)-1};
    CFinalCommitment commitment;

public:
    ADD_SERIALIZE_METHODS

    template<typename Stream, typename Operation>
    inline void SerializationOp(Stream& s, Operation ser_action)
    {
        READWRITE(nVersion);
        READWRITE(nHeight);
        READWRITE(commitment);
    }

    void ToJson(UniValue& obj) const
    {
        obj.setObject();
        obj.pushKV("version", (int)nVersion);
        obj.pushKV("height", (int)nHeight);

        UniValue qcObj;
        commitment.ToJson(qcObj);
        obj.pushKV("commitment", qcObj);
    }
};

bool CheckLLMQCommitment(const CTransaction& tx, const CBlockIndex* pindexPrev, CValidationState& state);

} // namespace llmq

<<<<<<< HEAD
#endif // BITCOIN_LLMQ_QUORUMS_COMMITMENT_H
=======
#endif //RAPTOREUM_QUORUMS_COMMITMENT_H
>>>>>>> d63d9d81
<|MERGE_RESOLUTION|>--- conflicted
+++ resolved
@@ -1,19 +1,10 @@
-<<<<<<< HEAD
 // Copyright (c) 2018-2021 The Dash Core developers
+// Copyright (c) 2020-2022 The Raptoreum developers
 // Distributed under the MIT/X11 software license, see the accompanying
 // file COPYING or http://www.opensource.org/licenses/mit-license.php.
 
 #ifndef BITCOIN_LLMQ_QUORUMS_COMMITMENT_H
 #define BITCOIN_LLMQ_QUORUMS_COMMITMENT_H
-=======
-// Copyright (c) 2018-2019 The Dash Core developers
-// Copyright (c) 2020-2022 The Raptoreum developers
-// Distributed under the MIT/X11 software license, see the accompanying
-// file COPYING or http://www.opensource.org/licenses/mit-license.php.
-
-#ifndef RAPTOREUM_QUORUMS_COMMITMENT_H
-#define RAPTOREUM_QUORUMS_COMMITMENT_H
->>>>>>> d63d9d81
 
 #include <llmq/quorums_utils.h>
 
@@ -102,7 +93,6 @@
     void ToJson(UniValue& obj) const
     {
         obj.setObject();
-<<<<<<< HEAD
         obj.pushKV("version", (int)nVersion);
         obj.pushKV("llmqType", (int)llmqType);
         obj.pushKV("quorumHash", quorumHash.ToString());
@@ -114,19 +104,6 @@
         obj.pushKV("quorumVvecHash", quorumVvecHash.ToString());
         obj.pushKV("quorumSig", quorumSig.ToString());
         obj.pushKV("membersSig", membersSig.ToString());
-=======
-        obj.push_back(Pair("version", (int)nVersion));
-        obj.push_back(Pair("llmqType", (int)llmqType));
-        obj.push_back(Pair("quorumHash", quorumHash.ToString()));
-        obj.push_back(Pair("signersCount", CountSigners()));
-        obj.push_back(Pair("signers", CLLMQUtils::ToHexStr(signers)));
-        obj.push_back(Pair("validMembersCount", CountValidMembers()));
-        obj.push_back(Pair("validMembers", CLLMQUtils::ToHexStr(validMembers)));
-        obj.push_back(Pair("quorumPublicKey", quorumPublicKey.ToString()));
-        obj.push_back(Pair("quorumVvecHash", quorumVvecHash.ToString()));
-        obj.push_back(Pair("quorumSig", quorumSig.ToString()));
-        obj.push_back(Pair("membersSig", membersSig.ToString()));
->>>>>>> d63d9d81
     }
 };
 
@@ -167,8 +144,4 @@
 
 } // namespace llmq
 
-<<<<<<< HEAD
-#endif // BITCOIN_LLMQ_QUORUMS_COMMITMENT_H
-=======
-#endif //RAPTOREUM_QUORUMS_COMMITMENT_H
->>>>>>> d63d9d81
+#endif // BITCOIN_LLMQ_QUORUMS_COMMITMENT_H