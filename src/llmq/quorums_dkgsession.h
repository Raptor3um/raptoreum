--- conflicted
+++ resolved
@@ -1,19 +1,10 @@
-<<<<<<< HEAD
 // Copyright (c) 2018-2021 The Dash Core developers
-// Distributed under the MIT/X11 software license, see the accompanying
-// file COPYING or http://www.opensource.org/licenses/mit-license.php.
-
-#ifndef BITCOIN_LLMQ_QUORUMS_DKGSESSION_H
-#define BITCOIN_LLMQ_QUORUMS_DKGSESSION_H
-=======
-// Copyright (c) 2018-2020 The Dash Core developers
 // Copyright (c) 2020-2022 The Raptoreum developers
 // Distributed under the MIT/X11 software license, see the accompanying
 // file COPYING or http://www.opensource.org/licenses/mit-license.php.
 
-#ifndef RAPTOREUM_QUORUMS_DKGSESSION_H
-#define RAPTOREUM_QUORUMS_DKGSESSION_H
->>>>>>> d63d9d81
+#ifndef BITCOIN_LLMQ_QUORUMS_DKGSESSION_H
+#define BITCOIN_LLMQ_QUORUMS_DKGSESSION_H
 
 #include <consensus/params.h>
 #include <net.h>
@@ -106,11 +97,7 @@
     CBLSSignature sig;
 
 public:
-<<<<<<< HEAD
     CDKGComplaint() = default;
-=======
-    CDKGComplaint() {}
->>>>>>> d63d9d81
     explicit CDKGComplaint(const Consensus::LLMQParams& params);
 
     ADD_SERIALIZE_METHODS
@@ -183,11 +170,7 @@
     CBLSSignature sig; // single member sig of quorumHash+validMembers+pubKeyHash+vvecHash
 
 public:
-<<<<<<< HEAD
     CDKGPrematureCommitment() = default;
-=======
-    CDKGPrematureCommitment() {}
->>>>>>> d63d9d81
     explicit CDKGPrematureCommitment(const Consensus::LLMQParams& params);
 
     int CountValidMembers() const
@@ -369,8 +352,4 @@
 
 } // namespace llmq
 
-<<<<<<< HEAD
-#endif // BITCOIN_LLMQ_QUORUMS_DKGSESSION_H
-=======
-#endif //RAPTOREUM_QUORUMS_DKGSESSION_H
->>>>>>> d63d9d81
+#endif // BITCOIN_LLMQ_QUORUMS_DKGSESSION_H