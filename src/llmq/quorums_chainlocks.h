--- conflicted
+++ resolved
@@ -1,19 +1,10 @@
-<<<<<<< HEAD
 // Copyright (c) 2019-2021 The Dash Core developers
+// Copyright (c) 2020-2022 The Raptoreum developers
 // Distributed under the MIT/X11 software license, see the accompanying
 // file COPYING or http://www.opensource.org/licenses/mit-license.php.
 
 #ifndef BITCOIN_LLMQ_QUORUMS_CHAINLOCKS_H
 #define BITCOIN_LLMQ_QUORUMS_CHAINLOCKS_H
-=======
-// Copyright (c) 2019-2020 The Dash Core developers
-// Copyright (c) 2020-2022 The Raptoreum developers
-// Distributed under the MIT/X11 software license, see the accompanying
-// file COPYING or http://www.opensource.org/licenses/mit-license.php.
-
-#ifndef RAPTOREUM_QUORUMS_CHAINLOCKS_H
-#define RAPTOREUM_QUORUMS_CHAINLOCKS_H
->>>>>>> d63d9d81
 
 #include <llmq/quorums.h>
 #include <llmq/quorums_signing.h>
@@ -125,11 +116,6 @@
     bool InternalHasChainLock(int nHeight, const uint256& blockHash);
     bool InternalHasConflictingChainLock(int nHeight, const uint256& blockHash);
 
-<<<<<<< HEAD
-=======
-    void DoInvalidateBlock(const CBlockIndex* pindex);
-
->>>>>>> d63d9d81
     BlockTxs::mapped_type GetBlockTxs(const uint256& blockHash);
 
     void Cleanup();
@@ -141,8 +127,4 @@
 
 } // namespace llmq
 
-<<<<<<< HEAD
-#endif // BITCOIN_LLMQ_QUORUMS_CHAINLOCKS_H
-=======
-#endif //RAPTOREUM_QUORUMS_CHAINLOCKS_H
->>>>>>> d63d9d81
+#endif // BITCOIN_LLMQ_QUORUMS_CHAINLOCKS_H