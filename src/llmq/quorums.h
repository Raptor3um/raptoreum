--- conflicted
+++ resolved
@@ -1,25 +1,15 @@
-<<<<<<< HEAD
 // Copyright (c) 2018-2021 The Dash Core developers
-// Distributed under the MIT/X11 software license, see the accompanying
-// file COPYING or http://www.opensource.org/licenses/mit-license.php.
-
-#ifndef BITCOIN_LLMQ_QUORUMS_H
-#define BITCOIN_LLMQ_QUORUMS_H
-=======
-// Copyright (c) 2018-2019 The Dash Core developers
 // Copyright (c) 2020-2022 The Raptoreum developers
 // Distributed under the MIT/X11 software license, see the accompanying
 // file COPYING or http://www.opensource.org/licenses/mit-license.php.
 
-#ifndef RAPTOREUM_QUORUMS_H
-#define RAPTOREUM_QUORUMS_H
->>>>>>> d63d9d81
+#ifndef BITCOIN_LLMQ_QUORUMS_H
+#define BITCOIN_LLMQ_QUORUMS_H
 
 #include <evo/evodb.h>
 #include <evo/deterministicmns.h>
 #include <llmq/quorums_commitment.h>
 
-<<<<<<< HEAD
 #include <chain.h>
 #include <consensus/params.h>
 #include <saltedhasher.h>
@@ -32,15 +22,6 @@
 #include <ctpl.h>
 
 class CNode;
-=======
-#include <validationinterface.h>
-#include <consensus/params.h>
-#include <saltedhasher.h>
-#include <unordered_lru_cache.h>
-
-#include <bls/bls.h>
-#include <bls/bls_worker.h>
->>>>>>> d63d9d81
 
 namespace llmq
 {
@@ -269,10 +250,6 @@
 
 } // namespace llmq
 
-<<<<<<< HEAD
 template<> struct is_serializable_enum<llmq::CQuorumDataRequest::Errors> : std::true_type {};
 
-#endif // BITCOIN_LLMQ_QUORUMS_H
-=======
-#endif //RAPTOREUM_QUORUMS_H
->>>>>>> d63d9d81
+#endif // BITCOIN_LLMQ_QUORUMS_H