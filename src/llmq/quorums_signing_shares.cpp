--- conflicted
+++ resolved
@@ -589,7 +589,6 @@
 
     // For the convenience of the caller, also build a map of quorumHash -> quorum
 
-<<<<<<< HEAD
         for (const auto& [_, vecSigShares] : retSigShares) {
             for (const auto& sigShare : vecSigShares) {
                 auto llmqType = sigShare.getLlmqType();
@@ -602,20 +601,7 @@
                 CQuorumCPtr quorum = quorumManager->GetQuorum(llmqType, sigShare.getQuorumHash());
                 assert(quorum != nullptr);
                 retQuorums.try_emplace(k, quorum);
-=======
-    for (auto& p : retSigShares) {
-        for (auto& sigShare : p.second) {
-            auto llmqType = (Consensus::LLMQType) sigShare.llmqType;
-
-            auto k = std::make_pair(llmqType, sigShare.quorumHash);
-            if (retQuorums.count(k)) {
-                continue;
->>>>>>> cca50d9d
-            }
-
-            CQuorumCPtr quorum = quorumManager->GetQuorum(llmqType, sigShare.quorumHash);
-            assert(quorum != nullptr);
-            retQuorums.emplace(k, quorum);
+
         }
     }
 }
@@ -712,13 +698,8 @@
 
     // prepare node set for direct-push in case this is our sig share
     std::set<NodeId> quorumNodes;
-<<<<<<< HEAD
     if (!CLLMQUtils::IsAllMembersConnectedEnabled(llmqType) && sigShare.getQuorumMember() == quorum->GetMemberIndex(WITH_LOCK(activeSmartnodeInfoCs, return activeSmartnodeInfo.proTxHash))) {
         quorumNodes = connman.GetSmartnodeQuorumNodes(sigShare.getLlmqType(), sigShare.getQuorumHash());
-=======
-    if (!CLLMQUtils::IsAllMembersConnectedEnabled(llmqType) && sigShare.quorumMember == quorum->GetMemberIndex(WITH_LOCK(activeSmartnodeInfoCs, return activeSmartnodeInfo.proTxHash))) {
-        quorumNodes = connman.GetSmartnodeQuorumNodes(sigShare.llmqType, sigShare.quorumHash);
->>>>>>> cca50d9d
     }
 
     if (quorumSigningManager->HasRecoveredSigForId(llmqType, sigShare.getId())) {
@@ -993,11 +974,7 @@
         if (verifiedProRegTxHash.IsNull()) {
             continue;
         }
-<<<<<<< HEAD
         proTxToNode.try_emplace(verifiedProRegTxHash, pnode);
-=======
-        proTxToNode.emplace(verifiedProRegTxHash, pnode);
->>>>>>> cca50d9d
     }
 
     auto curTime = GetTime<std::chrono::milliseconds>().count();
@@ -1518,11 +1495,7 @@
     auto activeSmartNodeProTxHash = WITH_LOCK(activeSmartnodeInfoCs, return activeSmartnodeInfo.proTxHash);
 
     if (!quorum->IsValidMember(activeSmartNodeProTxHash)) {
-<<<<<<< HEAD
         return std::nullopt;
-=======
-        return {};
->>>>>>> cca50d9d
     }
 
     const CBLSSecretKey& skShare = quorum->GetSkShare();
