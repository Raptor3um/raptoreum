--- conflicted
+++ resolved
@@ -1,9 +1,5 @@
-<<<<<<< HEAD
 // Copyright (c) 2018-2021 The Dash Core developers
-=======
-// Copyright (c) 2018-2019 The Dash Core developers
 // Copyright (c) 2020-2022 The Raptoreum developers
->>>>>>> d63d9d81
 // Distributed under the MIT/X11 software license, see the accompanying
 // file COPYING or http://www.opensource.org/licenses/mit-license.php.
 
@@ -11,11 +7,7 @@
 #include <llmq/quorums_signing_shares.h>
 #include <llmq/quorums_utils.h>
 
-<<<<<<< HEAD
-#include <masternode/activemasternode.h>
-=======
 #include <smartnode/activesmartnode.h>
->>>>>>> d63d9d81
 #include <bls/bls_batchverifier.h>
 #include <init.h>
 #include <net_processing.h>
@@ -244,11 +236,7 @@
         return;
     }
 
-<<<<<<< HEAD
-    if (sporkManager.IsSporkActive(SPORK_21_QUORUM_ALL_CONNECTED)) {
-=======
     if (sporkManager.IsSporkActive(SPORK_23_QUORUM_ALL_CONNECTED)) {
->>>>>>> d63d9d81
         if (strCommand == NetMsgType::QSIGSHARE) {
             std::vector<CSigShare> sigShares;
             vRecv >> sigShares;
@@ -260,11 +248,7 @@
             }
 
             for (auto& sigShare : sigShares) {
-<<<<<<< HEAD
                 ProcessMessageSigShare(pfrom->GetId(), sigShare);
-=======
-                ProcessMessageSigShare(pfrom->GetId(), sigShare, connman);
->>>>>>> d63d9d81
             }
         }
     }
@@ -496,11 +480,7 @@
     return true;
 }
 
-<<<<<<< HEAD
 void CSigSharesManager::ProcessMessageSigShare(NodeId fromId, const CSigShare& sigShare)
-=======
-void CSigSharesManager::ProcessMessageSigShare(NodeId fromId, const CSigShare& sigShare, CConnman& connman)
->>>>>>> d63d9d81
 {
     auto quorum = quorumManager->GetQuorum(sigShare.llmqType, sigShare.quorumHash);
     if (!quorum) {
@@ -510,11 +490,7 @@
         // quorum is too old
         return;
     }
-<<<<<<< HEAD
-    if (!quorum->IsMember(activeMasternodeInfo.proTxHash)) {
-=======
     if (!quorum->IsMember(activeSmartnodeInfo.proTxHash)) {
->>>>>>> d63d9d81
         // we're not a member so we can't verify it (we actually shouldn't have received it)
         return;
     }
@@ -555,11 +531,7 @@
              sigShare.GetSignHash().ToString(), sigShare.id.ToString(), sigShare.msgHash.ToString(), sigShare.quorumMember, fromId);
 }
 
-<<<<<<< HEAD
 bool CSigSharesManager::PreVerifyBatchedSigShares(const CSigSharesNodeState::SessionInfo& session, const CBatchedSigShares& batchedSigShares, bool& retBan)
-=======
-bool CSigSharesManager::PreVerifyBatchedSigShares(NodeId nodeId, const CSigSharesNodeState::SessionInfo& session, const CBatchedSigShares& batchedSigShares, bool& retBan)
->>>>>>> d63d9d81
 {
     retBan = false;
 
@@ -763,13 +735,8 @@
     // prepare node set for direct-push in case this is our sig share
     std::set<NodeId> quorumNodes;
     if (!CLLMQUtils::IsAllMembersConnectedEnabled(llmqType)) {
-<<<<<<< HEAD
         if (sigShare.quorumMember == quorum->GetMemberIndex(activeMasternodeInfo.proTxHash)) {
             quorumNodes = connman.GetMasternodeQuorumNodes((Consensus::LLMQType) sigShare.llmqType, sigShare.quorumHash);
-=======
-        if (sigShare.quorumMember == quorum->GetMemberIndex(activeSmartnodeInfo.proTxHash)) {
-            quorumNodes = connman.GetSmartnodeQuorumNodes((Consensus::LLMQType) sigShare.llmqType, sigShare.quorumHash);
->>>>>>> d63d9d81
         }
     }
 
@@ -784,11 +751,7 @@
             return;
         }
         if (!CLLMQUtils::IsAllMembersConnectedEnabled(llmqType)) {
-<<<<<<< HEAD
             sigSharesQueuedToAnnounce.Add(sigShare.GetKey(), true);
-=======
-            sigSharesToAnnounce.Add(sigShare.GetKey(), true);
->>>>>>> d63d9d81
         }
 
         // Update the time we've seen the last sigShare
@@ -1300,34 +1263,11 @@
                 msgs.emplace_back(std::move(p.second));
                 if (msgs.size() == MAX_MSGS_CNT_QSIGSHARESINV) {
                     g_connman->PushMessage(pnode, msgMaker.Make(NetMsgType::QSIGSHARESINV, msgs));
-<<<<<<< HEAD
-=======
                     msgs.clear();
                     didSend = true;
                 }
             }
             if (!msgs.empty()) {
-                g_connman->PushMessage(pnode, msgMaker.Make(NetMsgType::QSIGSHARESINV, msgs));
-                didSend = true;
-            }
-        }
-
-        auto lt = sigSharesToSend.find(pnode->GetId());
-        if (lt != sigSharesToSend.end()) {
-            std::vector<CSigShare> msgs;
-            for (auto& sigShare : lt->second) {
-                LogPrint(BCLog::LLMQ_SIGS, "CSigSharesManager::SendMessages -- QSIGSHARE signHash=%s, node=%d\n",
-                         sigShare.GetSignHash().ToString(), pnode->GetId());
-                msgs.emplace_back(std::move(sigShare));
-                if (msgs.size() == MAX_MSGS_SIG_SHARES) {
-                    g_connman->PushMessage(pnode, msgMaker.Make(NetMsgType::QSIGSHARE, msgs));
->>>>>>> d63d9d81
-                    msgs.clear();
-                    didSend = true;
-                }
-            }
-            if (!msgs.empty()) {
-<<<<<<< HEAD
                 g_connman->PushMessage(pnode, msgMaker.Make(NetMsgType::QSIGSHARESINV, msgs));
                 didSend = true;
             }
@@ -1347,8 +1287,6 @@
                 }
             }
             if (!msgs.empty()) {
-=======
->>>>>>> d63d9d81
                 g_connman->PushMessage(pnode, msgMaker.Make(NetMsgType::QSIGSHARE, msgs));
                 didSend = true;
             }
@@ -1649,13 +1587,8 @@
 {
     cxxtimer::Timer t(true);
 
-<<<<<<< HEAD
-    if (!quorum->IsValidMember(activeMasternodeInfo.proTxHash)) {
+    if (!quorum->IsValidMember(activeSmartnodeInfo.proTxHash)) {
         return {};
-=======
-    if (!quorum->IsValidMember(activeSmartnodeInfo.proTxHash)) {
-        return;
->>>>>>> d63d9d81
     }
 
     const CBLSSecretKey& skShare = quorum->GetSkShare();
@@ -1689,21 +1622,8 @@
 
     LogPrint(BCLog::LLMQ_SIGS, "CSigSharesManager::%s -- created sigShare. signHash=%s, id=%s, msgHash=%s, llmqType=%d, quorum=%s, time=%s\n", __func__,
               signHash.ToString(), sigShare.id.ToString(), sigShare.msgHash.ToString(), quorum->params.type, quorum->qc.quorumHash.ToString(), t.count());
-<<<<<<< HEAD
 
     return sigShare;
-=======
-    ProcessSigShare(-1, sigShare, *g_connman, quorum);
-
-    if (CLLMQUtils::IsAllMembersConnectedEnabled(quorum->params.type)) {
-        LOCK(cs);
-        auto& session = signedSessions[sigShare.GetSignHash()];
-        session.sigShare = sigShare;
-        session.quorum = quorum;
-        session.nextAttemptTime = 0;
-        session.attempt = 0;
-    }
->>>>>>> d63d9d81
 }
 
 // causes all known sigShares to be re-announced
