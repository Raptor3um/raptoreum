--- conflicted
+++ resolved
@@ -1,9 +1,5 @@
-<<<<<<< HEAD
 // Copyright (c) 2018-2021 The Dash Core developers
-=======
-// Copyright (c) 2018-2019 The Dash Core developers
 // Copyright (c) 2020-2022 The Raptoreum developers
->>>>>>> d63d9d81
 // Distributed under the MIT/X11 software license, see the accompanying
 // file COPYING or http://www.opensource.org/licenses/mit-license.php.
 
@@ -11,16 +7,9 @@
 #include <llmq/quorums_utils.h>
 #include <llmq/quorums_signing_shares.h>
 
-<<<<<<< HEAD
-#include <masternode/activemasternode.h>
-#include <bls/bls_batchverifier.h>
-#include <cxxtimer.hpp>
-=======
 #include <smartnode/activesmartnode.h>
 #include <bls/bls_batchverifier.h>
 #include <cxxtimer.hpp>
-#include <init.h>
->>>>>>> d63d9d81
 #include <net_processing.h>
 #include <netmessagemaker.h>
 #include <scheduler.h>
@@ -492,11 +481,7 @@
 {
     {
         LOCK(cs_main);
-<<<<<<< HEAD
         EraseObjectRequest(pfrom->GetId(), CInv(MSG_QUORUM_RECOVERED_SIG, recoveredSig->GetHash()));
-=======
-        EraseObjectRequest(pfrom->GetId(), CInv(MSG_QUORUM_RECOVERED_SIG, recoveredSig.GetHash()));
->>>>>>> d63d9d81
     }
 
     bool ban = false;
@@ -518,17 +503,10 @@
             CLLMQUtils::BuildSignHash(*recoveredSig).ToString(), recoveredSig->id.ToString(), recoveredSig->msgHash.ToString(), pfrom->GetId());
 
     LOCK(cs);
-<<<<<<< HEAD
     if (pendingReconstructedRecoveredSigs.count(recoveredSig->GetHash())) {
         // no need to perform full verification
         LogPrint(BCLog::LLMQ, "CSigningManager::%s -- already pending reconstructed sig, signHash=%s, id=%s, msgHash=%s, node=%d\n", __func__,
                  CLLMQUtils::BuildSignHash(*recoveredSig).ToString(), recoveredSig->id.ToString(), recoveredSig->msgHash.ToString(), pfrom->GetId());
-=======
-    if (pendingReconstructedRecoveredSigs.count(recoveredSig.GetHash())) {
-        // no need to perform full verification
-        LogPrint(BCLog::LLMQ, "CSigningManager::%s -- already pending reconstructed sig, signHash=%s, id=%s, msgHash=%s, node=%d\n", __func__,
-                 CLLMQUtils::BuildSignHash(recoveredSig).ToString(), recoveredSig.id.ToString(), recoveredSig.msgHash.ToString(), pfrom->GetId());
->>>>>>> d63d9d81
         return;
     }
     pendingRecoveredSigs[pfrom->GetId()].emplace_back(recoveredSig);
@@ -632,11 +610,7 @@
         m = std::move(pendingReconstructedRecoveredSigs);
     }
     for (auto& p : m) {
-<<<<<<< HEAD
         ProcessRecoveredSig(p.second);
-=======
-        ProcessRecoveredSig(-1, p.second.first, p.second.second, *g_connman);
->>>>>>> d63d9d81
     }
 }
 
@@ -708,15 +682,9 @@
 // signature must be verified already
 void CSigningManager::ProcessRecoveredSig(const std::shared_ptr<const CRecoveredSig>& recoveredSig)
 {
-<<<<<<< HEAD
     auto llmqType = (Consensus::LLMQType)recoveredSig->llmqType;
 
     if (db.HasRecoveredSigForHash(recoveredSig->GetHash())) {
-=======
-    auto llmqType = (Consensus::LLMQType)recoveredSig.llmqType;
-
-    if (db.HasRecoveredSigForHash(recoveredSig.GetHash())) {
->>>>>>> d63d9d81
         return;
     }
 
@@ -752,18 +720,12 @@
             }
         }
 
-<<<<<<< HEAD
         db.WriteRecoveredSig(*recoveredSig);
 
         pendingReconstructedRecoveredSigs.erase(recoveredSig->GetHash());
-=======
-        db.WriteRecoveredSig(recoveredSig);
-
-        pendingReconstructedRecoveredSigs.erase(recoveredSig.GetHash());
->>>>>>> d63d9d81
-    }
-
-    if (fMasternodeMode) {
+    }
+
+    if (fSmartnodeMode) {
         CInv inv(MSG_QUORUM_RECOVERED_SIG, recoveredSig->GetHash());
         g_connman->ForEachNode([&](CNode* pnode) {
             if (pnode->nVersion >= LLMQS_PROTO_VERSION && pnode->fSendRecSigs) {
@@ -782,13 +744,7 @@
 void CSigningManager::PushReconstructedRecoveredSig(const std::shared_ptr<const llmq::CRecoveredSig>& recoveredSig)
 {
     LOCK(cs);
-<<<<<<< HEAD
     pendingReconstructedRecoveredSigs.emplace(std::piecewise_construct, std::forward_as_tuple(recoveredSig->GetHash()), std::forward_as_tuple(recoveredSig));
-=======
-    pendingReconstructedRecoveredSigs.emplace(std::piecewise_construct,
-            std::forward_as_tuple(recoveredSig.GetHash()),
-            std::forward_as_tuple(recoveredSig, quorum));
->>>>>>> d63d9d81
 }
 
 void CSigningManager::TruncateRecoveredSig(Consensus::LLMQType llmqType, const uint256& id)
@@ -826,13 +782,7 @@
 
 bool CSigningManager::AsyncSignIfMember(Consensus::LLMQType llmqType, const uint256& id, const uint256& msgHash, const uint256& quorumHash, bool allowReSign)
 {
-<<<<<<< HEAD
-    if (!fMasternodeMode || activeMasternodeInfo.proTxHash.IsNull()) {
-=======
-    auto& params = Params().GetConsensus().llmqs.at(llmqType);
-
     if (!fSmartnodeMode || activeSmartnodeInfo.proTxHash.IsNull()) {
->>>>>>> d63d9d81
         return false;
     }
 
@@ -887,24 +837,6 @@
         }
     }
 
-<<<<<<< HEAD
-=======
-    // This might end up giving different results on different members
-    // This might happen when we are on the brink of confirming a new quorum
-    // This gives a slight risk of not getting enough shares to recover a signature
-    // But at least it shouldn't be possible to get conflicting recovered signatures
-    // TODO fix this by re-signing when the next block arrives, but only when that block results in a change of the quorum list and no recovered signature has been created in the mean time
-    CQuorumCPtr quorum = SelectQuorumForSigning(llmqType, id);
-    if (!quorum) {
-        LogPrint(BCLog::LLMQ, "CSigningManager::%s -- failed to select quorum. id=%s, msgHash=%s\n", __func__, id.ToString(), msgHash.ToString());
-        return false;
-    }
-
-    if (!quorum->IsValidMember(activeSmartnodeInfo.proTxHash)) {
-        return false;
-    }
-
->>>>>>> d63d9d81
     if (allowReSign) {
         // make us re-announce all known shares (other nodes might have run into a timeout)
         quorumSigSharesManager->ForceReAnnouncement(quorum, llmqType, id, msgHash);
@@ -975,21 +907,13 @@
             signHeight = chainActive.Height();
         }
         int startBlockHeight = signHeight - signOffset;
-<<<<<<< HEAD
         if (startBlockHeight > chainActive.Height() || startBlockHeight < 0) {
-=======
-        if (startBlockHeight > chainActive.Height()) {
->>>>>>> d63d9d81
             return {};
         }
         pindexStart = chainActive[startBlockHeight];
     }
 
-<<<<<<< HEAD
     auto quorums = quorumManager->ScanQuorums(llmqType, pindexStart, poolSize);
-=======
-    auto quorums =  quorumManager->ScanQuorums(llmqType, pindexStart, poolSize);
->>>>>>> d63d9d81
     if (quorums.empty()) {
         return nullptr;
     }
@@ -1009,11 +933,7 @@
 
 bool CSigningManager::VerifyRecoveredSig(Consensus::LLMQType llmqType, int signedAtHeight, const uint256& id, const uint256& msgHash, const CBLSSignature& sig, const int signOffset)
 {
-<<<<<<< HEAD
     auto quorum = SelectQuorumForSigning(llmqType, id, signedAtHeight, signOffset);
-=======
-    auto quorum = SelectQuorumForSigning(llmqType, id, signedAtHeight);
->>>>>>> d63d9d81
     if (!quorum) {
         return false;
     }
