--- conflicted
+++ resolved
@@ -92,14 +92,6 @@
 
 bool CDKGSession::Init(const CBlockIndex* _pindexQuorum, const std::vector<CDeterministicMNCPtr>& mns, const uint256& _myProTxHash)
 {
-<<<<<<< HEAD
-=======
-    if (mns.size() < params.minSize) {
-    	std::cout << "mns.size() < params.minSize " << mns.size() << "-" << params.minSize << endl;
-        return false;
-    }
-
->>>>>>> 09ff9aaf
     pindexQuorum = _pindexQuorum;
 
     members.resize(mns.size());
