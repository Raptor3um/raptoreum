<<<<<<< HEAD
// Copyright (c) 2018-2021 The Dash Core developers
// Distributed under the MIT/X11 software license, see the accompanying
// file COPYING or http://www.opensource.org/licenses/mit-license.php.

#include <llmq/quorums.h>
#include <llmq/quorums_dkgsessionhandler.h>
#include <llmq/quorums_blockprocessor.h>
#include <llmq/quorums_debug.h>
#include <llmq/quorums_utils.h>

#include <masternode/activemasternode.h>
#include <chainparams.h>
#include <net_processing.h>
#include <spork.h>
=======
// Copyright (c) 2018-2019 The Dash Core developers
// Copyright (c) 2020-2022 The Raptoreum developers
// Distributed under the MIT/X11 software license, see the accompanying
// file COPYING or http://www.opensource.org/licenses/mit-license.php.

#include <llmq/quorums_dkgsessionhandler.h>
#include <llmq/quorums_blockprocessor.h>
#include <llmq/quorums_debug.h>
#include <llmq/quorums_init.h>
#include <llmq/quorums_utils.h>

#include <smartnode/activesmartnode.h>
#include <chainparams.h>
#include <init.h>
#include <net_processing.h>
#include <spork.h>
#include <validation.h>
>>>>>>> d63d9d81

namespace llmq
{

CDKGPendingMessages::CDKGPendingMessages(size_t _maxMessagesPerNode, int _invType) :
    maxMessagesPerNode(_maxMessagesPerNode),
    invType(_invType)
{
}

void CDKGPendingMessages::PushPendingMessage(NodeId from, CDataStream& vRecv)
{
    // this will also consume the data, even if we bail out early
    auto pm = std::make_shared<CDataStream>(std::move(vRecv));

    CHashWriter hw(SER_GETHASH, 0);
    hw.write(pm->data(), pm->size());
    uint256 hash = hw.GetHash();

    if (from != -1) {
        LOCK(cs_main);
        EraseObjectRequest(from, CInv(invType, hash));
    }

    LOCK(cs);

    if (messagesPerNode[from] >= maxMessagesPerNode) {
        // TODO ban?
        LogPrint(BCLog::LLMQ_DKG, "CDKGPendingMessages::%s -- too many messages, peer=%d\n", __func__, from);
        return;
    }
    messagesPerNode[from]++;

    if (!seenMessages.emplace(hash).second) {
        LogPrint(BCLog::LLMQ_DKG, "CDKGPendingMessages::%s -- already seen %s, peer=%d\n", __func__, hash.ToString(), from);
        return;
    }

    pendingMessages.emplace_back(std::make_pair(from, std::move(pm)));
}

std::list<CDKGPendingMessages::BinaryMessage> CDKGPendingMessages::PopPendingMessages(size_t maxCount)
{
    LOCK(cs);

    std::list<BinaryMessage> ret;
    while (!pendingMessages.empty() && ret.size() < maxCount) {
        ret.emplace_back(std::move(pendingMessages.front()));
        pendingMessages.pop_front();
    }

    return std::move(ret);
}

bool CDKGPendingMessages::HasSeen(const uint256& hash) const
{
    LOCK(cs);
    return seenMessages.count(hash) != 0;
}

void CDKGPendingMessages::Clear()
{
    LOCK(cs);
    pendingMessages.clear();
    messagesPerNode.clear();
    seenMessages.clear();
}

//////

CDKGSessionHandler::CDKGSessionHandler(const Consensus::LLMQParams& _params, CBLSWorker& _blsWorker, CDKGSessionManager& _dkgManager) :
    params(_params),
    blsWorker(_blsWorker),
    dkgManager(_dkgManager),
    curSession(std::make_shared<CDKGSession>(_params, _blsWorker, _dkgManager)),
    pendingContributions((size_t)_params.size * 2, MSG_QUORUM_CONTRIB), // we allow size*2 messages as we need to make sure we see bad behavior (double messages)
    pendingComplaints((size_t)_params.size * 2, MSG_QUORUM_COMPLAINT),
    pendingJustifications((size_t)_params.size * 2, MSG_QUORUM_JUSTIFICATION),
    pendingPrematureCommitments((size_t)_params.size * 2, MSG_QUORUM_PREMATURE_COMMITMENT)
<<<<<<< HEAD
{
    if (params.type == Consensus::LLMQ_NONE) {
        throw std::runtime_error("Can't initialize CDKGSessionHandler with LLMQ_NONE type.");
    }
=======
{
    if (params.type == Consensus::LLMQ_NONE) {
        throw std::runtime_error("Can't initialize CDKGSessionHandler with LLMQ_NONE type.");
    }
}

CDKGSessionHandler::~CDKGSessionHandler()
{
>>>>>>> d63d9d81
}

CDKGSessionHandler::~CDKGSessionHandler() = default;

void CDKGSessionHandler::UpdatedBlockTip(const CBlockIndex* pindexNew)
{
    LOCK(cs);

    int quorumStageInt = pindexNew->nHeight % params.dkgInterval;
    const CBlockIndex* pindexQuorum = pindexNew->GetAncestor(pindexNew->nHeight - quorumStageInt);

    currentHeight = pindexNew->nHeight;
    quorumHeight = pindexQuorum->nHeight;
    quorumHash = pindexQuorum->GetBlockHash();

    bool fNewPhase = (quorumStageInt % params.dkgPhaseBlocks) == 0;
    int phaseInt = quorumStageInt / params.dkgPhaseBlocks + 1;
    QuorumPhase oldPhase = phase;
    if (fNewPhase && phaseInt >= QuorumPhase_Initialized && phaseInt <= QuorumPhase_Idle) {
        phase = static_cast<QuorumPhase>(phaseInt);
    }

    LogPrint(BCLog::LLMQ_DKG, "CDKGSessionHandler::%s -- %s - currentHeight=%d, quorumHeight=%d, oldPhase=%d, newPhase=%d\n", __func__,
            params.name, currentHeight, quorumHeight, oldPhase, phase);
}

void CDKGSessionHandler::ProcessMessage(CNode* pfrom, const std::string& strCommand, CDataStream& vRecv)
{
    // We don't handle messages in the calling thread as deserialization/processing of these would block everything
    if (strCommand == NetMsgType::QCONTRIB) {
        pendingContributions.PushPendingMessage(pfrom->GetId(), vRecv);
    } else if (strCommand == NetMsgType::QCOMPLAINT) {
        pendingComplaints.PushPendingMessage(pfrom->GetId(), vRecv);
    } else if (strCommand == NetMsgType::QJUSTIFICATION) {
        pendingJustifications.PushPendingMessage(pfrom->GetId(), vRecv);
    } else if (strCommand == NetMsgType::QPCOMMITMENT) {
        pendingPrematureCommitments.PushPendingMessage(pfrom->GetId(), vRecv);
    }
}

void CDKGSessionHandler::StartThread()
<<<<<<< HEAD
=======
{
    if (phaseHandlerThread.joinable()) {
        throw std::runtime_error("Tried to start an already started CDKGSessionHandler thread.");
    }

    std::string threadName = strprintf("q-phase-%d", params.type);
    phaseHandlerThread = std::thread(&TraceThread<std::function<void()> >, threadName, std::function<void()>(std::bind(&CDKGSessionHandler::PhaseHandlerThread, this)));
}

void CDKGSessionHandler::StopThread()
{
    stopRequested = true;
    if (phaseHandlerThread.joinable()) {
        phaseHandlerThread.join();
    }
}

bool CDKGSessionHandler::InitNewQuorum(const CBlockIndex* pindexQuorum)
>>>>>>> d63d9d81
{
    if (phaseHandlerThread.joinable()) {
        throw std::runtime_error("Tried to start an already started CDKGSessionHandler thread.");
    }

    std::string threadName = strprintf("llmq-%d", (uint8_t)params.type);
    phaseHandlerThread = std::thread(&TraceThread<std::function<void()> >, threadName, std::function<void()>(std::bind(&CDKGSessionHandler::PhaseHandlerThread, this)));
}

void CDKGSessionHandler::StopThread()
{
    stopRequested = true;
    if (phaseHandlerThread.joinable()) {
        phaseHandlerThread.join();
    }
}

bool CDKGSessionHandler::InitNewQuorum(const CBlockIndex* pindexQuorum)
{
    curSession = std::make_shared<CDKGSession>(params, blsWorker, dkgManager);

    if (!deterministicMNManager->IsDIP3Enforced(pindexQuorum->nHeight)) {
        return false;
    }

    auto mns = CLLMQUtils::GetAllQuorumMembers(params.type, pindexQuorum);

<<<<<<< HEAD
    if (!curSession->Init(pindexQuorum, mns, activeMasternodeInfo.proTxHash)) {
=======
    if (!curSession->Init(pindexQuorum, mns, activeSmartnodeInfo.proTxHash)) {
>>>>>>> d63d9d81
        LogPrintf("CDKGSessionManager::%s -- quorum initialiation failed for %s\n", __func__, curSession->params.name);
        return false;
    }

    return true;
}

std::pair<QuorumPhase, uint256> CDKGSessionHandler::GetPhaseAndQuorumHash() const
{
    LOCK(cs);
    return std::make_pair(phase, quorumHash);
}

class AbortPhaseException : public std::exception {
};

void CDKGSessionHandler::WaitForNextPhase(QuorumPhase curPhase,
                                          QuorumPhase nextPhase,
                                          const uint256& expectedQuorumHash,
                                          const WhileWaitFunc& runWhileWaiting)
{
    LogPrint(BCLog::LLMQ_DKG, "CDKGSessionManager::%s -- %s - starting, curPhase=%d, nextPhase=%d\n", __func__, params.name, curPhase, nextPhase);

    while (true) {
<<<<<<< HEAD
        if (stopRequested) {
=======
        if (stopRequested || ShutdownRequested()) {
>>>>>>> d63d9d81
            LogPrint(BCLog::LLMQ_DKG, "CDKGSessionManager::%s -- %s - aborting due to stop/shutdown requested\n", __func__, params.name);
            throw AbortPhaseException();
        }
        auto p = GetPhaseAndQuorumHash();
        if (!expectedQuorumHash.IsNull() && p.second != expectedQuorumHash) {
            LogPrint(BCLog::LLMQ_DKG, "CDKGSessionManager::%s -- %s - aborting due unexpected expectedQuorumHash change\n", __func__, params.name);
            throw AbortPhaseException();
        }
        if (p.first == nextPhase) {
            break;
        }
        if (curPhase != QuorumPhase_None && p.first != curPhase) {
            LogPrint(BCLog::LLMQ_DKG, "CDKGSessionManager::%s -- %s - aborting due unexpected phase change\n", __func__, params.name);
            throw AbortPhaseException();
        }
        if (!runWhileWaiting()) {
            MilliSleep(100);
        }
    }

    LogPrint(BCLog::LLMQ_DKG, "CDKGSessionManager::%s -- %s - done, curPhase=%d, nextPhase=%d\n", __func__, params.name, curPhase, nextPhase);

    if (nextPhase == QuorumPhase_Initialized) {
        quorumDKGDebugManager->ResetLocalSessionStatus(params.type);
    } else {
        quorumDKGDebugManager->UpdateLocalSessionStatus(params.type, [&](CDKGDebugSessionStatus& status) {
            bool changed = status.phase != (uint8_t) nextPhase;
            status.phase = (uint8_t) nextPhase;
            return changed;
        });
    }
}

void CDKGSessionHandler::WaitForNewQuorum(const uint256& oldQuorumHash)
{
    LogPrint(BCLog::LLMQ_DKG, "CDKGSessionManager::%s -- %s - starting\n", __func__, params.name);

    while (true) {
<<<<<<< HEAD
        if (stopRequested) {
=======
        if (stopRequested || ShutdownRequested()) {
>>>>>>> d63d9d81
            LogPrint(BCLog::LLMQ_DKG, "CDKGSessionManager::%s -- %s - aborting due to stop/shutdown requested\n", __func__, params.name);
            throw AbortPhaseException();
        }
        auto p = GetPhaseAndQuorumHash();
        if (p.second != oldQuorumHash) {
            break;
        }
        MilliSleep(100);
    }

    LogPrint(BCLog::LLMQ_DKG, "CDKGSessionManager::%s -- %s - done\n", __func__, params.name);
}

// Sleep some time to not fully overload the whole network
void CDKGSessionHandler::SleepBeforePhase(QuorumPhase curPhase,
                                          const uint256& expectedQuorumHash,
                                          double randomSleepFactor,
                                          const WhileWaitFunc& runWhileWaiting)
{
    if (!curSession->AreWeMember()) {
        // Non-members do not participate and do not create any network load, no need to sleep.
        return;
    }

    if (Params().MineBlocksOnDemand()) {
        // On regtest, blocks can be mined on demand without any significant time passing between these.
        // We shouldn't wait before phases in this case.
        return;
    }

    // Two blocks can come very close to each other, this happens pretty regularly. We don't want to be
    // left behind and marked as a bad member. This means that we should not count the last block of the
    // phase as a safe one to keep sleeping, that's why we calculate the phase sleep time as a time of
    // the full phase minus one block here.
    double phaseSleepTime = (params.dkgPhaseBlocks - 1) * Params().GetConsensus().nPowTargetSpacing * 1000;
    // Expected phase sleep time per member
    double phaseSleepTimePerMember = phaseSleepTime / params.size;
    // Don't expect perfect block times and thus reduce the phase time to be on the secure side (caller chooses factor)
    double adjustedPhaseSleepTimePerMember = phaseSleepTimePerMember * randomSleepFactor;

    int64_t sleepTime = (int64_t)(adjustedPhaseSleepTimePerMember * curSession->GetMyMemberIndex());
    int64_t endTime = GetTimeMillis() + sleepTime;
    int heightTmp{-1};
    int heightStart{-1};
    {
        LOCK(cs);
        heightTmp = heightStart = currentHeight;
    }

    LogPrint(BCLog::LLMQ_DKG, "CDKGSessionManager::%s -- %s - starting sleep for %d ms, curPhase=%d\n", __func__, params.name, sleepTime, curPhase);

    while (GetTimeMillis() < endTime) {
<<<<<<< HEAD
        if (stopRequested) {
=======
        if (stopRequested || ShutdownRequested()) {
>>>>>>> d63d9d81
            LogPrint(BCLog::LLMQ_DKG, "CDKGSessionManager::%s -- %s - aborting due to stop/shutdown requested\n", __func__, params.name);
            throw AbortPhaseException();
        }
        {
            LOCK(cs);
            if (currentHeight > heightTmp) {
                // New block(s) just came in
                int64_t expectedBlockTime = (currentHeight - heightStart) * Params().GetConsensus().nPowTargetSpacing * 1000;
                if (expectedBlockTime > sleepTime) {
                    // Blocks came faster than we expected, jump into the phase func asap
                    break;
                }
                heightTmp = currentHeight;
            }
            if (phase != curPhase || quorumHash != expectedQuorumHash) {
<<<<<<< HEAD
                // Something went wrong and/or we missed quite a few blocks and it's just too late now
=======
                // Smth went wrong and/or we missed quite a few blocks and it's just too late now
>>>>>>> d63d9d81
                LogPrint(BCLog::LLMQ_DKG, "CDKGSessionManager::%s -- %s - aborting due unexpected phase/expectedQuorumHash change\n", __func__, params.name);
                throw AbortPhaseException();
            }
        }
        if (!runWhileWaiting()) {
            MilliSleep(100);
        }
    }

    LogPrint(BCLog::LLMQ_DKG, "CDKGSessionManager::%s -- %s - done, curPhase=%d\n", __func__, params.name, curPhase);
}

void CDKGSessionHandler::HandlePhase(QuorumPhase curPhase,
                                     QuorumPhase nextPhase,
                                     const uint256& expectedQuorumHash,
                                     double randomSleepFactor,
                                     const StartPhaseFunc& startPhaseFunc,
                                     const WhileWaitFunc& runWhileWaiting)
{
    LogPrint(BCLog::LLMQ_DKG, "CDKGSessionManager::%s -- %s - starting, curPhase=%d, nextPhase=%d\n", __func__, params.name, curPhase, nextPhase);

    SleepBeforePhase(curPhase, expectedQuorumHash, randomSleepFactor, runWhileWaiting);
    startPhaseFunc();
    WaitForNextPhase(curPhase, nextPhase, expectedQuorumHash, runWhileWaiting);

    LogPrint(BCLog::LLMQ_DKG, "CDKGSessionManager::%s -- %s - done, curPhase=%d, nextPhase=%d\n", __func__, params.name, curPhase, nextPhase);
}

// returns a set of NodeIds which sent invalid messages
template<typename Message>
std::set<NodeId> BatchVerifyMessageSigs(CDKGSession& session, const std::vector<std::pair<NodeId, std::shared_ptr<Message>>>& messages)
{
    if (messages.empty()) {
        return {};
    }

    std::set<NodeId> ret;
    bool revertToSingleVerification = false;

    CBLSSignature aggSig;
    std::vector<CBLSPublicKey> pubKeys;
    std::vector<uint256> messageHashes;
    std::set<uint256> messageHashesSet;
    pubKeys.reserve(messages.size());
    messageHashes.reserve(messages.size());
    bool first = true;
    for (const auto& p : messages ) {
        const auto& msg = *p.second;

        auto member = session.GetMember(msg.proTxHash);
        if (!member) {
            // should not happen as it was verified before
            ret.emplace(p.first);
            continue;
        }

        if (first) {
            aggSig = msg.sig;
        } else {
            aggSig.AggregateInsecure(msg.sig);
        }
        first = false;

        auto msgHash = msg.GetSignHash();
        if (!messageHashesSet.emplace(msgHash).second) {
            // can only happen in 2 cases:
            // 1. Someone sent us the same message twice but with differing signature, meaning that at least one of them
            //    must be invalid. In this case, we'd have to revert to single message verification nevertheless
            // 2. Someone managed to find a way to create two different binary representations of a message that deserializes
            //    to the same object representation. This would be some form of malleability. However, this shouldn't be
            //    possible as only deterministic/unique BLS signatures and very simple data types are involved
            revertToSingleVerification = true;
            break;
        }

        pubKeys.emplace_back(member->dmn->pdmnState->pubKeyOperator.Get());
        messageHashes.emplace_back(msgHash);
    }
    if (!revertToSingleVerification) {
        bool valid = aggSig.VerifyInsecureAggregated(pubKeys, messageHashes);
        if (valid) {
            // all good
            return ret;
        }

        // are all messages from the same node?
        NodeId firstNodeId;
        first = true;
        bool nodeIdsAllSame = true;
        for (auto it = messages.begin(); it != messages.end(); ++it) {
            if (first) {
                firstNodeId = it->first;
            } else {
                first = false;
                if (it->first != firstNodeId) {
                    nodeIdsAllSame = false;
                    break;
                }
            }
        }
        // if yes, take a short path and return a set with only him
        if (nodeIdsAllSame) {
            ret.emplace(firstNodeId);
            return ret;
        }
        // different nodes, let's figure out who are the bad ones
    }

    for (const auto& p : messages) {
        if (ret.count(p.first)) {
            continue;
        }

        const auto& msg = *p.second;
        auto member = session.GetMember(msg.proTxHash);
        bool valid = msg.sig.VerifyInsecure(member->dmn->pdmnState->pubKeyOperator.Get(), msg.GetSignHash());
        if (!valid) {
            ret.emplace(p.first);
        }
    }
    return ret;
}

template<typename Message, int MessageType>
bool ProcessPendingMessageBatch(CDKGSession& session, CDKGPendingMessages& pendingMessages, size_t maxCount)
{
    auto msgs = pendingMessages.PopAndDeserializeMessages<Message>(maxCount);
    if (msgs.empty()) {
        return false;
    }

    std::vector<std::pair<NodeId, std::shared_ptr<Message>>> preverifiedMessages;
    preverifiedMessages.reserve(msgs.size());

    for (const auto& p : msgs) {
        const NodeId &nodeId = p.first;
        if (!p.second) {
<<<<<<< HEAD
            LogPrint(BCLog::LLMQ_DKG, "%s -- failed to deserialize message, peer=%d\n", __func__, nodeId);
=======
            LogPrint(BCLog::LLMQ_DKG, "%s -- failed to deserialize message, peer=%d\n", __func__, p.first);
>>>>>>> d63d9d81
            {
                LOCK(cs_main);
                Misbehaving(nodeId, 100);
            }
            continue;
        }
<<<<<<< HEAD
=======
        const auto& msg = *p.second;

        auto hash = ::SerializeHash(msg);

>>>>>>> d63d9d81
        bool ban = false;
        if (!session.PreVerifyMessage(*p.second, ban)) {
            if (ban) {
<<<<<<< HEAD
                LogPrint(BCLog::LLMQ_DKG, "%s -- banning node due to failed preverification, peer=%d\n", __func__, nodeId);
=======
                LogPrint(BCLog::LLMQ_DKG, "%s -- banning node due to failed preverification, peer=%d\n", __func__, p.first);
>>>>>>> d63d9d81
                {
                    LOCK(cs_main);
                    Misbehaving(nodeId, 100);
                }
            }
<<<<<<< HEAD
            LogPrint(BCLog::LLMQ_DKG, "%s -- skipping message due to failed preverification, peer=%d\n", __func__, nodeId);
=======
            LogPrint(BCLog::LLMQ_DKG, "%s -- skipping message due to failed preverification, peer=%d\n", __func__, p.first);
>>>>>>> d63d9d81
            continue;
        }
        preverifiedMessages.emplace_back(p);
    }
    if (preverifiedMessages.empty()) {
        return true;
    }

    auto badNodes = BatchVerifyMessageSigs(session, preverifiedMessages);
    if (!badNodes.empty()) {
        LOCK(cs_main);
        for (auto nodeId : badNodes) {
            LogPrint(BCLog::LLMQ_DKG, "%s -- failed to verify signature, peer=%d\n", __func__, nodeId);
            Misbehaving(nodeId, 100);
        }
    }

    for (const auto& p : preverifiedMessages) {
        const NodeId &nodeId = p.first;
        if (badNodes.count(nodeId)) {
            continue;
        }
        bool ban = false;
        session.ReceiveMessage(*p.second, ban);
        if (ban) {
            LogPrint(BCLog::LLMQ_DKG, "%s -- banning node after ReceiveMessage failed, peer=%d\n", __func__, nodeId);
            LOCK(cs_main);
            Misbehaving(nodeId, 100);
            badNodes.emplace(nodeId);
        }
    }

    return true;
}

void CDKGSessionHandler::HandleDKGRound()
{
    uint256 curQuorumHash;
    int curQuorumHeight;

    WaitForNextPhase(QuorumPhase_None, QuorumPhase_Initialized, uint256(), []{return false;});

    {
        LOCK(cs);
        pendingContributions.Clear();
        pendingComplaints.Clear();
        pendingJustifications.Clear();
        pendingPrematureCommitments.Clear();
        curQuorumHash = quorumHash;
        curQuorumHeight = quorumHeight;
    }

    const CBlockIndex* pindexQuorum;
    {
        LOCK(cs_main);
        pindexQuorum = LookupBlockIndex(curQuorumHash);
    }

    if (!InitNewQuorum(pindexQuorum)) {
        // should actually never happen
        WaitForNewQuorum(curQuorumHash);
        throw AbortPhaseException();
    }

    quorumDKGDebugManager->UpdateLocalSessionStatus(params.type, [&](CDKGDebugSessionStatus& status) {
        bool changed = status.phase != (uint8_t) QuorumPhase_Initialized;
        status.phase = (uint8_t) QuorumPhase_Initialized;
        return changed;
    });

<<<<<<< HEAD
    CLLMQUtils::EnsureQuorumConnections(params.type, pindexQuorum, curSession->myProTxHash);
    if (curSession->AreWeMember()) {
=======
    CLLMQUtils::EnsureQuorumConnections(params.type, pindexQuorum, curSession->myProTxHash, gArgs.GetBoolArg("-watchquorums", DEFAULT_WATCH_QUORUMS));
    if (curSession->AreWeMember() && CLLMQUtils::IsAllMembersConnectedEnabled(params.type)) {
>>>>>>> d63d9d81
        CLLMQUtils::AddQuorumProbeConnections(params.type, pindexQuorum, curSession->myProTxHash);
    }

    WaitForNextPhase(QuorumPhase_Initialized, QuorumPhase_Contribute, curQuorumHash, []{return false;});

    // Contribute
    auto fContributeStart = [this]() {
        curSession->Contribute(pendingContributions);
    };
    auto fContributeWait = [this] {
        return ProcessPendingMessageBatch<CDKGContribution, MSG_QUORUM_CONTRIB>(*curSession, pendingContributions, 8);
    };
    HandlePhase(QuorumPhase_Contribute, QuorumPhase_Complain, curQuorumHash, 0.05, fContributeStart, fContributeWait);

    // Complain
    auto fComplainStart = [this]() {
        curSession->VerifyAndComplain(pendingComplaints);
    };
    auto fComplainWait = [this] {
        return ProcessPendingMessageBatch<CDKGComplaint, MSG_QUORUM_COMPLAINT>(*curSession, pendingComplaints, 8);
    };
    HandlePhase(QuorumPhase_Complain, QuorumPhase_Justify, curQuorumHash, 0.05, fComplainStart, fComplainWait);

    // Justify
    auto fJustifyStart = [this]() {
        curSession->VerifyAndJustify(pendingJustifications);
    };
    auto fJustifyWait = [this] {
        return ProcessPendingMessageBatch<CDKGJustification, MSG_QUORUM_JUSTIFICATION>(*curSession, pendingJustifications, 8);
    };
    HandlePhase(QuorumPhase_Justify, QuorumPhase_Commit, curQuorumHash, 0.05, fJustifyStart, fJustifyWait);

    // Commit
    auto fCommitStart = [this]() {
        curSession->VerifyAndCommit(pendingPrematureCommitments);
    };
    auto fCommitWait = [this] {
        return ProcessPendingMessageBatch<CDKGPrematureCommitment, MSG_QUORUM_PREMATURE_COMMITMENT>(*curSession, pendingPrematureCommitments, 8);
    };
    HandlePhase(QuorumPhase_Commit, QuorumPhase_Finalize, curQuorumHash, 0.1, fCommitStart, fCommitWait);

    auto finalCommitments = curSession->FinalizeCommitments();
    for (const auto& fqc : finalCommitments) {
        quorumBlockProcessor->AddMinableCommitment(fqc);
    }
}

void CDKGSessionHandler::PhaseHandlerThread()
{
    while (!stopRequested) {
        try {
            LogPrint(BCLog::LLMQ_DKG, "CDKGSessionHandler::%s -- %s - starting HandleDKGRound\n", __func__, params.name);
            HandleDKGRound();
        } catch (AbortPhaseException& e) {
            quorumDKGDebugManager->UpdateLocalSessionStatus(params.type, [&](CDKGDebugSessionStatus& status) {
                status.aborted = true;
                return true;
            });
            LogPrint(BCLog::LLMQ_DKG, "CDKGSessionHandler::%s -- %s - aborted current DKG session\n", __func__, params.name);
        }
    }
}

} // namespace llmq<|MERGE_RESOLUTION|>--- conflicted
+++ resolved
@@ -1,5 +1,5 @@
-<<<<<<< HEAD
 // Copyright (c) 2018-2021 The Dash Core developers
+// Copyright (c) 2020-2022 The Raptoreum developers
 // Distributed under the MIT/X11 software license, see the accompanying
 // file COPYING or http://www.opensource.org/licenses/mit-license.php.
 
@@ -9,29 +9,10 @@
 #include <llmq/quorums_debug.h>
 #include <llmq/quorums_utils.h>
 
-#include <masternode/activemasternode.h>
+#include <smartnode/activesmartnode.h>
 #include <chainparams.h>
 #include <net_processing.h>
 #include <spork.h>
-=======
-// Copyright (c) 2018-2019 The Dash Core developers
-// Copyright (c) 2020-2022 The Raptoreum developers
-// Distributed under the MIT/X11 software license, see the accompanying
-// file COPYING or http://www.opensource.org/licenses/mit-license.php.
-
-#include <llmq/quorums_dkgsessionhandler.h>
-#include <llmq/quorums_blockprocessor.h>
-#include <llmq/quorums_debug.h>
-#include <llmq/quorums_init.h>
-#include <llmq/quorums_utils.h>
-
-#include <smartnode/activesmartnode.h>
-#include <chainparams.h>
-#include <init.h>
-#include <net_processing.h>
-#include <spork.h>
-#include <validation.h>
->>>>>>> d63d9d81
 
 namespace llmq
 {
@@ -111,21 +92,10 @@
     pendingComplaints((size_t)_params.size * 2, MSG_QUORUM_COMPLAINT),
     pendingJustifications((size_t)_params.size * 2, MSG_QUORUM_JUSTIFICATION),
     pendingPrematureCommitments((size_t)_params.size * 2, MSG_QUORUM_PREMATURE_COMMITMENT)
-<<<<<<< HEAD
 {
     if (params.type == Consensus::LLMQ_NONE) {
         throw std::runtime_error("Can't initialize CDKGSessionHandler with LLMQ_NONE type.");
     }
-=======
-{
-    if (params.type == Consensus::LLMQ_NONE) {
-        throw std::runtime_error("Can't initialize CDKGSessionHandler with LLMQ_NONE type.");
-    }
-}
-
-CDKGSessionHandler::~CDKGSessionHandler()
-{
->>>>>>> d63d9d81
 }
 
 CDKGSessionHandler::~CDKGSessionHandler() = default;
@@ -167,14 +137,12 @@
 }
 
 void CDKGSessionHandler::StartThread()
-<<<<<<< HEAD
-=======
 {
     if (phaseHandlerThread.joinable()) {
         throw std::runtime_error("Tried to start an already started CDKGSessionHandler thread.");
     }
 
-    std::string threadName = strprintf("q-phase-%d", params.type);
+    std::string threadName = strprintf("llmq-%d", (uint8_t)params.type);
     phaseHandlerThread = std::thread(&TraceThread<std::function<void()> >, threadName, std::function<void()>(std::bind(&CDKGSessionHandler::PhaseHandlerThread, this)));
 }
 
@@ -187,25 +155,6 @@
 }
 
 bool CDKGSessionHandler::InitNewQuorum(const CBlockIndex* pindexQuorum)
->>>>>>> d63d9d81
-{
-    if (phaseHandlerThread.joinable()) {
-        throw std::runtime_error("Tried to start an already started CDKGSessionHandler thread.");
-    }
-
-    std::string threadName = strprintf("llmq-%d", (uint8_t)params.type);
-    phaseHandlerThread = std::thread(&TraceThread<std::function<void()> >, threadName, std::function<void()>(std::bind(&CDKGSessionHandler::PhaseHandlerThread, this)));
-}
-
-void CDKGSessionHandler::StopThread()
-{
-    stopRequested = true;
-    if (phaseHandlerThread.joinable()) {
-        phaseHandlerThread.join();
-    }
-}
-
-bool CDKGSessionHandler::InitNewQuorum(const CBlockIndex* pindexQuorum)
 {
     curSession = std::make_shared<CDKGSession>(params, blsWorker, dkgManager);
 
@@ -215,11 +164,7 @@
 
     auto mns = CLLMQUtils::GetAllQuorumMembers(params.type, pindexQuorum);
 
-<<<<<<< HEAD
-    if (!curSession->Init(pindexQuorum, mns, activeMasternodeInfo.proTxHash)) {
-=======
     if (!curSession->Init(pindexQuorum, mns, activeSmartnodeInfo.proTxHash)) {
->>>>>>> d63d9d81
         LogPrintf("CDKGSessionManager::%s -- quorum initialiation failed for %s\n", __func__, curSession->params.name);
         return false;
     }
@@ -244,11 +189,7 @@
     LogPrint(BCLog::LLMQ_DKG, "CDKGSessionManager::%s -- %s - starting, curPhase=%d, nextPhase=%d\n", __func__, params.name, curPhase, nextPhase);
 
     while (true) {
-<<<<<<< HEAD
         if (stopRequested) {
-=======
-        if (stopRequested || ShutdownRequested()) {
->>>>>>> d63d9d81
             LogPrint(BCLog::LLMQ_DKG, "CDKGSessionManager::%s -- %s - aborting due to stop/shutdown requested\n", __func__, params.name);
             throw AbortPhaseException();
         }
@@ -287,11 +228,7 @@
     LogPrint(BCLog::LLMQ_DKG, "CDKGSessionManager::%s -- %s - starting\n", __func__, params.name);
 
     while (true) {
-<<<<<<< HEAD
         if (stopRequested) {
-=======
-        if (stopRequested || ShutdownRequested()) {
->>>>>>> d63d9d81
             LogPrint(BCLog::LLMQ_DKG, "CDKGSessionManager::%s -- %s - aborting due to stop/shutdown requested\n", __func__, params.name);
             throw AbortPhaseException();
         }
@@ -344,11 +281,7 @@
     LogPrint(BCLog::LLMQ_DKG, "CDKGSessionManager::%s -- %s - starting sleep for %d ms, curPhase=%d\n", __func__, params.name, sleepTime, curPhase);
 
     while (GetTimeMillis() < endTime) {
-<<<<<<< HEAD
         if (stopRequested) {
-=======
-        if (stopRequested || ShutdownRequested()) {
->>>>>>> d63d9d81
             LogPrint(BCLog::LLMQ_DKG, "CDKGSessionManager::%s -- %s - aborting due to stop/shutdown requested\n", __func__, params.name);
             throw AbortPhaseException();
         }
@@ -364,11 +297,7 @@
                 heightTmp = currentHeight;
             }
             if (phase != curPhase || quorumHash != expectedQuorumHash) {
-<<<<<<< HEAD
                 // Something went wrong and/or we missed quite a few blocks and it's just too late now
-=======
-                // Smth went wrong and/or we missed quite a few blocks and it's just too late now
->>>>>>> d63d9d81
                 LogPrint(BCLog::LLMQ_DKG, "CDKGSessionManager::%s -- %s - aborting due unexpected phase/expectedQuorumHash change\n", __func__, params.name);
                 throw AbortPhaseException();
             }
@@ -506,42 +435,23 @@
     for (const auto& p : msgs) {
         const NodeId &nodeId = p.first;
         if (!p.second) {
-<<<<<<< HEAD
             LogPrint(BCLog::LLMQ_DKG, "%s -- failed to deserialize message, peer=%d\n", __func__, nodeId);
-=======
-            LogPrint(BCLog::LLMQ_DKG, "%s -- failed to deserialize message, peer=%d\n", __func__, p.first);
->>>>>>> d63d9d81
             {
                 LOCK(cs_main);
                 Misbehaving(nodeId, 100);
             }
             continue;
         }
-<<<<<<< HEAD
-=======
-        const auto& msg = *p.second;
-
-        auto hash = ::SerializeHash(msg);
-
->>>>>>> d63d9d81
         bool ban = false;
         if (!session.PreVerifyMessage(*p.second, ban)) {
             if (ban) {
-<<<<<<< HEAD
                 LogPrint(BCLog::LLMQ_DKG, "%s -- banning node due to failed preverification, peer=%d\n", __func__, nodeId);
-=======
-                LogPrint(BCLog::LLMQ_DKG, "%s -- banning node due to failed preverification, peer=%d\n", __func__, p.first);
->>>>>>> d63d9d81
                 {
                     LOCK(cs_main);
                     Misbehaving(nodeId, 100);
                 }
             }
-<<<<<<< HEAD
             LogPrint(BCLog::LLMQ_DKG, "%s -- skipping message due to failed preverification, peer=%d\n", __func__, nodeId);
-=======
-            LogPrint(BCLog::LLMQ_DKG, "%s -- skipping message due to failed preverification, peer=%d\n", __func__, p.first);
->>>>>>> d63d9d81
             continue;
         }
         preverifiedMessages.emplace_back(p);
@@ -612,13 +522,8 @@
         return changed;
     });
 
-<<<<<<< HEAD
     CLLMQUtils::EnsureQuorumConnections(params.type, pindexQuorum, curSession->myProTxHash);
     if (curSession->AreWeMember()) {
-=======
-    CLLMQUtils::EnsureQuorumConnections(params.type, pindexQuorum, curSession->myProTxHash, gArgs.GetBoolArg("-watchquorums", DEFAULT_WATCH_QUORUMS));
-    if (curSession->AreWeMember() && CLLMQUtils::IsAllMembersConnectedEnabled(params.type)) {
->>>>>>> d63d9d81
         CLLMQUtils::AddQuorumProbeConnections(params.type, pindexQuorum, curSession->myProTxHash);
     }
 
