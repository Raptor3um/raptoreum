// Copyright (c) 2018-2021 The Dash Core developers
// Copyright (c) 2020-2022 The Raptoreum developers
// Distributed under the MIT/X11 software license, see the accompanying
// file COPYING or http://www.opensource.org/licenses/mit-license.php.

#include <llmq/quorums_dkgsessionhandler.h>

#include <llmq/quorums_commitment.h>
#include <llmq/quorums_dkgsession.h>
#include <llmq/quorums_blockprocessor.h>
#include <llmq/quorums_debug.h>
#include <llmq/quorums_utils.h>

#include <evo/deterministicmns.h>

#include <smartnode/activesmartnode.h>
#include <chainparams.h>
#include <net_processing.h>
#include <spork.h>
#include <validation.h>

namespace llmq
{

<<<<<<< HEAD
=======
CDKGPendingMessages::CDKGPendingMessages(size_t _maxMessagesPerNode, int _invType) :
    maxMessagesPerNode(_maxMessagesPerNode),
    invType(_invType)
{
    LogPrint(BCLog::LLMQ_DKG, "CDKGPendingMessages::%s --  maxMessagesPerNode %d for type %d\n", __func__, maxMessagesPerNode, invType);
}

>>>>>>> 46dd65c7
void CDKGPendingMessages::PushPendingMessage(NodeId from, CDataStream& vRecv)
{
    // this will also consume the data, even if we bail out early
    auto pm = std::make_shared<CDataStream>(std::move(vRecv));

    CHashWriter hw(SER_GETHASH, 0);
    hw.write(pm->data(), pm->size());
    uint256 hash = hw.GetHash();

    if (from != -1) {
        LOCK(cs_main);
        EraseObjectRequest(from, CInv(invType, hash));
    }

    LOCK(cs);

    if (messagesPerNode[from] >= maxMessagesPerNode) {
        // TODO ban?
        LogPrint(BCLog::LLMQ_DKG, "CDKGPendingMessages::%s -- too many messages %d, peer=%d\n", __func__, messagesPerNode[from], from);
        return;
    }
    messagesPerNode[from]++;

    if (!seenMessages.emplace(hash).second) {
        LogPrint(BCLog::LLMQ_DKG, "CDKGPendingMessages::%s -- already seen %s, peer=%d\n", __func__, hash.ToString(), from);
        return;
    }

    pendingMessages.emplace_back(std::make_pair(from, std::move(pm)));
}

std::list<CDKGPendingMessages::BinaryMessage> CDKGPendingMessages::PopPendingMessages(size_t maxCount)
{
    LOCK(cs);

    std::list<BinaryMessage> ret;
    while (!pendingMessages.empty() && ret.size() < maxCount) {
        ret.emplace_back(std::move(pendingMessages.front()));
        pendingMessages.pop_front();
    }

    return ret;
}

bool CDKGPendingMessages::HasSeen(const uint256& hash) const
{
    LOCK(cs);
    return seenMessages.count(hash) != 0;
}

void CDKGPendingMessages::Clear()
{
    LOCK(cs);
    pendingMessages.clear();
    messagesPerNode.clear();
    seenMessages.clear();
}

//////

<<<<<<< HEAD
=======
CDKGSessionHandler::CDKGSessionHandler(const Consensus::LLMQParams& _params, CBLSWorker& _blsWorker, CDKGSessionManager& _dkgManager) :
    params(_params),
    blsWorker(_blsWorker),
    dkgManager(_dkgManager),
    curSession(std::make_shared<CDKGSession>(_params, _blsWorker, _dkgManager)),
    pendingContributions(800, MSG_QUORUM_CONTRIB), // we allow size*2 messages as we need to make sure we see bad behavior (double messages)
    pendingComplaints(800, MSG_QUORUM_COMPLAINT),
    pendingJustifications(800, MSG_QUORUM_JUSTIFICATION),
    pendingPrematureCommitments(800, MSG_QUORUM_PREMATURE_COMMITMENT)
{
    if (params.type == Consensus::LLMQ_NONE) {
        throw std::runtime_error("Can't initialize CDKGSessionHandler with LLMQ_NONE type.");
    }
}

CDKGSessionHandler::~CDKGSessionHandler() = default;

>>>>>>> 46dd65c7
void CDKGSessionHandler::UpdatedBlockTip(const CBlockIndex* pindexNew)
{
    LOCK(cs);

    int quorumStageInt = pindexNew->nHeight % params.dkgInterval;
    const CBlockIndex* pQuorumBaseBlockIndex = pindexNew->GetAncestor(pindexNew->nHeight - quorumStageInt);

    currentHeight = pindexNew->nHeight;
    quorumHeight = pQuorumBaseBlockIndex->nHeight;
    quorumHash = pQuorumBaseBlockIndex->GetBlockHash();

    bool fNewPhase = (quorumStageInt % params.dkgPhaseBlocks) == 0;
    int phaseInt = quorumStageInt / params.dkgPhaseBlocks + 1;
    QuorumPhase oldPhase = phase;
    if (fNewPhase && phaseInt >= QuorumPhase_Initialized && phaseInt <= QuorumPhase_Idle) {
        phase = static_cast<QuorumPhase>(phaseInt);
    }

    LogPrint(BCLog::LLMQ_DKG, "CDKGSessionHandler::%s -- %s - currentHeight=%d, quorumHeight=%d, oldPhase=%d, newPhase=%d\n", __func__,
            params.name, currentHeight, quorumHeight, oldPhase, phase);
}

void CDKGSessionHandler::ProcessMessage(CNode* pfrom, const std::string& strCommand, CDataStream& vRecv)
{
    // We don't handle messages in the calling thread as deserialization/processing of these would block everything
    LogPrint(BCLog::LLMQ_DKG, "CDKGSessionHandler::%s --  Processing %s message from node %d \n", __func__, strCommand, pfrom->GetId());
    if (strCommand == NetMsgType::QCONTRIB) {
        pendingContributions.PushPendingMessage(pfrom->GetId(), vRecv);
    } else if (strCommand == NetMsgType::QCOMPLAINT) {
        pendingComplaints.PushPendingMessage(pfrom->GetId(), vRecv);
    } else if (strCommand == NetMsgType::QJUSTIFICATION) {
        pendingJustifications.PushPendingMessage(pfrom->GetId(), vRecv);
    } else if (strCommand == NetMsgType::QPCOMMITMENT) {
        pendingPrematureCommitments.PushPendingMessage(pfrom->GetId(), vRecv);
    }
}

void CDKGSessionHandler::StartThread()
{
    if (phaseHandlerThread.joinable()) {
        throw std::runtime_error("Tried to start an already started CDKGSessionHandler thread.");
    }

    std::string threadName = strprintf("llmq-%d", (uint8_t)params.type);
    phaseHandlerThread = std::thread(&TraceThread<std::function<void()> >, threadName, std::function<void()>(std::bind(&CDKGSessionHandler::PhaseHandlerThread, this)));
}

void CDKGSessionHandler::StopThread()
{
    stopRequested = true;
    if (phaseHandlerThread.joinable()) {
        phaseHandlerThread.join();
    }
}

bool CDKGSessionHandler::InitNewQuorum(const CBlockIndex* pQuorumBaseBlockIndex)
{
    curSession = std::make_unique<CDKGSession>(params, blsWorker, dkgManager, connman);

    if (!deterministicMNManager->IsDIP3Enforced(pQuorumBaseBlockIndex->nHeight)) {
        return false;
    }

    auto mns = CLLMQUtils::GetAllQuorumMembers(params, pQuorumBaseBlockIndex);

    if (!curSession->Init(pQuorumBaseBlockIndex, mns, WITH_LOCK(activeSmartnodeInfoCs, return activeSmartnodeInfo.proTxHash))) {
        LogPrintf("CDKGSessionManager::%s -- quorum initialization failed for %s\n", __func__, curSession->params.name);
        return false;
    }

    return true;
}

std::pair<QuorumPhase, uint256> CDKGSessionHandler::GetPhaseAndQuorumHash() const
{
    LOCK(cs);
    return std::make_pair(phase, quorumHash);
}

class AbortPhaseException : public std::exception { };

void CDKGSessionHandler::WaitForNextPhase(QuorumPhase curPhase, QuorumPhase nextPhase, const uint256& expectedQuorumHash, const WhileWaitFunc& runWhileWaiting) const
{
    LogPrint(BCLog::LLMQ_DKG, "CDKGSessionManager::%s -- %s - starting, curPhase=%d, nextPhase=%d\n", __func__, params.name, curPhase, nextPhase);

    while (true) {
        if (stopRequested) {
            LogPrint(BCLog::LLMQ_DKG, "CDKGSessionManager::%s -- %s - aborting due to stop/shutdown requested\n", __func__, params.name);
            throw AbortPhaseException();
        }
        auto p = GetPhaseAndQuorumHash();
        if (!expectedQuorumHash.IsNull() && p.second != expectedQuorumHash) {
            LogPrint(BCLog::LLMQ_DKG, "CDKGSessionManager::%s -- %s - aborting due unexpected expectedQuorumHash change\n", __func__, params.name);
            throw AbortPhaseException();
        }
        if (p.first == nextPhase) {
            break;
        }
        if (curPhase != QuorumPhase_None && p.first != curPhase) {
            LogPrint(BCLog::LLMQ_DKG, "CDKGSessionManager::%s -- %s - aborting due unexpected phase change\n", __func__, params.name);
            throw AbortPhaseException();
        }
        if (!runWhileWaiting()) {
            UninterruptibleSleep(std::chrono::milliseconds{100});
        }
    }

    LogPrint(BCLog::LLMQ_DKG, "CDKGSessionManager::%s -- %s - done, curPhase=%d, nextPhase=%d\n", __func__, params.name, curPhase, nextPhase);

    if (nextPhase == QuorumPhase_Initialized) {
        quorumDKGDebugManager->ResetLocalSessionStatus(params.type);
    } else {
        quorumDKGDebugManager->UpdateLocalSessionStatus(params.type, [&](CDKGDebugSessionStatus& status) {
            bool changed = status.phase != (uint8_t) nextPhase;
            status.phase = (uint8_t) nextPhase;
            return changed;
        });
    }
}

void CDKGSessionHandler::WaitForNewQuorum(const uint256& oldQuorumHash) const
{
    LogPrint(BCLog::LLMQ_DKG, "CDKGSessionManager::%s -- %s - starting\n", __func__, params.name);

    while (true) {
        if (stopRequested) {
            LogPrint(BCLog::LLMQ_DKG, "CDKGSessionManager::%s -- %s - aborting due to stop/shutdown requested\n", __func__, params.name);
            throw AbortPhaseException();
        }
        auto p = GetPhaseAndQuorumHash();
        if (p.second != oldQuorumHash) {
            break;
        }
        UninterruptibleSleep(std::chrono::milliseconds{100});
    }

    LogPrint(BCLog::LLMQ_DKG, "CDKGSessionManager::%s -- %s - done\n", __func__, params.name);
}

// Sleep some time to not fully overload the whole network
void CDKGSessionHandler::SleepBeforePhase(QuorumPhase curPhase, const uint256& expectedQuorumHash, double randomSleepFactor, const WhileWaitFunc& runWhileWaiting) const
{
    if (!curSession->AreWeMember()) {
        // Non-members do not participate and do not create any network load, no need to sleep.
        return;
    }

    if (Params().MineBlocksOnDemand()) {
        // On regtest, blocks can be mined on demand without any significant time passing between these.
        // We shouldn't wait before phases in this case.
        return;
    }

    // Two blocks can come very close to each other, this happens pretty regularly. We don't want to be
    // left behind and marked as a bad member. This means that we should not count the last block of the
    // phase as a safe one to keep sleeping, that's why we calculate the phase sleep time as a time of
    // the full phase minus one block here.
    double phaseSleepTime = (params.dkgPhaseBlocks - 1) * Params().GetConsensus().nPowTargetSpacing * 1000;
    // Expected phase sleep time per member
    double phaseSleepTimePerMember = phaseSleepTime / params.size;
    // Don't expect perfect block times and thus reduce the phase time to be on the secure side (caller chooses factor)
    double adjustedPhaseSleepTimePerMember = phaseSleepTimePerMember * randomSleepFactor;

    int64_t sleepTime = (int64_t)(adjustedPhaseSleepTimePerMember * curSession->GetMyMemberIndex().value_or(0));
    int64_t endTime = GetTimeMillis() + sleepTime;
    int heightTmp{-1};
    int heightStart{-1};
    heightTmp = heightStart = WITH_LOCK(cs, return currentHeight);

    LogPrint(BCLog::LLMQ_DKG, "CDKGSessionManager::%s -- %s - starting sleep for %d ms, curPhase=%d\n", __func__, params.name, sleepTime, curPhase);

    while (GetTimeMillis() < endTime) {
        if (stopRequested) {
            LogPrint(BCLog::LLMQ_DKG, "CDKGSessionManager::%s -- %s - aborting due to stop/shutdown requested\n", __func__, params.name);
            throw AbortPhaseException();
        }
        {
            LOCK(cs);
            if (currentHeight > heightTmp) {
                // New block(s) just came in
                int64_t expectedBlockTime = (currentHeight - heightStart) * Params().GetConsensus().nPowTargetSpacing * 1000;
                if (expectedBlockTime > sleepTime) {
                    // Blocks came faster than we expected, jump into the phase func asap
                    break;
                }
                heightTmp = currentHeight;
            }
            if (phase != curPhase || quorumHash != expectedQuorumHash) {
                // Something went wrong and/or we missed quite a few blocks and it's just too late now
                LogPrint(BCLog::LLMQ_DKG, "CDKGSessionManager::%s -- %s - aborting due unexpected phase/expectedQuorumHash change\n", __func__, params.name);
                throw AbortPhaseException();
            }
        }
        if (!runWhileWaiting()) {
            UninterruptibleSleep(std::chrono::milliseconds{100});
        }
    }

    LogPrint(BCLog::LLMQ_DKG, "CDKGSessionManager::%s -- %s - done, curPhase=%d\n", __func__, params.name, curPhase);
}

void CDKGSessionHandler::HandlePhase(QuorumPhase curPhase,
                                     QuorumPhase nextPhase,
                                     const uint256& expectedQuorumHash,
                                     double randomSleepFactor,
                                     const StartPhaseFunc& startPhaseFunc,
                                     const WhileWaitFunc& runWhileWaiting)
{
    LogPrint(BCLog::LLMQ_DKG, "CDKGSessionManager::%s -- %s - starting, curPhase=%d, nextPhase=%d\n", __func__, params.name, curPhase, nextPhase);

    SleepBeforePhase(curPhase, expectedQuorumHash, randomSleepFactor, runWhileWaiting);
    startPhaseFunc();
    WaitForNextPhase(curPhase, nextPhase, expectedQuorumHash, runWhileWaiting);

    LogPrint(BCLog::LLMQ_DKG, "CDKGSessionManager::%s -- %s - done, curPhase=%d, nextPhase=%d\n", __func__, params.name, curPhase, nextPhase);
}

// returns a set of NodeIds which sent invalid messages
template<typename Message>
std::set<NodeId> BatchVerifyMessageSigs(CDKGSession& session, const std::vector<std::pair<NodeId, std::shared_ptr<Message>>>& messages)
{
    if (messages.empty()) {
        return {};
    }

    std::set<NodeId> ret;
    bool revertToSingleVerification = false;

    CBLSSignature aggSig;
    std::vector<CBLSPublicKey> pubKeys;
    std::vector<uint256> messageHashes;
    std::set<uint256> messageHashesSet;
    pubKeys.reserve(messages.size());
    messageHashes.reserve(messages.size());
    bool first = true;
    for (const auto& p : messages ) {
        const auto& msg = *p.second;

        auto member = session.GetMember(msg.proTxHash);
        if (!member) {
            // should not happen as it was verified before
            ret.emplace(p.first);
            continue;
        }

        if (first) {
            aggSig = msg.sig;
        } else {
            aggSig.AggregateInsecure(msg.sig);
        }
        first = false;

        auto msgHash = msg.GetSignHash();
        if (!messageHashesSet.emplace(msgHash).second) {
            // can only happen in 2 cases:
            // 1. Someone sent us the same message twice but with differing signature, meaning that at least one of them
            //    must be invalid. In this case, we'd have to revert to single message verification nevertheless
            // 2. Someone managed to find a way to create two different binary representations of a message that deserializes
            //    to the same object representation. This would be some form of malleability. However, this shouldn't be
            //    possible as only deterministic/unique BLS signatures and very simple data types are involved
            revertToSingleVerification = true;
            break;
        }

        pubKeys.emplace_back(member->dmn->pdmnState->pubKeyOperator.Get());
        messageHashes.emplace_back(msgHash);
    }
    if (!revertToSingleVerification) {
        bool valid = aggSig.VerifyInsecureAggregated(pubKeys, messageHashes);
        if (valid) {
            // all good
            return ret;
        }

        // are all messages from the same node?
        NodeId firstNodeId;
        first = true;
        bool nodeIdsAllSame = true;
        for (auto it = messages.begin(); it != messages.end(); ++it) {
            if (first) {
                firstNodeId = it->first;
            } else {
                first = false;
                if (it->first != firstNodeId) {
                    nodeIdsAllSame = false;
                    break;
                }
            }
        }
        // if yes, take a short path and return a set with only him
        if (nodeIdsAllSame) {
            ret.emplace(firstNodeId);
            return ret;
        }
        // different nodes, let's figure out who are the bad ones
    }

    for (const auto& p : messages) {
        if (ret.count(p.first)) {
            continue;
        }

        const auto& msg = *p.second;
        auto member = session.GetMember(msg.proTxHash);
        bool valid = msg.sig.VerifyInsecure(member->dmn->pdmnState->pubKeyOperator.Get(), msg.GetSignHash());
        if (!valid) {
            ret.emplace(p.first);
        }
    }
    return ret;
}

template<typename Message, int MessageType>
bool ProcessPendingMessageBatch(CDKGSession& session, CDKGPendingMessages& pendingMessages, size_t maxCount)
{
    auto msgs = pendingMessages.PopAndDeserializeMessages<Message>(maxCount);
    if (msgs.empty()) {
        return false;
    }

    std::vector<std::pair<NodeId, std::shared_ptr<Message>>> preverifiedMessages;
    preverifiedMessages.reserve(msgs.size());

    for (const auto& p : msgs) {
        const NodeId &nodeId = p.first;
        if (!p.second) {
            LogPrint(BCLog::LLMQ_DKG, "%s -- failed to deserialize message, peer=%d\n", __func__, nodeId);
            {
                LOCK(cs_main);
                Misbehaving(nodeId, 100);
            }
            continue;
        }
        bool ban = false;
        if (!session.PreVerifyMessage(*p.second, ban)) {
            if (ban) {
                LogPrint(BCLog::LLMQ_DKG, "%s -- banning node due to failed preverification, peer=%d\n", __func__, nodeId);
                {
                    LOCK(cs_main);
                    Misbehaving(nodeId, 100);
                }
            }
            LogPrint(BCLog::LLMQ_DKG, "%s -- skipping message due to failed preverification, peer=%d\n", __func__, nodeId);
            continue;
        }
        preverifiedMessages.emplace_back(p);
    }
    if (preverifiedMessages.empty()) {
        LogPrint(BCLog::LLMQ_DKG, "%s -- empty preverifiedMessages \n", __func__);
        return true;
    }

    auto badNodes = BatchVerifyMessageSigs(session, preverifiedMessages);
    if (!badNodes.empty()) {
        LOCK(cs_main);
        for (auto nodeId : badNodes) {
            LogPrint(BCLog::LLMQ_DKG, "%s -- failed to verify signature, peer=%d\n", __func__, nodeId);
            Misbehaving(nodeId, 100);
        }
    }

    for (const auto& p : preverifiedMessages) {
        const NodeId &nodeId = p.first;
        if (badNodes.count(nodeId)) {
            continue;
        }
        bool ban = false;
        session.ReceiveMessage(*p.second, ban);
        if (ban) {
            LogPrint(BCLog::LLMQ_DKG, "%s -- banning node after ReceiveMessage failed, peer=%d\n", __func__, nodeId);
            LOCK(cs_main);
            Misbehaving(nodeId, 100);
            badNodes.emplace(nodeId);
        }
    }

    return true;
}

void CDKGSessionHandler::HandleDKGRound()
{
    uint256 curQuorumHash;
    int curQuorumHeight;

    WaitForNextPhase(QuorumPhase_None, QuorumPhase_Initialized, uint256(), []{return false;});

    {
        LOCK(cs);
        pendingContributions.Clear();
        pendingComplaints.Clear();
        pendingJustifications.Clear();
        pendingPrematureCommitments.Clear();
        curQuorumHash = quorumHash;
        curQuorumHeight = quorumHeight;
    }

    const CBlockIndex* pQuorumBaseBlockIndex = WITH_LOCK(cs_main, return LookupBlockIndex(curQuorumHash));

    if (!InitNewQuorum(pQuorumBaseBlockIndex)) {
        // should actually never happen
        WaitForNewQuorum(curQuorumHash);
        throw AbortPhaseException();
    }

    quorumDKGDebugManager->UpdateLocalSessionStatus(params.type, [&](CDKGDebugSessionStatus& status) {
        bool changed = status.phase != (uint8_t) QuorumPhase_Initialized;
        status.phase = (uint8_t) QuorumPhase_Initialized;
        return changed;
    });

    CLLMQUtils::EnsureQuorumConnections(params, pQuorumBaseBlockIndex, connman, curSession->myProTxHash);
    if (curSession->AreWeMember()) {
        CLLMQUtils::AddQuorumProbeConnections(params, pQuorumBaseBlockIndex, connman, curSession->myProTxHash);
    }

    WaitForNextPhase(QuorumPhase_Initialized, QuorumPhase_Contribute, curQuorumHash, []{return false;});

    // Contribute
    auto fContributeStart = [this]() {
        curSession->Contribute(pendingContributions);
    };
    auto fContributeWait = [this] {
        return ProcessPendingMessageBatch<CDKGContribution, MSG_QUORUM_CONTRIB>(*curSession, pendingContributions, 8);
    };
    HandlePhase(QuorumPhase_Contribute, QuorumPhase_Complain, curQuorumHash, 0.05, fContributeStart, fContributeWait);

    // Complain
    auto fComplainStart = [this]() {
        curSession->VerifyAndComplain(pendingComplaints);
    };
    auto fComplainWait = [this] {
        return ProcessPendingMessageBatch<CDKGComplaint, MSG_QUORUM_COMPLAINT>(*curSession, pendingComplaints, 8);
    };
    HandlePhase(QuorumPhase_Complain, QuorumPhase_Justify, curQuorumHash, 0.05, fComplainStart, fComplainWait);

    // Justify
    auto fJustifyStart = [this]() {
        curSession->VerifyAndJustify(pendingJustifications);
    };
    auto fJustifyWait = [this] {
        return ProcessPendingMessageBatch<CDKGJustification, MSG_QUORUM_JUSTIFICATION>(*curSession, pendingJustifications, 8);
    };
    HandlePhase(QuorumPhase_Justify, QuorumPhase_Commit, curQuorumHash, 0.05, fJustifyStart, fJustifyWait);

    // Commit
    auto fCommitStart = [this]() {
        curSession->VerifyAndCommit(pendingPrematureCommitments);
    };
    auto fCommitWait = [this] {
        return ProcessPendingMessageBatch<CDKGPrematureCommitment, MSG_QUORUM_PREMATURE_COMMITMENT>(*curSession, pendingPrematureCommitments, 8);
    };
    HandlePhase(QuorumPhase_Commit, QuorumPhase_Finalize, curQuorumHash, 0.1, fCommitStart, fCommitWait);

    auto finalCommitments = curSession->FinalizeCommitments();
    for (const auto& fqc : finalCommitments) {
        quorumBlockProcessor->AddMineableCommitment(fqc);
    }
}

void CDKGSessionHandler::PhaseHandlerThread()
{
    while (!stopRequested) {
        try {
            LogPrint(BCLog::LLMQ_DKG, "CDKGSessionHandler::%s -- %s - starting HandleDKGRound\n", __func__, params.name);
            HandleDKGRound();
        } catch (AbortPhaseException& e) {
            quorumDKGDebugManager->UpdateLocalSessionStatus(params.type, [&](CDKGDebugSessionStatus& status) {
                status.aborted = true;
                return true;
            });
            LogPrint(BCLog::LLMQ_DKG, "CDKGSessionHandler::%s -- %s - aborted current DKG session\n", __func__, params.name);
        }
    }
}

} // namespace llmq<|MERGE_RESOLUTION|>--- conflicted
+++ resolved
@@ -22,8 +22,6 @@
 namespace llmq
 {
 
-<<<<<<< HEAD
-=======
 CDKGPendingMessages::CDKGPendingMessages(size_t _maxMessagesPerNode, int _invType) :
     maxMessagesPerNode(_maxMessagesPerNode),
     invType(_invType)
@@ -31,7 +29,6 @@
     LogPrint(BCLog::LLMQ_DKG, "CDKGPendingMessages::%s --  maxMessagesPerNode %d for type %d\n", __func__, maxMessagesPerNode, invType);
 }
 
->>>>>>> 46dd65c7
 void CDKGPendingMessages::PushPendingMessage(NodeId from, CDataStream& vRecv)
 {
     // this will also consume the data, even if we bail out early
@@ -92,8 +89,6 @@
 
 //////
 
-<<<<<<< HEAD
-=======
 CDKGSessionHandler::CDKGSessionHandler(const Consensus::LLMQParams& _params, CBLSWorker& _blsWorker, CDKGSessionManager& _dkgManager) :
     params(_params),
     blsWorker(_blsWorker),
@@ -111,7 +106,6 @@
 
 CDKGSessionHandler::~CDKGSessionHandler() = default;
 
->>>>>>> 46dd65c7
 void CDKGSessionHandler::UpdatedBlockTip(const CBlockIndex* pindexNew)
 {
     LOCK(cs);
