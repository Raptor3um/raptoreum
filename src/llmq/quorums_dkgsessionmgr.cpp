--- conflicted
+++ resolved
@@ -1,28 +1,16 @@
-<<<<<<< HEAD
 // Copyright (c) 2018-2021 The Dash Core developers
-=======
-// Copyright (c) 2018-2019 The Dash Core developers
 // Copyright (c) 2020-2022 The Raptoreum developers
->>>>>>> d63d9d81
 // Distributed under the MIT/X11 software license, see the accompanying
 // file COPYING or http://www.opensource.org/licenses/mit-license.php.
 
 #include <llmq/quorums_dkgsessionmgr.h>
 #include <llmq/quorums_blockprocessor.h>
 #include <llmq/quorums_debug.h>
-<<<<<<< HEAD
-=======
-#include <llmq/quorums_init.h>
->>>>>>> d63d9d81
 #include <llmq/quorums_utils.h>
 
 #include <chainparams.h>
 #include <net_processing.h>
 #include <spork.h>
-<<<<<<< HEAD
-=======
-#include <validation.h>
->>>>>>> d63d9d81
 
 namespace llmq
 {
@@ -41,7 +29,6 @@
         dkgSessionHandlers.emplace(std::piecewise_construct,
                 std::forward_as_tuple(qt.first),
                 std::forward_as_tuple(qt.second, blsWorker, *this));
-<<<<<<< HEAD
     }
 }
 
@@ -52,20 +39,6 @@
     for (auto& it : dkgSessionHandlers) {
         it.second.StartThread();
     }
-=======
-    }
-}
-
-CDKGSessionManager::~CDKGSessionManager()
-{
-}
-
-void CDKGSessionManager::StartThreads()
-{
-    for (auto& it : dkgSessionHandlers) {
-        it.second.StartThread();
-    }
->>>>>>> d63d9d81
 }
 
 void CDKGSessionManager::StopThreads()
