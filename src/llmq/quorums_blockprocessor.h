--- conflicted
+++ resolved
@@ -1,19 +1,10 @@
-<<<<<<< HEAD
 // Copyright (c) 2018-2021 The Dash Core developers
+// Copyright (c) 2020-2022 The Raptoreum developers
 // Distributed under the MIT/X11 software license, see the accompanying
 // file COPYING or http://www.opensource.org/licenses/mit-license.php.
 
 #ifndef BITCOIN_LLMQ_QUORUMS_BLOCKPROCESSOR_H
 #define BITCOIN_LLMQ_QUORUMS_BLOCKPROCESSOR_H
-=======
-// Copyright (c) 2018-2020 The Dash Core developers
-// Copyright (c) 2020-2022 The Raptoreum developers
-// Distributed under the MIT/X11 software license, see the accompanying
-// file COPYING or http://www.opensource.org/licenses/mit-license.php.
-
-#ifndef RAPTOREUM_QUORUMS_BLOCKPROCESSOR_H
-#define RAPTOREUM_QUORUMS_BLOCKPROCESSOR_H
->>>>>>> d63d9d81
 
 #include <llmq/quorums_commitment.h>
 #include <llmq/quorums_utils.h>
@@ -46,11 +37,7 @@
     std::map<Consensus::LLMQType, unordered_lru_cache<uint256, bool, StaticSaltedHasher>> mapHasMinedCommitmentCache;
 
 public:
-<<<<<<< HEAD
     explicit CQuorumBlockProcessor(CEvoDB& _evoDb);
-=======
-    explicit CQuorumBlockProcessor(CEvoDB& _evoDb) : evoDb(_evoDb) {}
->>>>>>> d63d9d81
 
     bool UpgradeDB();
 
@@ -83,8 +70,4 @@
 
 } // namespace llmq
 
-<<<<<<< HEAD
-#endif // BITCOIN_LLMQ_QUORUMS_BLOCKPROCESSOR_H
-=======
-#endif//RAPTOREUM_QUORUMS_BLOCKPROCESSOR_H
->>>>>>> d63d9d81
+#endif // BITCOIN_LLMQ_QUORUMS_BLOCKPROCESSOR_H