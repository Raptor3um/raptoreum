// Copyright (c) 2009-2010 Satoshi Nakamoto
// Copyright (c) 2009-2015 The Bitcoin Core developers
// Distributed under the MIT software license, see the accompanying
// file COPYING or http://www.opensource.org/licenses/mit-license.php.

#ifndef BITCOIN_COINS_H
#define BITCOIN_COINS_H

#include <primitives/transaction.h>
#include <compressor.h>
#include <core_memusage.h>
#include <hash.h>
#include <memusage.h>
#include <serialize.h>
#include <uint256.h>

#include <assert.h>
#include <stdint.h>

#include <unordered_map>

/**
 * A UTXO entry.
 *
 * Serialized format:
 * - VARINT((coinbase ? 1 : 0) | (height << 1))
 * - the non-spent CTxOut (via CTxOutCompressor)
 */
class Coin
{
public:
    //! unspent transaction output
    CTxOut out;

    //! whether containing transaction was a coinbase
    unsigned int fCoinBase : 1;

    //! at which height this containing transaction was included in the active block chain
    uint32_t nHeight : 31;

    int16_t nType;

    std::vector<uint8_t> vExtraPayload;

    //! construct a Coin from a CTxOut and height/coinbase information.
//    Coin(CTxOut&& outIn, int nHeightIn, bool fCoinBaseIn, std::vector<uint8_t> && vExtraPayloadIn) : out(std::move(outIn)), fCoinBase(fCoinBaseIn), nHeight(nHeightIn),vExtraPayload(std::move(vExtraPayloadIn)) {}
//    Coin(const CTxOut& outIn, int nHeightIn, bool fCoinBaseIn, const std::vector<uint8_t> & vExtraPayloadIn) : out(outIn), fCoinBase(fCoinBaseIn),nHeight(nHeightIn), vExtraPayload(vExtraPayloadIn) {}
    Coin(CTxOut&& outIn, int nHeightIn, bool fCoinBaseIn, int16_t type, std::vector<uint8_t> extraPayload) :
    	out(std::move(outIn)), fCoinBase(fCoinBaseIn), nHeight(nHeightIn), nType(type), vExtraPayload(extraPayload){}
	Coin(const CTxOut& outIn, int nHeightIn, bool fCoinBaseIn, int16_t type, std::vector<uint8_t> extraPayload) :
		out(outIn), fCoinBase(fCoinBaseIn),nHeight(nHeightIn), nType(type), vExtraPayload(extraPayload) {}

    void Clear() {
        out.SetNull();
        fCoinBase = false;
        nHeight = 0;
        nType = 0;
        vExtraPayload.clear();
        vExtraPayload.resize(0);
    }

    //! empty constructor
    Coin() : fCoinBase(false), nHeight(0) { }

    bool IsCoinBase() const {
        return fCoinBase;
    }

    template<typename Stream>
    void Serialize(Stream &s) const {
        assert(!IsSpent());
        uint32_t code = nHeight * 2 + fCoinBase;
        ::Serialize(s, VARINT(code));
        ::Serialize(s, CTxOutCompressor(REF(out)));
        ::Serialize(s, VARINT(nType));
        ::Serialize(s, vExtraPayload);
    }

    template<typename Stream>
    void Unserialize(Stream &s) {
        uint32_t code = 0;
        ::Unserialize(s, VARINT(code));
        nHeight = code >> 1;
        fCoinBase = code & 1;
<<<<<<< HEAD
        ::Unserialize(s, CTxOutCompressor(out));
=======
        ::Unserialize(s, REF(CTxOutCompressor(out)));
        ::Unserialize(s, VARINT(nType));
        ::Unserialize(s, vExtraPayload);
>>>>>>> d63d9d81
    }

    bool IsSpent() const {
        return out.IsNull();
    }

    size_t DynamicMemoryUsage() const {
        return memusage::DynamicUsage(out.scriptPubKey);
    }
};

class SaltedOutpointHasher
{
private:
    /** Salt */
    const uint64_t k0, k1;

public:
    SaltedOutpointHasher();

    /**
     * This *must* return size_t. With Boost 1.46 on 32-bit systems the
     * unordered_map will behave unpredictably if the custom hasher returns a
     * uint64_t, resulting in failures when syncing the chain (#4634).
     */
    size_t operator()(const COutPoint& id) const {
        return SipHashUint256Extra(k0, k1, id.hash, id.n);
    }
};

struct CCoinsCacheEntry
{
    Coin coin; // The actual cached data.
    unsigned char flags;

    enum Flags {
        DIRTY = (1 << 0), // This cache entry is potentially different from the version in the parent view.
        FRESH = (1 << 1), // The parent view does not have this entry (or it is pruned).
        /* Note that FRESH is a performance optimization with which we can
         * erase coins that are fully spent if we know we do not need to
         * flush the changes to the parent cache.  It is always safe to
         * not mark FRESH if that condition is not guaranteed.
         */
    };

    CCoinsCacheEntry() : flags(0) {}
    explicit CCoinsCacheEntry(Coin&& coin_) : coin(std::move(coin_)), flags(0) {}
};

typedef std::unordered_map<COutPoint, CCoinsCacheEntry, SaltedOutpointHasher> CCoinsMap;

/** Cursor for iterating over CoinsView state */
class CCoinsViewCursor
{
public:
    CCoinsViewCursor(const uint256 &hashBlockIn): hashBlock(hashBlockIn) {}
    virtual ~CCoinsViewCursor() {}

    virtual bool GetKey(COutPoint &key) const = 0;
    virtual bool GetValue(Coin &coin) const = 0;
    virtual unsigned int GetValueSize() const = 0;

    virtual bool Valid() const = 0;
    virtual void Next() = 0;

    //! Get best block at the time this cursor was created
    const uint256 &GetBestBlock() const { return hashBlock; }
private:
    uint256 hashBlock;
};

/** Abstract view on the open txout dataset. */
class CCoinsView
{
public:
    /** Retrieve the Coin (unspent transaction output) for a given outpoint.
     *  Returns true only when an unspent coin was found, which is returned in coin.
     *  When false is returned, coin's value is unspecified.
     */
    virtual bool GetCoin(const COutPoint &outpoint, Coin &coin) const;

    //! Just check whether a given outpoint is unspent.
    virtual bool HaveCoin(const COutPoint &outpoint) const;

    //! Retrieve the block hash whose state this CCoinsView currently represents
    virtual uint256 GetBestBlock() const;

    //! Retrieve the range of blocks that may have been only partially written.
    //! If the database is in a consistent state, the result is the empty vector.
    //! Otherwise, a two-element vector is returned consisting of the new and
    //! the old block hash, in that order.
    virtual std::vector<uint256> GetHeadBlocks() const;

    //! Do a bulk modification (multiple Coin changes + BestBlock change).
    //! The passed mapCoins can be modified.
    virtual bool BatchWrite(CCoinsMap &mapCoins, const uint256 &hashBlock);

    //! Get a cursor to iterate over the whole state
    virtual CCoinsViewCursor *Cursor() const;

    //! As we use CCoinsViews polymorphically, have a virtual destructor
    virtual ~CCoinsView() {}

    //! Estimate database size (0 if not implemented)
    virtual size_t EstimateSize() const { return 0; }
};


/** CCoinsView backed by another CCoinsView */
class CCoinsViewBacked : public CCoinsView
{
protected:
    CCoinsView *base;

public:
    CCoinsViewBacked(CCoinsView *viewIn);
    bool GetCoin(const COutPoint &outpoint, Coin &coin) const override;
    bool HaveCoin(const COutPoint &outpoint) const override;
    uint256 GetBestBlock() const override;
    std::vector<uint256> GetHeadBlocks() const override;
    void SetBackend(CCoinsView &viewIn);
    bool BatchWrite(CCoinsMap &mapCoins, const uint256 &hashBlock) override;
    CCoinsViewCursor *Cursor() const override;
    size_t EstimateSize() const override;
};


/** CCoinsView that adds a memory cache for transactions to another CCoinsView */
class CCoinsViewCache : public CCoinsViewBacked
{
protected:
    /**
     * Make mutable so that we can "fill the cache" even from Get-methods
     * declared as "const".
     */
    mutable uint256 hashBlock;
    mutable CCoinsMap cacheCoins;

    /* Cached dynamic memory usage for the inner Coin objects. */
    mutable size_t cachedCoinsUsage;

public:
    CCoinsViewCache(CCoinsView *baseIn);

    /**
     * By deleting the copy constructor, we prevent accidentally using it when one intends to create a cache on top of a base cache.
     */
    CCoinsViewCache(const CCoinsViewCache &) = delete;

    // Standard CCoinsView methods
    bool GetCoin(const COutPoint &outpoint, Coin &coin) const override;
    bool HaveCoin(const COutPoint &outpoint) const override;
    uint256 GetBestBlock() const override;
    void SetBestBlock(const uint256 &hashBlock);
    bool BatchWrite(CCoinsMap &mapCoins, const uint256 &hashBlock) override;
    CCoinsViewCursor* Cursor() const override {
        throw std::logic_error("CCoinsViewCache cursor iteration not supported.");
    }

    /**
     * Check if we have the given utxo already loaded in this cache.
     * The semantics are the same as HaveCoin(), but no calls to
     * the backing CCoinsView are made.
     */
    bool HaveCoinInCache(const COutPoint &outpoint) const;

    /**
     * Return a reference to Coin in the cache, or a pruned one if not found. This is
     * more efficient than GetCoin.
     *
     * Generally, do not hold the reference returned for more than a short scope.
     * While the current implementation allows for modifications to the contents
     * of the cache while holding the reference, this behavior should not be relied
     * on! To be safe, best to not hold the returned reference through any other
     * calls to this cache.
     */
    const Coin& AccessCoin(const COutPoint &output) const;

    /**
     * Add a coin. Set potential_overwrite to true if a non-pruned version may
     * already exist.
     */
    void AddCoin(const COutPoint& outpoint, Coin&& coin, bool potential_overwrite);

    /**
     * Spend a coin. Pass moveto in order to get the deleted data.
     * If no unspent output exists for the passed outpoint, this call
     * has no effect.
     */
    bool SpendCoin(const COutPoint &outpoint, Coin* moveto = nullptr);

    /**
     * Push the modifications applied to this cache to its base.
     * Failure to call this method before destruction will cause the changes to be forgotten.
     * If false is returned, the state of this cache (and its backing view) will be undefined.
     */
    bool Flush();

    /**
     * Removes the UTXO with the given outpoint from the cache, if it is
     * not modified.
     */
    void Uncache(const COutPoint &outpoint);

    //! Calculate the size of the cache (in number of transaction outputs)
    unsigned int GetCacheSize() const;

    //! Calculate the size of the cache (in bytes)
    size_t DynamicMemoryUsage() const;

<<<<<<< HEAD
    /**
     * Amount of dash coming in to a transaction
=======
    /** 
     * Amount of raptoreum coming in to a transaction
>>>>>>> d63d9d81
     * Note that lightweight clients may not know anything besides the hash of previous transactions,
     * so may not be able to calculate this.
     *
     * @param[in] tx	transaction for which we are checking input total
     * @return	Sum of value of all inputs (scriptSigs)
     */
    CAmount GetValueIn(const CTransaction& tx) const;

    //! Check whether all prevouts of the transaction are present in the UTXO set represented by this view
    bool HaveInputs(const CTransaction& tx) const;

private:
    CCoinsMap::iterator FetchCoin(const COutPoint &outpoint) const;
};

//! Utility function to add all of a transaction's outputs to a cache.
// When check is false, this assumes that overwrites are only possible for coinbase transactions.
// When check is true, the underlying view may be queried to determine whether an addition is
// an overwrite.
// TODO: pass in a boolean to limit these possible overwrites to known
// (pre-BIP34) cases.
void AddCoins(CCoinsViewCache& cache, const CTransaction& tx, int nHeight, bool check = false);

//! Utility function to find any unspent output with a given txid.
// This function can be quite expensive because in the event of a transaction
// which is not found in the cache, it can cause up to MAX_OUTPUTS_PER_BLOCK
// lookups to database, so it should be used with care.
const Coin& AccessByTxid(const CCoinsViewCache& cache, const uint256& txid);

#endif // BITCOIN_COINS_H<|MERGE_RESOLUTION|>--- conflicted
+++ resolved
@@ -82,13 +82,9 @@
         ::Unserialize(s, VARINT(code));
         nHeight = code >> 1;
         fCoinBase = code & 1;
-<<<<<<< HEAD
         ::Unserialize(s, CTxOutCompressor(out));
-=======
-        ::Unserialize(s, REF(CTxOutCompressor(out)));
         ::Unserialize(s, VARINT(nType));
         ::Unserialize(s, vExtraPayload);
->>>>>>> d63d9d81
     }
 
     bool IsSpent() const {
@@ -299,13 +295,8 @@
     //! Calculate the size of the cache (in bytes)
     size_t DynamicMemoryUsage() const;
 
-<<<<<<< HEAD
-    /**
-     * Amount of dash coming in to a transaction
-=======
     /** 
      * Amount of raptoreum coming in to a transaction
->>>>>>> d63d9d81
      * Note that lightweight clients may not know anything besides the hash of previous transactions,
      * so may not be able to calculate this.
      *
