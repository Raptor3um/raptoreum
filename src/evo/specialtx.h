<<<<<<< HEAD
// Copyright (c) 2018-2021 The Dash Core developers
// Distributed under the MIT software license, see the accompanying
// file COPYING or http://www.opensource.org/licenses/mit-license.php.

#ifndef BITCOIN_EVO_SPECIALTX_H
#define BITCOIN_EVO_SPECIALTX_H
=======
// Copyright (c) 2018-2019 The Dash Core developers
// Copyright (c) 2020-2022 The Raptoreum developers
// Distributed under the MIT software license, see the accompanying
// file COPYING or http://www.opensource.org/licenses/mit-license.php.

#ifndef RAPTOREUM_SPECIALTX_H
#define RAPTOREUM_SPECIALTX_H
>>>>>>> d63d9d81

#include <primitives/transaction.h>
#include <streams.h>
#include <version.h>

class CBlock;
class CBlockIndex;
class CCoinsViewCache;
class CValidationState;

bool CheckSpecialTx(const CTransaction& tx, const CBlockIndex* pindexPrev, CValidationState& state, const CCoinsViewCache& view);
bool ProcessSpecialTxsInBlock(const CBlock& block, const CBlockIndex* pindex, CValidationState& state, const CCoinsViewCache& view, bool fJustCheck, bool fCheckCbTxMerleRoots);
bool UndoSpecialTxsInBlock(const CBlock& block, const CBlockIndex* pindex);

template <typename T>
inline bool GetTxPayload(const std::vector<unsigned char>& payload, T& obj)
{
    CDataStream ds(payload, SER_NETWORK, PROTOCOL_VERSION);
    try {
        ds >> obj;
    } catch (std::exception& e) {
        return false;
    }
    return ds.empty();
}
template <typename T>
inline bool GetTxPayload(const CMutableTransaction& tx, T& obj)
{
    return GetTxPayload(tx.vExtraPayload, obj);
}
template <typename T>
inline bool GetTxPayload(const CTransaction& tx, T& obj)
{
    return GetTxPayload(tx.vExtraPayload, obj);
}

template <typename T>
void SetTxPayload(CMutableTransaction& tx, const T& payload)
{
    CDataStream ds(SER_NETWORK, PROTOCOL_VERSION);
    ds << payload;
    tx.vExtraPayload.assign(ds.begin(), ds.end());
}

uint256 CalcTxInputsHash(const CTransaction& tx);

<<<<<<< HEAD
#endif // BITCOIN_EVO_SPECIALTX_H
=======
#endif //RAPTOREUM_SPECIALTX_H
>>>>>>> d63d9d81
<|MERGE_RESOLUTION|>--- conflicted
+++ resolved
@@ -1,19 +1,10 @@
-<<<<<<< HEAD
 // Copyright (c) 2018-2021 The Dash Core developers
+// Copyright (c) 2020-2022 The Raptoreum developers
 // Distributed under the MIT software license, see the accompanying
 // file COPYING or http://www.opensource.org/licenses/mit-license.php.
 
 #ifndef BITCOIN_EVO_SPECIALTX_H
 #define BITCOIN_EVO_SPECIALTX_H
-=======
-// Copyright (c) 2018-2019 The Dash Core developers
-// Copyright (c) 2020-2022 The Raptoreum developers
-// Distributed under the MIT software license, see the accompanying
-// file COPYING or http://www.opensource.org/licenses/mit-license.php.
-
-#ifndef RAPTOREUM_SPECIALTX_H
-#define RAPTOREUM_SPECIALTX_H
->>>>>>> d63d9d81
 
 #include <primitives/transaction.h>
 #include <streams.h>
@@ -60,8 +51,4 @@
 
 uint256 CalcTxInputsHash(const CTransaction& tx);
 
-<<<<<<< HEAD
-#endif // BITCOIN_EVO_SPECIALTX_H
-=======
-#endif //RAPTOREUM_SPECIALTX_H
->>>>>>> d63d9d81
+#endif // BITCOIN_EVO_SPECIALTX_H