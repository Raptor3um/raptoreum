--- conflicted
+++ resolved
@@ -1,19 +1,10 @@
-<<<<<<< HEAD
 // Copyright (c) 2017-2021 The Dash Core developers
+// Copyright (c) 2020-2022 The Raptoreum developers
 // Distributed under the MIT software license, see the accompanying
 // file COPYING or http://www.opensource.org/licenses/mit-license.php.
 
 #ifndef BITCOIN_EVO_CBTX_H
 #define BITCOIN_EVO_CBTX_H
-=======
-// Copyright (c) 2017-2019 The Dash Core developers
-// Copyright (c) 2020-2022 The Raptoreum developers
-// Distributed under the MIT software license, see the accompanying
-// file COPYING or http://www.opensource.org/licenses/mit-license.php.
-
-#ifndef RAPTOREUM_CBTX_H
-#define RAPTOREUM_CBTX_H
->>>>>>> d63d9d81
 
 #include <consensus/validation.h>
 #include <primitives/transaction.h>
@@ -71,8 +62,4 @@
 bool CalcCbTxMerkleRootMNList(const CBlock& block, const CBlockIndex* pindexPrev, uint256& merkleRootRet, CValidationState& state, const CCoinsViewCache& view);
 bool CalcCbTxMerkleRootQuorums(const CBlock& block, const CBlockIndex* pindexPrev, uint256& merkleRootRet, CValidationState& state);
 
-<<<<<<< HEAD
-#endif // BITCOIN_EVO_CBTX_H
-=======
-#endif //RAPTOREUM_CBTX_H
->>>>>>> d63d9d81
+#endif // BITCOIN_EVO_CBTX_H