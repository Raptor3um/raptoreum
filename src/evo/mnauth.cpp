// Copyright (c) 2019-2020 The Dash Core developers
// Copyright (c) 2020-2022 The Raptoreum developers
// Distributed under the MIT software license, see the accompanying
// file COPYING or http://www.opensource.org/licenses/mit-license.php.

#include <evo/mnauth.h>

#include <chainparams.h>
#include <evo/deterministicmns.h>
#include <llmq/quorums_utils.h>
#include <smartnode/activesmartnode.h>
#include <smartnode/smartnode-meta.h>
#include <smartnode/smartnode-sync.h>
#include <net.h>
#include <net_processing.h>
#include <netmessagemaker.h>
#include <validation.h>

#include <unordered_set>

void CMNAuth::PushMNAUTH(CNode* pnode, CConnman& connman)
{
<<<<<<< HEAD
=======
    // if (!fSmartnodeMode || activeSmartnodeInfo.proTxHash.IsNull()) {
>>>>>>> cca50d9d
    LOCK(activeSmartnodeInfoCs);
    if (!fSmartnodeMode || activeSmartnodeInfo.proTxHash.IsNull()) {
        return;
    }

    uint256 signHash;
    auto receivedMNAuthChallenge = pnode->GetReceivedMNAuthChallenge();
    if (receivedMNAuthChallenge.IsNull()) {
        return;
    }
<<<<<<< HEAD
    // We include fInbound in signHash to forbid interchanging of challenges by a man in the middle (MITM).
    // This way we protect ourselves against MITM in this form:
    //    node1 <- Eve -> node2
    // It does not protect against:
    //    node1 -> Eve -> node2
    // This is ok as we only use MNAUTH as a DoS protection and not for sensitive stuff.
=======
    // We include fInbound in signHash to forbid interchanging of challenges by a man in the middle (MITM). This way
    // we protect ourselves against MITM in this form:
    //   node1 <- Eve -> node2
    // It does not protect against:
    //   node1 -> Eve -> node2
    // This is ok as we only use MNAUTH as a DoS protection and not for sensitive stuff
>>>>>>> cca50d9d
    int nOurNodeVersion{PROTOCOL_VERSION};
    if (Params().NetworkIDString() != CBaseChainParams::MAIN && gArgs.IsArgSet("-pushversion")) {
        nOurNodeVersion = gArgs.GetArg("-pushversion", PROTOCOL_VERSION);
    }
<<<<<<< HEAD
		bool isV17active = Params().IsFutureActive(::ChainActive().Tip());
=======
    bool isV17active = Params().IsFutureActive(chainActive.Tip());
>>>>>>> cca50d9d
    if (pnode->nVersion < MNAUTH_NODE_VER_VERSION || nOurNodeVersion < MNAUTH_NODE_VER_VERSION || !isV17active) {
        signHash = ::SerializeHash(std::make_tuple(*activeSmartnodeInfo.blsPubKeyOperator, receivedMNAuthChallenge, pnode->fInbound));
    } else {
        signHash = ::SerializeHash(std::make_tuple(*activeSmartnodeInfo.blsPubKeyOperator, receivedMNAuthChallenge, pnode->fInbound, nOurNodeVersion));
    }

    CMNAuth mnauth;
    mnauth.proRegTxHash = activeSmartnodeInfo.proTxHash;
    mnauth.sig = activeSmartnodeInfo.blsKeyOperator->Sign(signHash);

    LogPrint(BCLog::NET_NETCONN, "CMNAuth::%s -- Sending MNAUTH, peer=%d\n", __func__, pnode->GetId());

    connman.PushMessage(pnode, CNetMsgMaker(pnode->GetSendVersion()).Make(NetMsgType::MNAUTH, mnauth));
}

void CMNAuth::ProcessMessage(CNode* pnode, const std::string& strCommand, CDataStream& vRecv, CConnman& connman)
{
    if (!smartnodeSync.IsBlockchainSynced()) {
        // we can't verify MNAUTH messages when we don't have the latest MN list
        return;
    }

    if (strCommand == NetMsgType::MNAUTH) {
        CMNAuth mnauth;
        vRecv >> mnauth;

        // only one MNAUTH allowed
        bool fAlreadyHaveMNAUTH = !pnode->GetVerifiedProRegTxHash().IsNull();
        if (fAlreadyHaveMNAUTH) {
            LOCK(cs_main);
            Misbehaving(pnode->GetId(), 100, "duplicate mnauth");
            return;
        }

        if ((~pnode->nServices) & (NODE_NETWORK | NODE_BLOOM)) {
            // either NODE_NETWORK or NODE_BLOOM bit is missing in node's services
            LOCK(cs_main);
            Misbehaving(pnode->GetId(), 100, "mnauth from a node with invalid services");
            return;
        }

        if (mnauth.proRegTxHash.IsNull()) {
            LOCK(cs_main);
            Misbehaving(pnode->GetId(), 100, "empty mnauth proRegTxHash");
            return;
        }

        if (!mnauth.sig.IsValid()) {
            LOCK(cs_main);
            Misbehaving(pnode->GetId(), 100, "invalid mnauth signature");
            return;
        }

        auto mnList = deterministicMNManager->GetListAtChainTip();
        auto dmn = mnList.GetMN(mnauth.proRegTxHash);
        if (!dmn) {
            LOCK(cs_main);
            // in case node was unlucky and not up to date, just let it be connected as a regular node, which gives it
            // a chance to get up-to-date and thus realize that it's not a MN anymore. We still give it a
            // low DoS score.
            Misbehaving(pnode->GetId(), 10, "missing mnauth smartnode");
            return;
        }

        uint256 signHash;
        int nOurNodeVersion{PROTOCOL_VERSION};
        if (Params().NetworkIDString() != CBaseChainParams::MAIN && gArgs.IsArgSet("-pushversion")) {
            nOurNodeVersion = gArgs.GetArg("-pushversion", PROTOCOL_VERSION);
<<<<<<< HEAD
        }
        // See comment in PushMNAUTH (fInbound is negated here as we are on the other side of the connection)
				bool isV17active = Params().IsFutureActive(::ChainActive().Tip());
        if (pnode->nVersion < MNAUTH_NODE_VER_VERSION || nOurNodeVersion < MNAUTH_NODE_VER_VERSION || !isV17active) {
            signHash = ::SerializeHash(std::make_tuple(dmn->pdmnState->pubKeyOperator, pnode->GetSentMNAuthChallenge(), !pnode->fInbound));
        } else {
            signHash = ::SerializeHash(std::make_tuple(dmn->pdmnState->pubKeyOperator, pnode->GetSentMNAuthChallenge(), !pnode->fInbound, pnode->nVersion.load()));
        }
=======
        }
        // See comment in PushMNAUTH (fInbound is negated here as we're on the other side of the connection)
        bool isV17active = Params().IsFutureActive(chainActive.Tip());
        if (pnode->nVersion < MNAUTH_NODE_VER_VERSION || nOurNodeVersion < MNAUTH_NODE_VER_VERSION || !isV17active) {
            signHash = ::SerializeHash(std::make_tuple(dmn->pdmnState->pubKeyOperator, pnode->GetSentMNAuthChallenge(), !pnode->fInbound));
        } else {
            signHash = ::SerializeHash(std::make_tuple(dmn->pdmnState->pubKeyOperator, pnode->GetSentMNAuthChallenge(), !pnode->fInbound, pnode->nVersion.load()));
        }
>>>>>>> cca50d9d
        LogPrint(BCLog::NET_NETCONN, "CMNAuth::%s -- constructed signHash for nVersion %d, peer=%d\n", __func__, pnode->nVersion, pnode->GetId());

        if (!mnauth.sig.VerifyInsecure(dmn->pdmnState->pubKeyOperator.Get(), signHash)) {
            LOCK(cs_main);
            // Same as above, MN seems to not know its fate yet, so give it a chance to update. If this is a
            // malicious node (DoSing us), it'll get banned soon.
            Misbehaving(pnode->GetId(), 10, "mnauth signature verification failed");
            return;
        }

        if (!pnode->fInbound) {
            mmetaman.GetMetaInfo(mnauth.proRegTxHash)->SetLastOutboundSuccess(GetAdjustedTime());
            if (pnode->m_smartnode_probe_connection) {
                LogPrint(BCLog::NET_NETCONN, "CMNAuth::ProcessMessage -- Smartnode probe successful for %s, disconnecting. peer=%d\n",
                         mnauth.proRegTxHash.ToString(), pnode->GetId());
                pnode->fDisconnect = true;
                return;
            }
        }

        connman.ForEachNode([&](CNode* pnode2) {
            if (pnode->fDisconnect) {
                // we've already disconnected the new peer
                return;
            }

            if (pnode2->GetVerifiedProRegTxHash() == mnauth.proRegTxHash) {
                if (fSmartnodeMode) {
                    auto deterministicOutbound = WITH_LOCK(activeSmartnodeInfoCs, return llmq::CLLMQUtils::DeterministicOutboundConnection(activeSmartnodeInfo.proTxHash, mnauth.proRegTxHash));
                    LogPrint(BCLog::NET_NETCONN, "CMNAuth::ProcessMessage -- Smartnode %s has already verified as peer %d, deterministicOutbound=%s. peer=%d\n",
                             mnauth.proRegTxHash.ToString(), pnode2->GetId(), deterministicOutbound.ToString(), pnode->GetId());
                    if (WITH_LOCK(activeSmartnodeInfoCs, return deterministicOutbound == activeSmartnodeInfo.proTxHash)) {
                        if (pnode2->fInbound) {
                            LogPrint(BCLog::NET_NETCONN, "CMNAuth::ProcessMessage -- dropping old inbound, peer=%d\n", pnode2->GetId());
                            pnode2->fDisconnect = true;
                        } else if (pnode->fInbound) {
                            LogPrint(BCLog::NET_NETCONN, "CMNAuth::ProcessMessage -- dropping new inbound, peer=%d\n", pnode->GetId());
                            pnode->fDisconnect = true;
                        }
                    } else {
                        if (!pnode2->fInbound) {
                            LogPrint(BCLog::NET_NETCONN, "CMNAuth::ProcessMessage -- dropping old outbound, peer=%d\n", pnode2->GetId());
                            pnode2->fDisconnect = true;
                        } else if (!pnode->fInbound) {
                            LogPrint(BCLog::NET_NETCONN, "CMNAuth::ProcessMessage -- dropping new outbound, peer=%d\n", pnode->GetId());
                            pnode->fDisconnect = true;
                        }
                    }
                } else {
                    LogPrint(BCLog::NET_NETCONN, "CMNAuth::ProcessMessage -- Smartnode %s has already verified as peer %d, dropping new connection. peer=%d\n",
                            mnauth.proRegTxHash.ToString(), pnode2->GetId(), pnode->GetId());
                    pnode->fDisconnect = true;
                }
            }
        });

        if (pnode->fDisconnect) {
            return;
        }

        pnode->SetVerifiedProRegTxHash(mnauth.proRegTxHash);
        pnode->SetVerifiedPubKeyHash(dmn->pdmnState->pubKeyOperator.GetHash());

        if (!pnode->m_smartnode_iqr_connection && connman.IsSmartnodeQuorumRelayMember(pnode->GetVerifiedProRegTxHash())) {
            // Tell our peer that we're interested in plain LLMQ recovered signatures.
            // Otherwise the peer would only announce/send messages resulting from QRECSIG,
            // e.g. InstantSend locks or ChainLocks. SPV and regular full nodes should not send
            // this message as they are usually only interested in the higher level messages.
            const CNetMsgMaker msgMaker(pnode->GetSendVersion());
            connman.PushMessage(pnode, msgMaker.Make(NetMsgType::QSENDRECSIGS, true));
            pnode->m_smartnode_iqr_connection = true;
        }

        LogPrint(BCLog::NET_NETCONN, "CMNAuth::%s -- Valid MNAUTH for %s, peer=%d\n", __func__, mnauth.proRegTxHash.ToString(), pnode->GetId());
    }
}

void CMNAuth::NotifySmartnodeListChanged(bool undo, const CDeterministicMNList& oldMNList, const CDeterministicMNListDiff& diff, CConnman& connman)
{
    // we're only interested in updated/removed MNs. Added MNs are of no interest for us
    if (diff.updatedMNs.empty() && diff.removedMns.empty()) {
        return;
    }

<<<<<<< HEAD
    connman.ForEachNode([&](CNode* pnode) {
=======
    g_connman->ForEachNode([&](CNode* pnode) {
>>>>>>> cca50d9d
        auto verifiedProRegTxHash = pnode->GetVerifiedProRegTxHash();
        if (verifiedProRegTxHash.IsNull()) {
            return;
        }
        auto verifiedDmn = oldMNList.GetMN(verifiedProRegTxHash);
        if (!verifiedDmn) {
            return;
        }
        bool doRemove = false;
        if (diff.removedMns.count(verifiedDmn->GetInternalId())) {
            doRemove = true;
        } else {
            auto it = diff.updatedMNs.find(verifiedDmn->GetInternalId());
            if (it != diff.updatedMNs.end()) {
                if ((it->second.fields & CDeterministicMNStateDiff::Field_pubKeyOperator) && it->second.state.pubKeyOperator.GetHash() != pnode->GetVerifiedPubKeyHash()) {
                    doRemove = true;
                }
            }
        }

        if (doRemove) {
<<<<<<< HEAD
            LogPrint(BCLog::NET_NETCONN, "CMNAuth::NotifySmartnodeListChanged -- Disconnecting MN %s due to key changed/removed, peer=%d\n",
=======
            LogPrint(BCLog::NET_NETCONN, "CMNAuth::NotifySmartnodeListChanged -- Disconnecting SN %s due to key changed/removed, peer=%d\n",
>>>>>>> cca50d9d
                     verifiedProRegTxHash.ToString(), pnode->GetId());
            pnode->fDisconnect = true;
        }
    });
}<|MERGE_RESOLUTION|>--- conflicted
+++ resolved
@@ -20,10 +20,7 @@
 
 void CMNAuth::PushMNAUTH(CNode* pnode, CConnman& connman)
 {
-<<<<<<< HEAD
-=======
     // if (!fSmartnodeMode || activeSmartnodeInfo.proTxHash.IsNull()) {
->>>>>>> cca50d9d
     LOCK(activeSmartnodeInfoCs);
     if (!fSmartnodeMode || activeSmartnodeInfo.proTxHash.IsNull()) {
         return;
@@ -34,30 +31,17 @@
     if (receivedMNAuthChallenge.IsNull()) {
         return;
     }
-<<<<<<< HEAD
-    // We include fInbound in signHash to forbid interchanging of challenges by a man in the middle (MITM).
-    // This way we protect ourselves against MITM in this form:
-    //    node1 <- Eve -> node2
-    // It does not protect against:
-    //    node1 -> Eve -> node2
-    // This is ok as we only use MNAUTH as a DoS protection and not for sensitive stuff.
-=======
     // We include fInbound in signHash to forbid interchanging of challenges by a man in the middle (MITM). This way
     // we protect ourselves against MITM in this form:
     //   node1 <- Eve -> node2
     // It does not protect against:
     //   node1 -> Eve -> node2
     // This is ok as we only use MNAUTH as a DoS protection and not for sensitive stuff
->>>>>>> cca50d9d
     int nOurNodeVersion{PROTOCOL_VERSION};
     if (Params().NetworkIDString() != CBaseChainParams::MAIN && gArgs.IsArgSet("-pushversion")) {
         nOurNodeVersion = gArgs.GetArg("-pushversion", PROTOCOL_VERSION);
     }
-<<<<<<< HEAD
 		bool isV17active = Params().IsFutureActive(::ChainActive().Tip());
-=======
-    bool isV17active = Params().IsFutureActive(chainActive.Tip());
->>>>>>> cca50d9d
     if (pnode->nVersion < MNAUTH_NODE_VER_VERSION || nOurNodeVersion < MNAUTH_NODE_VER_VERSION || !isV17active) {
         signHash = ::SerializeHash(std::make_tuple(*activeSmartnodeInfo.blsPubKeyOperator, receivedMNAuthChallenge, pnode->fInbound));
     } else {
@@ -126,7 +110,6 @@
         int nOurNodeVersion{PROTOCOL_VERSION};
         if (Params().NetworkIDString() != CBaseChainParams::MAIN && gArgs.IsArgSet("-pushversion")) {
             nOurNodeVersion = gArgs.GetArg("-pushversion", PROTOCOL_VERSION);
-<<<<<<< HEAD
         }
         // See comment in PushMNAUTH (fInbound is negated here as we are on the other side of the connection)
 				bool isV17active = Params().IsFutureActive(::ChainActive().Tip());
@@ -135,16 +118,6 @@
         } else {
             signHash = ::SerializeHash(std::make_tuple(dmn->pdmnState->pubKeyOperator, pnode->GetSentMNAuthChallenge(), !pnode->fInbound, pnode->nVersion.load()));
         }
-=======
-        }
-        // See comment in PushMNAUTH (fInbound is negated here as we're on the other side of the connection)
-        bool isV17active = Params().IsFutureActive(chainActive.Tip());
-        if (pnode->nVersion < MNAUTH_NODE_VER_VERSION || nOurNodeVersion < MNAUTH_NODE_VER_VERSION || !isV17active) {
-            signHash = ::SerializeHash(std::make_tuple(dmn->pdmnState->pubKeyOperator, pnode->GetSentMNAuthChallenge(), !pnode->fInbound));
-        } else {
-            signHash = ::SerializeHash(std::make_tuple(dmn->pdmnState->pubKeyOperator, pnode->GetSentMNAuthChallenge(), !pnode->fInbound, pnode->nVersion.load()));
-        }
->>>>>>> cca50d9d
         LogPrint(BCLog::NET_NETCONN, "CMNAuth::%s -- constructed signHash for nVersion %d, peer=%d\n", __func__, pnode->nVersion, pnode->GetId());
 
         if (!mnauth.sig.VerifyInsecure(dmn->pdmnState->pubKeyOperator.Get(), signHash)) {
@@ -229,11 +202,7 @@
         return;
     }
 
-<<<<<<< HEAD
     connman.ForEachNode([&](CNode* pnode) {
-=======
-    g_connman->ForEachNode([&](CNode* pnode) {
->>>>>>> cca50d9d
         auto verifiedProRegTxHash = pnode->GetVerifiedProRegTxHash();
         if (verifiedProRegTxHash.IsNull()) {
             return;
@@ -255,11 +224,7 @@
         }
 
         if (doRemove) {
-<<<<<<< HEAD
-            LogPrint(BCLog::NET_NETCONN, "CMNAuth::NotifySmartnodeListChanged -- Disconnecting MN %s due to key changed/removed, peer=%d\n",
-=======
             LogPrint(BCLog::NET_NETCONN, "CMNAuth::NotifySmartnodeListChanged -- Disconnecting SN %s due to key changed/removed, peer=%d\n",
->>>>>>> cca50d9d
                      verifiedProRegTxHash.ToString(), pnode->GetId());
             pnode->fDisconnect = true;
         }
