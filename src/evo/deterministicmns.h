// Copyright (c) 2018-2020 The Dash Core developers
// Copyright (c) 2020-2022 The Raptoreum developers
// Distributed under the MIT software license, see the accompanying
// file COPYING or http://www.opensource.org/licenses/mit-license.php.

#ifndef RAPTOREUM_DETERMINISTICMNS_H
#define RAPTOREUM_DETERMINISTICMNS_H

#include <arith_uint256.h>
#include <consensus/params.h>
#include <evo/evodb.h>
#include <evo/providertx.h>
#include <saltedhasher.h>
#include <scheduler.h>
#include <sync.h>

#if defined(MAC_OSX)
#pragma clang diagnostic push
#pragma clang diagnostic ignored "-Wdeprecated-declarations"
#endif
#include <immer/map.hpp>

#include <unordered_map>
#include <utility>

#if defined(MAC_OSX)
#pragma clang diagnostic pop
#endif

class CConnman;
class CBlock;
class CBlockIndex;
class CValidationState;
class CSimplifiedMNListDiff;

extern RecursiveMutex cs_main;

namespace llmq
{
    class CFinalCommitment;
} // namespace llmq

class CDeterministicMNState
{
private:
    int nPoSeBanHeight{-1};

    friend class CDeterministicMNStateDiff;

public:
    int nRegisteredHeight{-1};
    int nLastPaidHeight{0};
    int nPoSePenalty{0};
    int nPoSeRevivedHeight{-1};
    uint16_t nRevocationReason{CProUpRevTx::REASON_NOT_SPECIFIED};

    // the block hash X blocks after registration, used in quorum calculations
    uint256 confirmedHash;
    // sha256(proTxHash, confirmedHash) to speed up quorum calculations
    // please note that this is NOT a double-sha256 hash
    uint256 confirmedHashWithProRegTxHash;
    //collateral amount used in quorum calculations
    CAmount nCollateralAmount;

    CKeyID keyIDOwner;
    CBLSLazyPublicKey pubKeyOperator;
    CKeyID keyIDVoting;
    CService addr;
    CScript scriptPayout;
    CScript scriptOperatorPayout;

    CDeterministicMNState() = default;
    explicit CDeterministicMNState(const CProRegTx& proTx) :
            keyIDOwner(proTx.keyIDOwner),
            keyIDVoting(proTx.keyIDVoting),
            addr(proTx.addr),
            scriptPayout(proTx.scriptPayout)
    {
        pubKeyOperator.Set(proTx.pubKeyOperator);
    }
    template <typename Stream>
    CDeterministicMNState(deserialize_type, Stream& s)
    {
        s >> *this;
    }

<<<<<<< HEAD
    SERIALIZE_METHODS(CDeterministicMNState, obj)
    {
        READWRITE(obj.nRegisteredHeight, obj.nLastPaidHeight, obj.nPoSePenalty, obj.nPoSeRevivedHeight,
                  obj.nPoSeBanHeight, obj.nRevocationReason, obj.confirmedHash, obj.confirmedHashWithProRegTxHash,
                  obj.keyIDOwner, obj.pubKeyOperator, obj.keyIDVoting, obj.addr,
                  obj.scriptPayout, obj.scriptOperatorPayout);
=======
    ADD_SERIALIZE_METHODS;

    template <typename Stream, typename Operation>
    inline void SerializationOp(Stream& s, Operation ser_action)
    {
        READWRITE(nRegisteredHeight);
        READWRITE(nLastPaidHeight);
        READWRITE(nPoSePenalty);
        READWRITE(nPoSeRevivedHeight);
        READWRITE(nPoSeBanHeight);
        READWRITE(nRevocationReason);
        READWRITE(confirmedHash);
        READWRITE(confirmedHashWithProRegTxHash);
        READWRITE(keyIDOwner);
        READWRITE(pubKeyOperator);
        READWRITE(keyIDVoting);
        READWRITE(addr);
        READWRITE(scriptPayout);
        READWRITE(scriptOperatorPayout);
        READWRITE(nCollateralAmount);
>>>>>>> 19b6a446
    }

    void ResetOperatorFields()
    {
        pubKeyOperator.Set(CBLSPublicKey());
        addr = CService();
        scriptOperatorPayout = CScript();
        nRevocationReason = CProUpRevTx::REASON_NOT_SPECIFIED;
    }
    void BanIfNotBanned(int height)
    {
        if (!IsBanned()) {
            nPoSeBanHeight = height;
        }
    }
    int GetBannedHeight() const
    {
        return nPoSeBanHeight;
    }
    bool IsBanned() const
    {
        return nPoSeBanHeight != -1;
    }
    void Revive(int nRevivedHeight)
    {
        nPoSePenalty = 0;
        nPoSeBanHeight = -1;
        nPoSeRevivedHeight = nRevivedHeight;
    }
    void UpdateConfirmedHash(const uint256& _proTxHash, const uint256& _confirmedHash)
    {
        confirmedHash = _confirmedHash;
        CSHA256 h;
        h.Write(_proTxHash.begin(), _proTxHash.size());
        h.Write(_confirmedHash.begin(), _confirmedHash.size());
        h.Finalize(confirmedHashWithProRegTxHash.begin());
    }

public:
    std::string ToString() const;
    void ToJson(UniValue& obj) const;
};
using CDeterministicMNStatePtr = std::shared_ptr<CDeterministicMNState>;
using CDeterministicMNStateCPtr = std::shared_ptr<const CDeterministicMNState>;

class CDeterministicMNStateDiff
{
public:
    enum Field : uint32_t {
        Field_nRegisteredHeight                 = 0x0001,
        Field_nLastPaidHeight                   = 0x0002,
        Field_nPoSePenalty                      = 0x0004,
        Field_nPoSeRevivedHeight                = 0x0008,
        Field_nPoSeBanHeight                    = 0x0010,
        Field_nRevocationReason                 = 0x0020,
        Field_confirmedHash                     = 0x0040,
        Field_confirmedHashWithProRegTxHash     = 0x0080,
        Field_keyIDOwner                        = 0x0100,
        Field_pubKeyOperator                    = 0x0200,
        Field_keyIDVoting                       = 0x0400,
        Field_addr                              = 0x0800,
        Field_scriptPayout                      = 0x1000,
        Field_scriptOperatorPayout              = 0x2000,
        Field_nCollateralAmount                 = 0x4000,
    };

#define DMN_STATE_DIFF_ALL_FIELDS \
    DMN_STATE_DIFF_LINE(nRegisteredHeight) \
    DMN_STATE_DIFF_LINE(nLastPaidHeight) \
    DMN_STATE_DIFF_LINE(nPoSePenalty) \
    DMN_STATE_DIFF_LINE(nPoSeRevivedHeight) \
    DMN_STATE_DIFF_LINE(nPoSeBanHeight) \
    DMN_STATE_DIFF_LINE(nRevocationReason) \
    DMN_STATE_DIFF_LINE(confirmedHash) \
    DMN_STATE_DIFF_LINE(confirmedHashWithProRegTxHash) \
    DMN_STATE_DIFF_LINE(keyIDOwner) \
    DMN_STATE_DIFF_LINE(pubKeyOperator) \
    DMN_STATE_DIFF_LINE(keyIDVoting) \
    DMN_STATE_DIFF_LINE(addr) \
    DMN_STATE_DIFF_LINE(scriptPayout) \
    DMN_STATE_DIFF_LINE(scriptOperatorPayout) \
    DMN_STATE_DIFF_LINE(nCollateralAmount)

public:
    uint32_t fields{0};
    // we reuse the state class, but only the members as noted by fields are valid
    CDeterministicMNState state;

public:
    CDeterministicMNStateDiff() = default;
    CDeterministicMNStateDiff(const CDeterministicMNState& a, const CDeterministicMNState& b)
    {
#define DMN_STATE_DIFF_LINE(f) if (a.f != b.f) { state.f = b.f; fields |= Field_##f; }
        DMN_STATE_DIFF_ALL_FIELDS
#undef DMN_STATE_DIFF_LINE
    }

    SERIALIZE_METHODS(CDeterministicMNStateDiff, obj)
    {
        READWRITE(VARINT(obj.fields));
#define DMN_STATE_DIFF_LINE(f) if (obj.fields & Field_##f) READWRITE(obj.state.f);
        DMN_STATE_DIFF_ALL_FIELDS
#undef DMN_STATE_DIFF_LINE
    }

    void ApplyToState(CDeterministicMNState& target) const
    {
#define DMN_STATE_DIFF_LINE(f) if (fields & Field_##f) target.f = state.f;
        DMN_STATE_DIFF_ALL_FIELDS
#undef DMN_STATE_DIFF_LINE
    }
};

class CDeterministicMN
{
private:
    uint64_t internalId{std::numeric_limits<uint64_t>::max()};

public:
    CDeterministicMN() = delete; // no default constructor, must specify internalId
    explicit CDeterministicMN(uint64_t _internalId) : internalId(_internalId)
    {
        // only non-initial values
        assert(_internalId != std::numeric_limits<uint64_t>::max());
    }
    // TODO: can be removed in a future version
    CDeterministicMN(CDeterministicMN mn, uint64_t _internalId) : CDeterministicMN(std::move(mn)) {
        // only non-initial values
        assert(_internalId != std::numeric_limits<uint64_t>::max());
        internalId = _internalId;
    }

    template <typename Stream>
    CDeterministicMN(deserialize_type, Stream& s)
    {
        s >> *this;
    }

    uint256 proTxHash;
    COutPoint collateralOutpoint;
    uint16_t nOperatorReward{0};
    std::shared_ptr<const CDeterministicMNState> pdmnState;

    template <typename Stream, typename Operation>
    inline void SerializationOp(Stream& s, Operation ser_action, bool oldFormat)
    {
        READWRITE(proTxHash);
        if (!oldFormat) {
            READWRITE(VARINT(internalId));
        }
        READWRITE(collateralOutpoint);
        READWRITE(nOperatorReward);
        READWRITE(pdmnState);
    }

    template<typename Stream>
    void Serialize(Stream& s) const
    {
        const_cast<CDeterministicMN*>(this)->SerializationOp(s, CSerActionSerialize(), false);
    }

    template<typename Stream>
    void Unserialize(Stream& s, bool oldFormat = false)
    {
        SerializationOp(s, CSerActionUnserialize(), oldFormat);
    }

    [[nodiscard]] uint64_t GetInternalId() const;

    [[nodiscard]] std::string ToString() const;
    void ToJson(UniValue& obj) const;
};
using CDeterministicMNCPtr = std::shared_ptr<const CDeterministicMN>;

class CDeterministicMNListDiff;

template <typename Stream, typename K, typename T, typename Hash, typename Equal>
void SerializeImmerMap(Stream& os, const immer::map<K, T, Hash, Equal>& m)
{
    WriteCompactSize(os, m.size());
    for (typename immer::map<K, T, Hash, Equal>::const_iterator mi = m.begin(); mi != m.end(); ++mi)
        Serialize(os, (*mi));
}

template <typename Stream, typename K, typename T, typename Hash, typename Equal>
void UnserializeImmerMap(Stream& is, immer::map<K, T, Hash, Equal>& m)
{
    m = immer::map<K, T, Hash, Equal>();
    unsigned int nSize = ReadCompactSize(is);
    for (unsigned int i = 0; i < nSize; i++) {
        std::pair<K, T> item;
        Unserialize(is, item);
        m = m.set(item.first, item.second);
    }
}

// For some reason the compiler is not able to choose the correct Serialize/Deserialize methods without a specialized
// version of SerReadWrite. It otherwise always chooses the version that calls a.Serialize()
template<typename Stream, typename K, typename T, typename Hash, typename Equal>
inline void SerReadWrite(Stream& s, const immer::map<K, T, Hash, Equal>& m, CSerActionSerialize ser_action)
{
    ::SerializeImmerMap(s, m);
}

template<typename Stream, typename K, typename T, typename Hash, typename Equal>
inline void SerReadWrite(Stream& s, immer::map<K, T, Hash, Equal>& obj, CSerActionUnserialize ser_action)
{
    ::UnserializeImmerMap(s, obj);
}

class CDeterministicMNList
{
public:
    using MnMap = immer::map<uint256, CDeterministicMNCPtr>;
    using MnInternalIdMap = immer::map<uint64_t, uint256>;
    using MnUniquePropertyMap = immer::map<uint256, std::pair<uint256, uint32_t> >;

private:
    uint256 blockHash;
    int nHeight{-1};
    uint32_t nTotalRegisteredCount{0};
    MnMap mnMap;
    MnInternalIdMap mnInternalIdMap;

    // map of unique properties like address and keys
    // we keep track of this as checking for duplicates would otherwise be painfully slow
    MnUniquePropertyMap mnUniquePropertyMap;

public:
    CDeterministicMNList() = default;
    explicit CDeterministicMNList(const uint256& _blockHash, int _height, uint32_t _totalRegisteredCount) :
        blockHash(_blockHash),
        nHeight(_height),
        nTotalRegisteredCount(_totalRegisteredCount)
    {
    }

    template <typename Stream, typename Operation>
    inline void SerializationOpBase(Stream& s, Operation ser_action)
    {
        READWRITE(blockHash);
        READWRITE(nHeight);
        READWRITE(nTotalRegisteredCount);
    }

#if defined(MAC_OSX)
#pragma clang diagnostic push
#pragma clang diagnostic ignored "-Wdeprecated-declarations"
#endif

    template<typename Stream>
    void Serialize(Stream& s) const
    {
        const_cast<CDeterministicMNList*>(this)->SerializationOpBase(s, CSerActionSerialize());
        // Serialize the map as a vector
        WriteCompactSize(s, mnMap.size());
        for (const auto& p : mnMap) {
            s << *p.second;
        }
    }

    template<typename Stream>
    void Unserialize(Stream& s) {
        mnMap = MnMap();
        mnUniquePropertyMap = MnUniquePropertyMap();
        mnInternalIdMap = MnInternalIdMap();

        SerializationOpBase(s, CSerActionUnserialize());

        size_t cnt = ReadCompactSize(s);
        for (size_t i = 0; i < cnt; i++) {
            AddMN(std::make_shared<CDeterministicMN>(deserialize, s), false);
        }
    }

    [[nodiscard]] size_t GetAllMNsCount() const
    {
        return mnMap.size();
    }

    [[nodiscard]] size_t GetValidMNsCount() const
    {
        size_t count = 0;
        for (const auto& p : mnMap) {
            if (IsMNValid(p.second)) {
                count++;
            }
        }
        return count;
    }

    template <typename Callback>
    void ForEachMN(bool onlyValid, int height, Callback&& cb) const
    {
        for (const auto& p : mnMap) {
            if (!onlyValid || IsMNValid(p.second, height)) {
                cb(p.second);
            }
        }
    }

    template <typename Callback>
    void ForEachMN(bool onlyValid, Callback&& cb) const
    {
        for (const auto& p : mnMap) {
            if (!onlyValid || IsMNValid(p.second)) {
                cb(p.second);
            }
        }
    }

    [[nodiscard]] const uint256& GetBlockHash() const
    {
        return blockHash;
    }
    void SetBlockHash(const uint256& _blockHash)
    {
        blockHash = _blockHash;
    }
    [[nodiscard]] int GetHeight() const
    {
        return nHeight;
    }
    void SetHeight(int _height)
    {
        nHeight = _height;
    }
    [[nodiscard]] uint32_t GetTotalRegisteredCount() const
    {
        return nTotalRegisteredCount;
    }

    [[nodiscard]] bool IsMNValid(const uint256& proTxHash) const;
    [[nodiscard]] bool IsMNPoSeBanned(const uint256& proTxHash) const;
    static bool IsMNValid(const CDeterministicMNCPtr& dmn, int height);
    static bool IsMNValid(const CDeterministicMNCPtr& dmn);
    static bool IsMNPoSeBanned(const CDeterministicMNCPtr& dmn);

    [[nodiscard]] bool HasMN(const uint256& proTxHash) const
    {
        return GetMN(proTxHash) != nullptr;
    }
    [[nodiscard]] bool HasMNByCollateral(const COutPoint& collateralOutpoint) const
    {
        return GetMNByCollateral(collateralOutpoint) != nullptr;
    }
    [[nodiscard]] bool HasValidMNByCollateral(const COutPoint& collateralOutpoint) const
    {
        return GetValidMNByCollateral(collateralOutpoint) != nullptr;
    }
    [[nodiscard]] CDeterministicMNCPtr GetMN(const uint256& proTxHash) const;
    [[nodiscard]] CDeterministicMNCPtr GetValidMN(const uint256& proTxHash) const;
    [[nodiscard]] CDeterministicMNCPtr GetMNByOperatorKey(const CBLSPublicKey& pubKey) const;
    [[nodiscard]] CDeterministicMNCPtr GetMNByCollateral(const COutPoint& collateralOutpoint) const;
    [[nodiscard]] CDeterministicMNCPtr GetValidMNByCollateral(const COutPoint& collateralOutpoint) const;
    [[nodiscard]] CDeterministicMNCPtr GetMNByService(const CService& service) const;
    [[nodiscard]] CDeterministicMNCPtr GetMNByInternalId(uint64_t internalId) const;
    [[nodiscard]] CDeterministicMNCPtr GetMNPayee() const;

    /**
     * Calculates the projected MN payees for the next *count* blocks. The result is not guaranteed to be correct
     * as PoSe banning might occur later
     * @param count
     * @return
     */
    [[nodiscard]] std::vector<CDeterministicMNCPtr> GetProjectedMNPayees(int nCount) const;

    /**
     * Calculate a quorum based on the modifier. The resulting list is deterministically sorted by score
     * @param maxSize
     * @param modifier
     * @return
     */
    [[nodiscard]] std::vector<CDeterministicMNCPtr> CalculateQuorum(size_t maxSize, const uint256& modifier) const;
    [[nodiscard]] std::vector<std::pair<arith_uint256, CDeterministicMNCPtr>> CalculateScores(const uint256& modifier) const;

    /**
     * Calculates the maximum penalty which is allowed at the height of this MN list. It is dynamic and might change
     * for every block.
     * @return
     */
    [[nodiscard]] int CalcMaxPoSePenalty() const;

    /**
     * Returns a the given percentage from the max penalty for this MN list. Always use this method to calculate the
     * value later passed to PoSePunish. The percentage should be high enough to take per-block penalty decreasing for MNs
     * into account. This means, if you want to accept 2 failures per payment cycle, you should choose a percentage that
     * is higher then 50%, e.g. 66%.
     * @param percent
     * @return
     */
    [[nodiscard]] int CalcPenalty(int percent) const;

    /**
     * Punishes a MN for misbehavior. If the resulting penalty score of the MN reaches the max penalty, it is banned.
     * Penalty scores are only increased when the MN is not already banned, which means that after banning the penalty
     * might appear lower then the current max penalty, while the MN is still banned.
     * @param proTxHash
     * @param penalty
     */
    void PoSePunish(const uint256& proTxHash, int penalty, bool debugLogs);

    /**
     * Decrease penalty score of MN by 1.
     * Only allowed on non-banned MNs.
     * @param proTxHash
     */
    void PoSeDecrease(const uint256& proTxHash);

    [[nodiscard]] CDeterministicMNListDiff BuildDiff(const CDeterministicMNList& to) const;
    [[nodiscard]] CSimplifiedMNListDiff BuildSimplifiedDiff(const CDeterministicMNList& to) const;
    [[nodiscard]] CDeterministicMNList ApplyDiff(const CBlockIndex* pindex, const CDeterministicMNListDiff& diff) const;

    void AddMN(const CDeterministicMNCPtr& dmn, bool fBumpTotalCount = true);
    void UpdateMN(const CDeterministicMNCPtr& oldDmn, const std::shared_ptr<const CDeterministicMNState>& pdmnState);
    void UpdateMN(const uint256& proTxHash, const std::shared_ptr<const CDeterministicMNState>& pdmnState);
    void UpdateMN(const CDeterministicMNCPtr& oldDmn, const CDeterministicMNStateDiff& stateDiff);
    void RemoveMN(const uint256& proTxHash);

    template <typename T>
    [[nodiscard]] bool HasUniqueProperty(const T& v) const
    {
        return mnUniquePropertyMap.count(::SerializeHash(v)) != 0;
    }
    template <typename T>
    [[nodiscard]] CDeterministicMNCPtr GetUniquePropertyMN(const T& v) const
    {
        auto p = mnUniquePropertyMap.find(::SerializeHash(v));
        if (!p) {
            return nullptr;
        }
        return GetMN(p->first);
    }

private:
    template <typename T>
    [[nodiscard]] bool AddUniqueProperty(const CDeterministicMNCPtr& dmn, const T& v)
    {
        static const T nullValue;
        if (v == nullValue) {
            return false;
        }

        auto hash = ::SerializeHash(v);
        auto oldEntry = mnUniquePropertyMap.find(hash);
        if (oldEntry != nullptr && oldEntry->first != dmn->proTxHash) {
            return false;
        }
        std::pair<uint256, uint32_t> newEntry(dmn->proTxHash, 1);
        if (oldEntry != nullptr) {
            newEntry.second = oldEntry->second + 1;
        }
        mnUniquePropertyMap = mnUniquePropertyMap.set(hash, newEntry);
        return true;
    }
    template <typename T>
    [[nodiscard]] bool DeleteUniqueProperty(const CDeterministicMNCPtr& dmn, const T& oldValue)
    {
        static const T nullValue;
        if (oldValue == nullValue) {
            return false;
        }

        auto oldHash = ::SerializeHash(oldValue);
        auto p = mnUniquePropertyMap.find(oldHash);
        if (p == nullptr || p->first != dmn->proTxHash) {
            return false;
        }
        if (p->second == 1) {
            mnUniquePropertyMap = mnUniquePropertyMap.erase(oldHash);
        } else {
            mnUniquePropertyMap = mnUniquePropertyMap.set(oldHash, std::make_pair(dmn->proTxHash, p->second - 1));
        }
        return true;
    }
    template <typename T>
    [[nodiscard]] bool UpdateUniqueProperty(const CDeterministicMNCPtr& dmn, const T& oldValue, const T& newValue)
    {
        if (oldValue == newValue) {
            return true;
        }
        static const T nullValue;

        if (oldValue != nullValue && !DeleteUniqueProperty(dmn, oldValue)) {
            return false;
        }

        if (newValue != nullValue && !AddUniqueProperty(dmn, newValue)) {
            return false;
        }
        return true;
    }
};

class CDeterministicMNListDiff
{
public:
    int nHeight{-1}; //memory only

    std::vector<CDeterministicMNCPtr> addedMNs;
    // keys are all relating to the internalId of MNs
    std::map<uint64_t, CDeterministicMNStateDiff> updatedMNs;
    std::set<uint64_t> removedMns;

    template<typename Stream>
    void Serialize(Stream& s) const
    {
        s << addedMNs;
        WriteCompactSize(s, updatedMNs.size());
        for (const auto& p : updatedMNs) {
            WriteVarInt<Stream, VarIntMode::DEFAULT, uint64_t>(s, p.first);
            s << p.second;
        }
        WriteCompactSize(s, removedMns.size());
        for (const auto& p : removedMns) {
            WriteVarInt<Stream, VarIntMode::DEFAULT, uint64_t>(s, p);
        }
    }

    template<typename Stream>
    void Unserialize(Stream& s)
    {
        updatedMNs.clear();
        removedMns.clear();

        size_t tmp;
        uint64_t tmp2;
        s >> addedMNs;
        tmp = ReadCompactSize(s);
        for (size_t i = 0; i < tmp; i++) {
            CDeterministicMNStateDiff diff;
            tmp2 = ReadVarInt<Stream, VarIntMode::DEFAULT, uint64_t>(s);
            s >> diff;
            updatedMNs.emplace(tmp2, std::move(diff));
        }
        tmp = ReadCompactSize(s);
        for (size_t i = 0; i < tmp; i++) {
            tmp2 = ReadVarInt<Stream, VarIntMode::DEFAULT, uint64_t>(s);
            removedMns.emplace(tmp2);
        }
    }

    bool HasChanges() const
    {
        return !addedMNs.empty() || !updatedMNs.empty() || !removedMns.empty();
    }
};

// TODO can be removed in a future version
class CDeterministicMNListDiff_OldFormat
{
public:
    uint256 prevBlockHash;
    uint256 blockHash;
    int nHeight{-1};
    std::map<uint256, CDeterministicMNCPtr> addedMNs;
    std::map<uint256, std::shared_ptr<const CDeterministicMNState>> updatedMNs;
    std::set<uint256> removedMns;

    template<typename Stream>
    void Unserialize(Stream& s) {
        addedMNs.clear();
        s >> prevBlockHash;
        s >> blockHash;
        s >> nHeight;
        size_t cnt = ReadCompactSize(s);
        for (size_t i = 0; i < cnt; i++) {
            uint256 proTxHash;
            // NOTE: This is a hack and "0" is just a dummy id. The actual internalId is assigned to a copy
            // of this dmn via corresponding ctor when we convert the diff format to a new one in UpgradeDiff
            // thus the logic that we must set internalId before dmn is used in any meaningful way is preserved.
            auto dmn = std::make_shared<CDeterministicMN>(0);
            s >> proTxHash;
            dmn->Unserialize(s, true);
            addedMNs.emplace(proTxHash, dmn);
        }
        s >> updatedMNs;
        s >> removedMns;
    }
};

class CDeterministicMNManager
{
    static const int DISK_SNAPSHOT_PERIOD = 576; // once per day
    static const int DISK_SNAPSHOTS = 3; // keep cache for 3 disk snapshots to have 2 full days covered
    static const int LIST_DIFFS_CACHE_SIZE = DISK_SNAPSHOT_PERIOD * DISK_SNAPSHOTS;

public:
    RecursiveMutex cs;

private:
    RecursiveMutex cs_cleanup;
    // We have performed CleanupCache() on this height.
    int did_cleanup GUARDED_BY(cs_cleanup) {0};

    // Main thread has indicated we should perform cleanup up to this height
    std::atomic<int> to_cleanup {0};

    CEvoDB& evoDb;
    CConnman& connman;

    std::unordered_map<uint256, CDeterministicMNList, StaticSaltedHasher> mnListsCache GUARDED_BY(cs);
    std::unordered_map<uint256, CDeterministicMNListDiff, StaticSaltedHasher> mnListDiffsCache GUARDED_BY(cs);
    const CBlockIndex* tipIndex GUARDED_BY(cs) {nullptr};

public:
    explicit CDeterministicMNManager(CEvoDB& _evoDb, CConnman& _connman) : evoDb(_evoDb), connman(_connman) {}
    ~CDeterministicMNManager() = default;

    bool ProcessBlock(const CBlock& block, const CBlockIndex* pindex, CValidationState& state, const CCoinsViewCache& view, bool fJustCheck) EXCLUSIVE_LOCKS_REQUIRED(cs_main);
    bool UndoBlock(const CBlock& block, const CBlockIndex* pindex);

    void UpdatedBlockTip(const CBlockIndex* pindex);

    // the returned list will not contain the correct block hash (we can't know it yet as the coinbase TX is not updated yet)
    bool BuildNewListFromBlock(const CBlock& block, const CBlockIndex* pindexPrev, CValidationState& state, const CCoinsViewCache& view, CDeterministicMNList& mnListRet, bool debugLogs) EXCLUSIVE_LOCKS_REQUIRED(cs);;
    static void HandleQuorumCommitment(const llmq::CFinalCommitment& qc, const CBlockIndex* pQuorumBaseBlockIndex, CDeterministicMNList& mnList, bool debugLogs);
    static void DecreasePoSePenalties(CDeterministicMNList& mnList);

    CDeterministicMNList GetListForBlock(const CBlockIndex* pindex);
    CDeterministicMNList GetListAtChainTip();

    // Test if given TX is a ProRegTx which also contains the collateral at index n
    static bool IsProTxWithCollateral(const CTransactionRef& tx, uint32_t n);

    bool IsDIP3Enforced(int nHeight = -1);

    // TODO these can all be removed in a future version
    void UpgradeDiff(CDBBatch& batch, const CBlockIndex* pindexNext, const CDeterministicMNList& curMNList, CDeterministicMNList& newMNList);
    bool UpgradeDBIfNeeded();

    void DoMaintenance();

private:
    void CleanupCache(int nHeight) EXCLUSIVE_LOCKS_REQUIRED(cs);
};

extern std::unique_ptr<CDeterministicMNManager> deterministicMNManager;

#if defined(MAC_OSX)
#pragma clang diagnostic pop
#endif

#endif //RAPTOREUM_DETERMINISTICMNS_H<|MERGE_RESOLUTION|>--- conflicted
+++ resolved
@@ -84,35 +84,13 @@
         s >> *this;
     }
 
-<<<<<<< HEAD
     SERIALIZE_METHODS(CDeterministicMNState, obj)
     {
         READWRITE(obj.nRegisteredHeight, obj.nLastPaidHeight, obj.nPoSePenalty, obj.nPoSeRevivedHeight,
                   obj.nPoSeBanHeight, obj.nRevocationReason, obj.confirmedHash, obj.confirmedHashWithProRegTxHash,
                   obj.keyIDOwner, obj.pubKeyOperator, obj.keyIDVoting, obj.addr,
-                  obj.scriptPayout, obj.scriptOperatorPayout);
-=======
-    ADD_SERIALIZE_METHODS;
-
-    template <typename Stream, typename Operation>
-    inline void SerializationOp(Stream& s, Operation ser_action)
-    {
-        READWRITE(nRegisteredHeight);
-        READWRITE(nLastPaidHeight);
-        READWRITE(nPoSePenalty);
-        READWRITE(nPoSeRevivedHeight);
-        READWRITE(nPoSeBanHeight);
-        READWRITE(nRevocationReason);
-        READWRITE(confirmedHash);
-        READWRITE(confirmedHashWithProRegTxHash);
-        READWRITE(keyIDOwner);
-        READWRITE(pubKeyOperator);
-        READWRITE(keyIDVoting);
-        READWRITE(addr);
-        READWRITE(scriptPayout);
-        READWRITE(scriptOperatorPayout);
-        READWRITE(nCollateralAmount);
->>>>>>> 19b6a446
+                  obj.scriptPayout, obj.scriptOperatorPayout, obj.nCollateralAmount);
+
     }
 
     void ResetOperatorFields()
