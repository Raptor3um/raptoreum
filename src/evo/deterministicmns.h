// Copyright (c) 2018-2020 The Dash Core developers
// Copyright (c) 2020-2022 The Raptoreum developers
// Distributed under the MIT software license, see the accompanying
// file COPYING or http://www.opensource.org/licenses/mit-license.php.

#ifndef RAPTOREUM_DETERMINISTICMNS_H
#define RAPTOREUM_DETERMINISTICMNS_H

#include <arith_uint256.h>
#include <bls/bls.h>
#include <dbwrapper.h>
#include <evo/evodb.h>
#include <evo/providertx.h>
#include <evo/simplifiedmns.h>
#include <saltedhasher.h>
#include <sync.h>

#include <immer/map.hpp>
#include <immer/map_transient.hpp>

#include <unordered_map>

class CBlock;
class CBlockIndex;
class CValidationState;

namespace llmq
{
    class CFinalCommitment;
} // namespace llmq

class CDeterministicMNState
{
private:
    int nPoSeBanHeight{-1};

    friend class CDeterministicMNStateDiff;

public:
    int nRegisteredHeight{-1};
    int nLastPaidHeight{0};
    int nPoSePenalty{0};
    int nPoSeRevivedHeight{-1};
    uint16_t nRevocationReason{CProUpRevTx::REASON_NOT_SPECIFIED};

    // the block hash X blocks after registration, used in quorum calculations
    uint256 confirmedHash;
    // sha256(proTxHash, confirmedHash) to speed up quorum calculations
    // please note that this is NOT a double-sha256 hash
    uint256 confirmedHashWithProRegTxHash;

    CKeyID keyIDOwner;
    CBLSLazyPublicKey pubKeyOperator;
    CKeyID keyIDVoting;
    CService addr;
    CScript scriptPayout;
    CScript scriptOperatorPayout;

public:
    CDeterministicMNState() = default;
    explicit CDeterministicMNState(const CProRegTx& proTx)
    {
        keyIDOwner = proTx.keyIDOwner;
        pubKeyOperator.Set(proTx.pubKeyOperator);
        keyIDVoting = proTx.keyIDVoting;
        addr = proTx.addr;
        scriptPayout = proTx.scriptPayout;
    }
    template <typename Stream>
    CDeterministicMNState(deserialize_type, Stream& s)
    {
        s >> *this;
    }

    ADD_SERIALIZE_METHODS;

    template <typename Stream, typename Operation>
    inline void SerializationOp(Stream& s, Operation ser_action)
    {
        READWRITE(nRegisteredHeight);
        READWRITE(nLastPaidHeight);
        READWRITE(nPoSePenalty);
        READWRITE(nPoSeRevivedHeight);
        READWRITE(nPoSeBanHeight);
        READWRITE(nRevocationReason);
        READWRITE(confirmedHash);
        READWRITE(confirmedHashWithProRegTxHash);
        READWRITE(keyIDOwner);
        READWRITE(pubKeyOperator);
        READWRITE(keyIDVoting);
        READWRITE(addr);
        READWRITE(scriptPayout);
        READWRITE(scriptOperatorPayout);
    }

    void ResetOperatorFields()
    {
        pubKeyOperator.Set(CBLSPublicKey());
        addr = CService();
        scriptOperatorPayout = CScript();
        nRevocationReason = CProUpRevTx::REASON_NOT_SPECIFIED;
    }
    void BanIfNotBanned(int height)
    {
        if (!IsBanned()) {
            nPoSeBanHeight = height;
        }
    }
    int GetBannedHeight() const
    {
        return nPoSeBanHeight;
    }
    bool IsBanned() const
    {
        return nPoSeBanHeight != -1;
    }
    void Revive(int nRevivedHeight)
    {
        nPoSePenalty = 0;
        nPoSeBanHeight = -1;
        nPoSeRevivedHeight = nRevivedHeight;
    }
    void UpdateConfirmedHash(const uint256& _proTxHash, const uint256& _confirmedHash)
    {
        confirmedHash = _confirmedHash;
        CSHA256 h;
        h.Write(_proTxHash.begin(), _proTxHash.size());
        h.Write(_confirmedHash.begin(), _confirmedHash.size());
        h.Finalize(confirmedHashWithProRegTxHash.begin());
    }

public:
    std::string ToString() const;
    void ToJson(UniValue& obj) const;
};
typedef std::shared_ptr<CDeterministicMNState> CDeterministicMNStatePtr;
typedef std::shared_ptr<const CDeterministicMNState> CDeterministicMNStateCPtr;

class CDeterministicMNStateDiff
{
public:
    enum Field : uint32_t {
        Field_nRegisteredHeight                 = 0x0001,
        Field_nLastPaidHeight                   = 0x0002,
        Field_nPoSePenalty                      = 0x0004,
        Field_nPoSeRevivedHeight                = 0x0008,
        Field_nPoSeBanHeight                    = 0x0010,
        Field_nRevocationReason                 = 0x0020,
        Field_confirmedHash                     = 0x0040,
        Field_confirmedHashWithProRegTxHash     = 0x0080,
        Field_keyIDOwner                        = 0x0100,
        Field_pubKeyOperator                    = 0x0200,
        Field_keyIDVoting                       = 0x0400,
        Field_addr                              = 0x0800,
        Field_scriptPayout                      = 0x1000,
        Field_scriptOperatorPayout              = 0x2000,
    };

#define DMN_STATE_DIFF_ALL_FIELDS \
    DMN_STATE_DIFF_LINE(nRegisteredHeight) \
    DMN_STATE_DIFF_LINE(nLastPaidHeight) \
    DMN_STATE_DIFF_LINE(nPoSePenalty) \
    DMN_STATE_DIFF_LINE(nPoSeRevivedHeight) \
    DMN_STATE_DIFF_LINE(nPoSeBanHeight) \
    DMN_STATE_DIFF_LINE(nRevocationReason) \
    DMN_STATE_DIFF_LINE(confirmedHash) \
    DMN_STATE_DIFF_LINE(confirmedHashWithProRegTxHash) \
    DMN_STATE_DIFF_LINE(keyIDOwner) \
    DMN_STATE_DIFF_LINE(pubKeyOperator) \
    DMN_STATE_DIFF_LINE(keyIDVoting) \
    DMN_STATE_DIFF_LINE(addr) \
    DMN_STATE_DIFF_LINE(scriptPayout) \
    DMN_STATE_DIFF_LINE(scriptOperatorPayout)

public:
    uint32_t fields{0};
    // we reuse the state class, but only the members as noted by fields are valid
    CDeterministicMNState state;

public:
    CDeterministicMNStateDiff() = default;
    CDeterministicMNStateDiff(const CDeterministicMNState& a, const CDeterministicMNState& b)
    {
#define DMN_STATE_DIFF_LINE(f) if (a.f != b.f) { state.f = b.f; fields |= Field_##f; }
        DMN_STATE_DIFF_ALL_FIELDS
#undef DMN_STATE_DIFF_LINE
    }

    ADD_SERIALIZE_METHODS;

    template <typename Stream, typename Operation>
    inline void SerializationOp(Stream& s, Operation ser_action)
    {
        READWRITE(VARINT(fields));
#define DMN_STATE_DIFF_LINE(f) if (fields & Field_##f) READWRITE(state.f);
        DMN_STATE_DIFF_ALL_FIELDS
#undef DMN_STATE_DIFF_LINE
    }

    void ApplyToState(CDeterministicMNState& target) const
    {
#define DMN_STATE_DIFF_LINE(f) if (fields & Field_##f) target.f = state.f;
        DMN_STATE_DIFF_ALL_FIELDS
#undef DMN_STATE_DIFF_LINE
    }
};

class CDeterministicMN
{
private:
    uint64_t internalId{std::numeric_limits<uint64_t>::max()};

public:
    CDeterministicMN() = delete; // no default constructor, must specify internalId
    explicit CDeterministicMN(uint64_t _internalId) : internalId(_internalId)
    {
        // only non-initial values
        assert(_internalId != std::numeric_limits<uint64_t>::max());
    }
    // TODO: can be removed in a future version
    CDeterministicMN(const CDeterministicMN& mn, uint64_t _internalId) : CDeterministicMN(mn) {
        // only non-initial values
        assert(_internalId != std::numeric_limits<uint64_t>::max());
        internalId = _internalId;
    }

    template <typename Stream>
    CDeterministicMN(deserialize_type, Stream& s)
    {
        s >> *this;
    }

    uint256 proTxHash;
    COutPoint collateralOutpoint;
    uint16_t nOperatorReward;
    CDeterministicMNStateCPtr pdmnState;

public:
    template <typename Stream, typename Operation>
    inline void SerializationOp(Stream& s, Operation ser_action, bool oldFormat)
    {
        READWRITE(proTxHash);
        if (!oldFormat) {
            READWRITE(VARINT(internalId));
        }
        READWRITE(collateralOutpoint);
        READWRITE(nOperatorReward);
        READWRITE(pdmnState);
    }

    template<typename Stream>
    void Serialize(Stream& s) const
    {
        NCONST_PTR(this)->SerializationOp(s, CSerActionSerialize(), false);
    }

    template<typename Stream>
    void Unserialize(Stream& s, bool oldFormat = false)
    {
        SerializationOp(s, CSerActionUnserialize(), oldFormat);
    }

    uint64_t GetInternalId() const;

    std::string ToString() const;
    void ToJson(UniValue& obj) const;
};
typedef std::shared_ptr<const CDeterministicMN> CDeterministicMNCPtr;

class CDeterministicMNListDiff;

template <typename Stream, typename K, typename T, typename Hash, typename Equal>
void SerializeImmerMap(Stream& os, const immer::map<K, T, Hash, Equal>& m)
{
    WriteCompactSize(os, m.size());
    for (typename immer::map<K, T, Hash, Equal>::const_iterator mi = m.begin(); mi != m.end(); ++mi)
        Serialize(os, (*mi));
}

template <typename Stream, typename K, typename T, typename Hash, typename Equal>
void UnserializeImmerMap(Stream& is, immer::map<K, T, Hash, Equal>& m)
{
    m = immer::map<K, T, Hash, Equal>();
    unsigned int nSize = ReadCompactSize(is);
    for (unsigned int i = 0; i < nSize; i++) {
        std::pair<K, T> item;
        Unserialize(is, item);
        m = m.set(item.first, item.second);
    }
}

// For some reason the compiler is not able to choose the correct Serialize/Deserialize methods without a specialized
// version of SerReadWrite. It otherwise always chooses the version that calls a.Serialize()
template<typename Stream, typename K, typename T, typename Hash, typename Equal>
inline void SerReadWrite(Stream& s, const immer::map<K, T, Hash, Equal>& m, CSerActionSerialize ser_action)
{
    ::SerializeImmerMap(s, m);
}

template<typename Stream, typename K, typename T, typename Hash, typename Equal>
inline void SerReadWrite(Stream& s, immer::map<K, T, Hash, Equal>& obj, CSerActionUnserialize ser_action)
{
    ::UnserializeImmerMap(s, obj);
}


class CDeterministicMNList
{
public:
    typedef immer::map<uint256, CDeterministicMNCPtr> MnMap;
    typedef immer::map<uint64_t, uint256> MnInternalIdMap;
    typedef immer::map<uint256, std::pair<uint256, uint32_t> > MnUniquePropertyMap;

private:
    uint256 blockHash;
    int nHeight{-1};
    uint32_t nTotalRegisteredCount{0};
    MnMap mnMap;
    MnInternalIdMap mnInternalIdMap;

    // map of unique properties like address and keys
    // we keep track of this as checking for duplicates would otherwise be painfully slow
    MnUniquePropertyMap mnUniquePropertyMap;

public:
    CDeterministicMNList() = default;
    explicit CDeterministicMNList(const uint256& _blockHash, int _height, uint32_t _totalRegisteredCount) :
        blockHash(_blockHash),
        nHeight(_height),
        nTotalRegisteredCount(_totalRegisteredCount)
    {
    }

    template <typename Stream, typename Operation>
    inline void SerializationOpBase(Stream& s, Operation ser_action)
    {
        READWRITE(blockHash);
        READWRITE(nHeight);
        READWRITE(nTotalRegisteredCount);
    }

    template<typename Stream>
    void Serialize(Stream& s) const
    {
        NCONST_PTR(this)->SerializationOpBase(s, CSerActionSerialize());
        // Serialize the map as a vector
        WriteCompactSize(s, mnMap.size());
        for (const auto& p : mnMap) {
            s << *p.second;
        }
    }

    template<typename Stream>
    void Unserialize(Stream& s) {
        mnMap = MnMap();
        mnUniquePropertyMap = MnUniquePropertyMap();
        mnInternalIdMap = MnInternalIdMap();

        SerializationOpBase(s, CSerActionUnserialize());

        size_t cnt = ReadCompactSize(s);
        for (size_t i = 0; i < cnt; i++) {
            AddMN(std::make_shared<CDeterministicMN>(deserialize, s), false);
        }
    }

public:
    size_t GetAllMNsCount() const
    {
        return mnMap.size();
    }

    size_t GetValidMNsCount() const
    {
        size_t count = 0;
        for (const auto& p : mnMap) {
            if (IsMNValid(p.second)) {
                count++;
            }
        }
        return count;
    }

    template <typename Callback>
    void ForEachMN(bool onlyValid, int height, Callback&& cb) const
    {
        for (const auto& p : mnMap) {
            if (!onlyValid || IsMNValid(p.second, height)) {
                cb(p.second);
            }
        }
    }
    
    template <typename Callback>
    void ForEachMN(bool onlyValid, Callback&& cb) const
    {
        for (const auto& p : mnMap) {
            if (!onlyValid || IsMNValid(p.second)) {
                cb(p.second);
            }
        }
    }

public:
    const uint256& GetBlockHash() const
    {
        return blockHash;
    }
    void SetBlockHash(const uint256& _blockHash)
    {
        blockHash = _blockHash;
    }
    int GetHeight() const
    {
        return nHeight;
    }
    void SetHeight(int _height)
    {
        nHeight = _height;
    }
    uint32_t GetTotalRegisteredCount() const
    {
        return nTotalRegisteredCount;
    }

    bool IsMNValid(const uint256& proTxHash) const;
    bool IsMNPoSeBanned(const uint256& proTxHash) const;
<<<<<<< HEAD
    static bool IsMNValid(const CDeterministicMNCPtr& dmn);
    static bool IsMNPoSeBanned(const CDeterministicMNCPtr& dmn);
=======
    bool IsMNValid(const CDeterministicMNCPtr& dmn, int height) const;
    bool IsMNValid(const CDeterministicMNCPtr& dmn) const;
    bool IsMNPoSeBanned(const CDeterministicMNCPtr& dmn) const;
>>>>>>> 83d76896

    bool HasMN(const uint256& proTxHash) const
    {
        return GetMN(proTxHash) != nullptr;
    }
    bool HasMNByCollateral(const COutPoint& collateralOutpoint) const
    {
        return GetMNByCollateral(collateralOutpoint) != nullptr;
    }
    bool HasValidMNByCollateral(const COutPoint& collateralOutpoint) const
    {
        return GetValidMNByCollateral(collateralOutpoint) != nullptr;
    }
    CDeterministicMNCPtr GetMN(const uint256& proTxHash) const;
    CDeterministicMNCPtr GetValidMN(const uint256& proTxHash) const;
    CDeterministicMNCPtr GetMNByOperatorKey(const CBLSPublicKey& pubKey);
    CDeterministicMNCPtr GetMNByCollateral(const COutPoint& collateralOutpoint) const;
    CDeterministicMNCPtr GetValidMNByCollateral(const COutPoint& collateralOutpoint) const;
    CDeterministicMNCPtr GetMNByService(const CService& service) const;
    CDeterministicMNCPtr GetMNByInternalId(uint64_t internalId) const;
    CDeterministicMNCPtr GetMNPayee() const;

    /**
     * Calculates the projected MN payees for the next *count* blocks. The result is not guaranteed to be correct
     * as PoSe banning might occur later
     * @param count
     * @return
     */
    std::vector<CDeterministicMNCPtr> GetProjectedMNPayees(int nCount) const;

    /**
     * Calculate a quorum based on the modifier. The resulting list is deterministically sorted by score
     * @param maxSize
     * @param modifier
     * @return
     */
    std::vector<CDeterministicMNCPtr> CalculateQuorum(size_t maxSize, const uint256& modifier) const;
    std::vector<std::pair<arith_uint256, CDeterministicMNCPtr>> CalculateScores(const uint256& modifier) const;

    /**
     * Calculates the maximum penalty which is allowed at the height of this MN list. It is dynamic and might change
     * for every block.
     * @return
     */
    int CalcMaxPoSePenalty() const;

    /**
     * Returns a the given percentage from the max penalty for this MN list. Always use this method to calculate the
     * value later passed to PoSePunish. The percentage should be high enough to take per-block penalty decreasing for MNs
     * into account. This means, if you want to accept 2 failures per payment cycle, you should choose a percentage that
     * is higher then 50%, e.g. 66%.
     * @param percent
     * @return
     */
    int CalcPenalty(int percent) const;

    /**
     * Punishes a MN for misbehavior. If the resulting penalty score of the MN reaches the max penalty, it is banned.
     * Penalty scores are only increased when the MN is not already banned, which means that after banning the penalty
     * might appear lower then the current max penalty, while the MN is still banned.
     * @param proTxHash
     * @param penalty
     */
    void PoSePunish(const uint256& proTxHash, int penalty, bool debugLogs);

    /**
     * Decrease penalty score of MN by 1.
     * Only allowed on non-banned MNs.
     * @param proTxHash
     */
    void PoSeDecrease(const uint256& proTxHash);

    CDeterministicMNListDiff BuildDiff(const CDeterministicMNList& to) const;
    CSimplifiedMNListDiff BuildSimplifiedDiff(const CDeterministicMNList& to) const;
    CDeterministicMNList ApplyDiff(const CBlockIndex* pindex, const CDeterministicMNListDiff& diff) const;

    void AddMN(const CDeterministicMNCPtr& dmn, bool fBumpTotalCount = true);
    void UpdateMN(const CDeterministicMNCPtr& oldDmn, const CDeterministicMNStateCPtr& pdmnState);
    void UpdateMN(const uint256& proTxHash, const CDeterministicMNStateCPtr& pdmnState);
    void UpdateMN(const CDeterministicMNCPtr& oldDmn, const CDeterministicMNStateDiff& stateDiff);
    void RemoveMN(const uint256& proTxHash);

    template <typename T>
    bool HasUniqueProperty(const T& v) const
    {
        return mnUniquePropertyMap.count(::SerializeHash(v)) != 0;
    }
    template <typename T>
    CDeterministicMNCPtr GetUniquePropertyMN(const T& v) const
    {
        auto p = mnUniquePropertyMap.find(::SerializeHash(v));
        if (!p) {
            return nullptr;
        }
        return GetMN(p->first);
    }

private:
    template <typename T>
    NODISCARD bool AddUniqueProperty(const CDeterministicMNCPtr& dmn, const T& v)
    {
        static const T nullValue;
        if (v == nullValue) {
            return false;
        }

        auto hash = ::SerializeHash(v);
        auto oldEntry = mnUniquePropertyMap.find(hash);
        if (oldEntry != nullptr && oldEntry->first != dmn->proTxHash) {
            return false;
        }
        std::pair<uint256, uint32_t> newEntry(dmn->proTxHash, 1);
        if (oldEntry != nullptr) {
            newEntry.second = oldEntry->second + 1;
        }
        mnUniquePropertyMap = mnUniquePropertyMap.set(hash, newEntry);
        return true;
    }
    template <typename T>
    NODISCARD bool DeleteUniqueProperty(const CDeterministicMNCPtr& dmn, const T& oldValue)
    {
        static const T nullValue;
        if (oldValue == nullValue) {
            return false;
        }

        auto oldHash = ::SerializeHash(oldValue);
        auto p = mnUniquePropertyMap.find(oldHash);
        if (p == nullptr || p->first != dmn->proTxHash) {
            return false;
        }
        if (p->second == 1) {
            mnUniquePropertyMap = mnUniquePropertyMap.erase(oldHash);
        } else {
            mnUniquePropertyMap = mnUniquePropertyMap.set(oldHash, std::make_pair(dmn->proTxHash, p->second - 1));
        }
        return true;
    }
    template <typename T>
    NODISCARD bool UpdateUniqueProperty(const CDeterministicMNCPtr& dmn, const T& oldValue, const T& newValue)
    {
        if (oldValue == newValue) {
            return true;
        }
        static const T nullValue;

        if (oldValue != nullValue && !DeleteUniqueProperty(dmn, oldValue)) {
            return false;
        }

        if (newValue != nullValue && !AddUniqueProperty(dmn, newValue)) {
            return false;
        }
        return true;
    }
};

class CDeterministicMNListDiff
{
public:
    int nHeight{-1}; //memory only

    std::vector<CDeterministicMNCPtr> addedMNs;
    // keys are all relating to the internalId of MNs
    std::map<uint64_t, CDeterministicMNStateDiff> updatedMNs;
    std::set<uint64_t> removedMns;

public:
    template<typename Stream>
    void Serialize(Stream& s) const
    {
        s << addedMNs;
        WriteCompactSize(s, updatedMNs.size());
        for (const auto& p : updatedMNs) {
            WriteVarInt<Stream, VarIntMode::DEFAULT, uint64_t>(s, p.first);
            s << p.second;
        }
        WriteCompactSize(s, removedMns.size());
        for (const auto& p : removedMns) {
            WriteVarInt<Stream, VarIntMode::DEFAULT, uint64_t>(s, p);
        }
    }

    template<typename Stream>
    void Unserialize(Stream& s)
    {
        updatedMNs.clear();
        removedMns.clear();

        size_t tmp;
        uint64_t tmp2;
        s >> addedMNs;
        tmp = ReadCompactSize(s);
        for (size_t i = 0; i < tmp; i++) {
            CDeterministicMNStateDiff diff;
            tmp2 = ReadVarInt<Stream, VarIntMode::DEFAULT, uint64_t>(s);
            s >> diff;
            updatedMNs.emplace(tmp2, std::move(diff));
        }
        tmp = ReadCompactSize(s);
        for (size_t i = 0; i < tmp; i++) {
            tmp2 = ReadVarInt<Stream, VarIntMode::DEFAULT, uint64_t>(s);
            removedMns.emplace(tmp2);
        }
    }

public:
    bool HasChanges() const
    {
        return !addedMNs.empty() || !updatedMNs.empty() || !removedMns.empty();
    }
};

// TODO can be removed in a future version
class CDeterministicMNListDiff_OldFormat
{
public:
    uint256 prevBlockHash;
    uint256 blockHash;
    int nHeight{-1};
    std::map<uint256, CDeterministicMNCPtr> addedMNs;
    std::map<uint256, CDeterministicMNStateCPtr> updatedMNs;
    std::set<uint256> removedMns;

public:
    template<typename Stream>
    void Unserialize(Stream& s) {
        addedMNs.clear();
        s >> prevBlockHash;
        s >> blockHash;
        s >> nHeight;
        size_t cnt = ReadCompactSize(s);
        for (size_t i = 0; i < cnt; i++) {
            uint256 proTxHash;
            // NOTE: This is a hack and "0" is just a dummy id. The actual internalId is assigned to a copy
            // of this dmn via corresponding ctor when we convert the diff format to a new one in UpgradeDiff
            // thus the logic that we must set internalId before dmn is used in any meaningful way is preserved.
            auto dmn = std::make_shared<CDeterministicMN>(0);
            s >> proTxHash;
            dmn->Unserialize(s, true);
            addedMNs.emplace(proTxHash, dmn);
        }
        s >> updatedMNs;
        s >> removedMns;
    }
};

class CDeterministicMNManager
{
    static const int DISK_SNAPSHOT_PERIOD = 576; // once per day
    static const int DISK_SNAPSHOTS = 3; // keep cache for 3 disk snapshots to have 2 full days covered
    static const int LIST_DIFFS_CACHE_SIZE = DISK_SNAPSHOT_PERIOD * DISK_SNAPSHOTS;

public:
    CCriticalSection cs;

private:
    CEvoDB& evoDb;

    std::unordered_map<uint256, CDeterministicMNList, StaticSaltedHasher> mnListsCache;
    std::unordered_map<uint256, CDeterministicMNListDiff, StaticSaltedHasher> mnListDiffsCache;
    const CBlockIndex* tipIndex{nullptr};

public:
    explicit CDeterministicMNManager(CEvoDB& _evoDb);

    bool ProcessBlock(const CBlock& block, const CBlockIndex* pindex, CValidationState& state, const CCoinsViewCache& view, bool fJustCheck);
    bool UndoBlock(const CBlock& block, const CBlockIndex* pindex);

    void UpdatedBlockTip(const CBlockIndex* pindex);

    // the returned list will not contain the correct block hash (we can't know it yet as the coinbase TX is not updated yet)
    bool BuildNewListFromBlock(const CBlock& block, const CBlockIndex* pindexPrev, CValidationState& state, const CCoinsViewCache& view, CDeterministicMNList& mnListRet, bool debugLogs);
    static void HandleQuorumCommitment(llmq::CFinalCommitment& qc, const CBlockIndex* pindexQuorum, CDeterministicMNList& mnList, bool debugLogs);
    static void DecreasePoSePenalties(CDeterministicMNList& mnList);

    CDeterministicMNList GetListForBlock(const CBlockIndex* pindex);
    CDeterministicMNList GetListAtChainTip();

    // Test if given TX is a ProRegTx which also contains the collateral at index n
    static bool IsProTxWithCollateral(const CTransactionRef& tx, uint32_t n);

    bool IsDIP3Enforced(int nHeight = -1);

public:
    // TODO these can all be removed in a future version
    void UpgradeDiff(CDBBatch& batch, const CBlockIndex* pindexNext, const CDeterministicMNList& curMNList, CDeterministicMNList& newMNList);
    bool UpgradeDBIfNeeded();

private:
    void CleanupCache(int nHeight);
};

extern std::unique_ptr<CDeterministicMNManager> deterministicMNManager;

#endif //RAPTOREUM_DETERMINISTICMNS_H<|MERGE_RESOLUTION|>--- conflicted
+++ resolved
@@ -425,14 +425,8 @@
 
     bool IsMNValid(const uint256& proTxHash) const;
     bool IsMNPoSeBanned(const uint256& proTxHash) const;
-<<<<<<< HEAD
     static bool IsMNValid(const CDeterministicMNCPtr& dmn);
     static bool IsMNPoSeBanned(const CDeterministicMNCPtr& dmn);
-=======
-    bool IsMNValid(const CDeterministicMNCPtr& dmn, int height) const;
-    bool IsMNValid(const CDeterministicMNCPtr& dmn) const;
-    bool IsMNPoSeBanned(const CDeterministicMNCPtr& dmn) const;
->>>>>>> 83d76896
 
     bool HasMN(const uint256& proTxHash) const
     {
