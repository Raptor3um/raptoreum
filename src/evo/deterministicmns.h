--- conflicted
+++ resolved
@@ -1,11 +1,3 @@
-<<<<<<< HEAD
-// Copyright (c) 2018-2021 The Dash Core developers
-// Distributed under the MIT software license, see the accompanying
-// file COPYING or http://www.opensource.org/licenses/mit-license.php.
-
-#ifndef BITCOIN_EVO_DETERMINISTICMNS_H
-#define BITCOIN_EVO_DETERMINISTICMNS_H
-=======
 // Copyright (c) 2018-2020 The Dash Core developers
 // Copyright (c) 2020-2022 The Raptoreum developers
 // Distributed under the MIT software license, see the accompanying
@@ -13,7 +5,6 @@
 
 #ifndef RAPTOREUM_DETERMINISTICMNS_H
 #define RAPTOREUM_DETERMINISTICMNS_H
->>>>>>> d63d9d81
 
 #include <arith_uint256.h>
 #include <bls/bls.h>
@@ -66,11 +57,7 @@
     CScript scriptOperatorPayout;
 
 public:
-<<<<<<< HEAD
     CDeterministicMNState() = default;
-=======
-    CDeterministicMNState() {}
->>>>>>> d63d9d81
     explicit CDeterministicMNState(const CProRegTx& proTx)
     {
         keyIDOwner = proTx.keyIDOwner;
@@ -225,11 +212,7 @@
 
 public:
     CDeterministicMN() = delete; // no default constructor, must specify internalId
-<<<<<<< HEAD
     explicit CDeterministicMN(uint64_t _internalId) : internalId(_internalId)
-=======
-    CDeterministicMN(uint64_t _internalId) : internalId(_internalId)
->>>>>>> d63d9d81
     {
         // only non-initial values
         assert(_internalId != std::numeric_limits<uint64_t>::max());
@@ -729,8 +712,4 @@
 
 extern std::unique_ptr<CDeterministicMNManager> deterministicMNManager;
 
-<<<<<<< HEAD
-#endif // BITCOIN_EVO_DETERMINISTICMNS_H
-=======
-#endif //RAPTOREUM_DETERMINISTICMNS_H
->>>>>>> d63d9d81
+#endif //RAPTOREUM_DETERMINISTICMNS_H