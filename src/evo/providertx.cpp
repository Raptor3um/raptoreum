// Copyright (c) 2018-2019 The Dash Core developers
// Copyright (c) 2020-2022 The Raptoreum developers
// Distributed under the MIT software license, see the accompanying
// file COPYING or http://www.opensource.org/licenses/mit-license.php.

#include <evo/providertx.h>

#include <chainparams.h>
#include <coins.h>
#include <consensus/validation.h>
#include <evo/deterministicmns.h>
#include <evo/specialtx.h>
#include <hash.h>
#include <messagesigner.h>
#include <script/standard.h>
#include <validation.h>
#include <spork.h>
#include <assets/assets.h>
#include <assets/assetstype.h>

template <typename ProTx>
static bool CheckService(const ProTx& proTx, CValidationState& state)
{
    if (!proTx.addr.IsValid()) {
        return state.DoS(10, false, REJECT_INVALID, "bad-protx-ipaddr");
    }
    if (Params().RequireRoutableExternalIP() && !proTx.addr.IsRoutable()) {
        return state.DoS(10, false, REJECT_INVALID, "bad-protx-ipaddr");
    }

    static int mainnetDefaultPort = CreateChainParams(CBaseChainParams::MAIN)->GetDefaultPort();
    if (Params().NetworkIDString() == CBaseChainParams::MAIN) {
        if (proTx.addr.GetPort() != mainnetDefaultPort) {
            return state.DoS(10, false, REJECT_INVALID, "bad-protx-ipaddr-port");
        }
    } else if (proTx.addr.GetPort() == mainnetDefaultPort) {
        return state.DoS(10, false, REJECT_INVALID, "bad-protx-ipaddr-port");
    }

    if (!proTx.addr.IsIPv4()) {
        return state.DoS(10, false, REJECT_INVALID, "bad-protx-ipaddr");
    }

    return true;
}

template <typename ProTx>
static bool CheckHashSig(const ProTx& proTx, const CKeyID& keyID, CValidationState& state)
{
    std::string strError;
    if (!CHashSigner::VerifyHash(::SerializeHash(proTx), keyID, proTx.vchSig, strError)) {
        return state.DoS(100, false, REJECT_INVALID, "bad-protx-sig", false, strError);
    }
    return true;
}

template <typename ProTx>
static bool CheckStringSig(const ProTx& proTx, const CKeyID& keyID, CValidationState& state)
{
    std::string strError;
    if (!CMessageSigner::VerifyMessage(keyID, proTx.vchSig, proTx.MakeSignString(), strError)) {
        return state.DoS(100, false, REJECT_INVALID, "bad-protx-sig", false, strError);
    }
    return true;
}

template <typename ProTx>
static bool CheckHashSig(const ProTx& proTx, const CBLSPublicKey& pubKey, CValidationState& state)
{
    if (!proTx.sig.VerifyInsecure(pubKey, ::SerializeHash(proTx))) {
        return state.DoS(100, false, REJECT_INVALID, "bad-protx-sig", false);
    }
    return true;
}

template <typename ProTx>
static bool CheckInputsHash(const CTransaction& tx, const ProTx& proTx, CValidationState& state)
{
    uint256 inputsHash = CalcTxInputsHash(tx);
    if (inputsHash != proTx.inputsHash) {
        return state.DoS(100, false, REJECT_INVALID, "bad-protx-inputs-hash");
    }

    return true;
}

bool CheckFutureTx(const CTransaction& tx, const CBlockIndex* pindexPrev, CValidationState& state)
{

    if(!Params().IsFutureActive(::ChainActive().Tip())) {
        return state.DoS(100, false, REJECT_INVALID, "future-not-enabled");
    }
    if (tx.nType != TRANSACTION_FUTURE) {
        return state.DoS(100, false, REJECT_INVALID, "bad-future-type");
    }

    CFutureTx ftx;
    if (!GetTxPayload(tx, ftx)) {
        return state.DoS(100, false, REJECT_INVALID, "bad-future-payload");
    }

    if (ftx.nVersion == 0 || ftx.nVersion > CFutureTx::CURRENT_VERSION) {
        return state.DoS(100, false, REJECT_INVALID, "bad-future-version");
    }
    if (!CheckInputsHash(tx, ftx, state)) {
        return false;
    }

    return true;
}

<<<<<<< HEAD
inline bool checkNewUniqueAsset(CNewAssetTx& assetTx, CValidationState& state)
{
    if (!assetTx.isUnique)
        return true;

    if (assetTx.decimalPoint > 0) { // alway 0
        return state.DoS(100, false, REJECT_INVALID, "bad-assets-decimalPoint");
    }

    if (assetTx.type > 0) { // manual mint only?
        return state.DoS(100, false, REJECT_INVALID, "bad-unique-assets-distibution-type");
    }

    if (assetTx.updatable) { // manual mint only?
        return state.DoS(100, false, REJECT_INVALID, "bad-unique-assets-distibution-type");
    }

    return true;
}

bool CheckNewAssetTx(const CTransaction& tx, const CBlockIndex* pindexPrev, CValidationState& state, CAssetsCache* assetsCache)
{
    if (!Params().IsAssetsActive(chainActive.Tip())) {
        return state.DoS(100, false, REJECT_INVALID, "assets-not-enabled");
    }

    if (tx.nType != TRANSACTION_NEW_ASSET) {
        return state.DoS(100, false, REJECT_INVALID, "bad-assets-type");
    }

    CNewAssetTx assetTx;
    if (!GetTxPayload(tx, assetTx)) {
        return state.DoS(100, false, REJECT_INVALID, "bad-assets-payload");
    }

    if (assetTx.nVersion == 0 || assetTx.nVersion > CNewAssetTx::CURRENT_VERSION) {
        return state.DoS(100, false, REJECT_INVALID, "bad-assets-version");
    }

    //validate asset name
    if (!IsAssetNameValid(assetTx.name)) {
        return state.DoS(100, false, REJECT_INVALID, "bad-assets-name");
    }

    //Check if a asset already exist with give name
    std::string assetId = assetTx.name;
    if (assetsCache->GetAssetId(assetTx.name, assetId)) {
        if (assetsCache->CheckIfAssetExists(assetId)) {
            return state.DoS(100, false, REJECT_INVALID, "bad-assets-dup-name");
        }
    }

    //check unique asset
    if (!checkNewUniqueAsset(assetTx, state))
        return false;

    if (assetTx.decimalPoint < 0 || assetTx.decimalPoint > 8) {
        return state.DoS(100, false, REJECT_INVALID, "bad-assets-decimalPoint");
    }

    if (assetTx.ownerAddress.IsNull()) {
        return state.DoS(100, false, REJECT_INVALID, "bad-assets-ownerAddress");
    }

    if (assetTx.targetAddress.IsNull()) {
        return state.DoS(100, false, REJECT_INVALID, "bad-assets-targetAddress");
    }

    if (assetTx.type < 0 && assetTx.type > 3) {
        return state.DoS(100, false, REJECT_INVALID, "bad-assets-distibution-type");
    }

    if (assetTx.collateralAddress.IsNull() && assetTx.type != 0) { //
        return state.DoS(100, false, REJECT_INVALID, "bad-assets-collateralAddress");
    }


    if (!validateAmount(assetTx.amount, assetTx.decimalPoint)) {
        return state.DoS(100, false, REJECT_INVALID, "bad-assets-amount");
    }

    if (!CheckInputsHash(tx, assetTx, state)) {
        return false;
    }

    return true;
}

inline bool checkAssetFeesPayment(const CTransaction& tx, CValidationState& state, const CCoinsViewCache& view, CAssetMetaData asset)
{
    for (auto in : tx.vin) {
        const Coin& coin = view.AccessCoin(in.prevout);
        assert(!coin.IsSpent());
        CTxDestination dest;
        ExtractDestination(coin.out.scriptPubKey, dest);
        if (EncodeDestination(dest) != EncodeDestination(asset.ownerAddress)) {
            return state.DoS(100, false, REJECT_INVALID, "bad-assets-invalid-input");
        }
    }

    return true;
}

bool CheckUpdateAssetTx(const CTransaction& tx, const CBlockIndex* pindexPrev, CValidationState& state, const CCoinsViewCache& view, CAssetsCache* assetsCache)
{
    if (!Params().IsAssetsActive(chainActive.Tip())) {
        return state.DoS(100, false, REJECT_INVALID, "assets-not-enabled");
    }

    if (tx.nType != TRANSACTION_UPDATE_ASSET) {
        return state.DoS(100, false, REJECT_INVALID, "bad-assets-type");
    }

    CUpdateAssetTx assetTx;
    if (!GetTxPayload(tx, assetTx)) {
        return state.DoS(100, false, REJECT_INVALID, "bad-assets-update-payload");
    }

    if (assetTx.nVersion == 0 || assetTx.nVersion > CUpdateAssetTx::CURRENT_VERSION) {
        return state.DoS(100, false, REJECT_INVALID, "bad-assets-version");
    }

    //Check if the provide asset id is valid
    CAssetMetaData asset;
    if (!assetsCache->GetAssetMetaData(assetTx.assetId, asset)) {
        return state.DoS(100, false, REJECT_INVALID, "bad-assets-invalid-id");
    }

    //Check if fees is paid by the owner address
    if (!checkAssetFeesPayment(tx, state, view, asset))
        return false;

    if (assetTx.ownerAddress.IsNull()) {
        return state.DoS(100, false, REJECT_INVALID, "bad-assets-ownerAddress");
    }

    if (assetTx.targetAddress.IsNull()) {
        return state.DoS(100, false, REJECT_INVALID, "bad-assets-targetAddress");
    }

    if (assetTx.type < 0 && assetTx.type > 3) {
        return state.DoS(100, false, REJECT_INVALID, "bad-assets-distibution-type");
    }

    if (assetTx.collateralAddress.IsNull() && assetTx.type != 0) { //
        return state.DoS(100, false, REJECT_INVALID, "bad-assets-collateralAddress");
    }

    if (!CheckInputsHash(tx, assetTx, state)) {
        return false;
    }

    return true;
}

inline bool checkAssetMintAmount(const CTransaction& tx, CValidationState& state, const CAssetMetaData asset)
{
    CAmount nAmount = 0;
    std::set<uint16_t> setUniqueId;
    uint16_t minUniqueId = asset.circulatingSupply / COIN;
    for (auto out : tx.vout) {
        if (out.scriptPubKey.IsAssetScript()) {
            CAssetTransfer assetTransfer;
            if (!GetTransferAsset(out.scriptPubKey, assetTransfer)) {
                return state.DoS(100, false, REJECT_INVALID, "bad-mint-assets-transfer");
            }
            if (assetTransfer.assetId != asset.assetId) { //check asset id
                return state.DoS(100, false, REJECT_INVALID, "bad-mint-assets-transfer");
            }
            if (asset.isUnique) {
                //check validate uniqueId and amount
                if (assetTransfer.uniqueId < minUniqueId || setUniqueId.count(assetTransfer.uniqueId)) {
                    return state.DoS(100, false, REJECT_INVALID, "bad-mint-dup-uniqueid");
                }
                setUniqueId.insert(assetTransfer.uniqueId);
                if (assetTransfer.nAmount != 1 * COIN) {
                    return state.DoS(100, false, REJECT_INVALID, "bad-mint-unique-amount");
                }
            }
            if (!validateAmount(assetTransfer.nAmount, asset.decimalPoint)) {
                return state.DoS(100, false, REJECT_INVALID, "bad-mint-assets-amount");
            }
            nAmount += assetTransfer.nAmount;
        }
    }

    if (asset.amount != nAmount) {
        return state.DoS(100, false, REJECT_INVALID, "bad-mint-assets-amount");
    }

    return true;
}

bool CheckMintAssetTx(const CTransaction& tx, const CBlockIndex* pindexPrev, CValidationState& state, const CCoinsViewCache& view, CAssetsCache* assetsCache)
{
    if (!Params().IsAssetsActive(chainActive.Tip())) {
        return state.DoS(100, false, REJECT_INVALID, "assets-not-enabled");
    }

    if (tx.nType != TRANSACTION_MINT_ASSET) {
        return state.DoS(100, false, REJECT_INVALID, "bad-mint-assets-type");
    }

    CMintAssetTx assetTx;
    if (!GetTxPayload(tx, assetTx)) {
        return state.DoS(100, false, REJECT_INVALID, "bad-mint-assets-payload");
    }

    if (assetTx.nVersion == 0 || assetTx.nVersion > CMintAssetTx::CURRENT_VERSION) {
        return state.DoS(100, false, REJECT_INVALID, "bad-mint-assets-version");
    }

    //Check if the provide asset id is valid
    CAssetMetaData asset;
    if (!assetsCache->GetAssetMetaData(assetTx.assetId, asset)) {
        return state.DoS(100, false, REJECT_INVALID, "bad-assets-invalid-asset-id");
    }

    if (asset.type == 0 || asset.isUnique) { // manual mint or unique
        //Check if fees is paid by the owner address
        if (!checkAssetFeesPayment(tx, state, view, asset))
            return false;

        if (!checkAssetMintAmount(tx, state, asset))
            return false;

        if (asset.mintCount >= asset.maxMintCount) {
            return state.DoS(100, false, REJECT_INVALID, "bad-max-mint-count");
        }

    } else {
        return state.DoS(100, false, REJECT_INVALID, "bad-mint-type-not-enabled");
    }


    if (!CheckInputsHash(tx, assetTx, state)) {
        return false;
    }

    return true;
}

bool CheckProRegTx(const CTransaction& tx, const CBlockIndex* pindexPrev, CValidationState& state, const CCoinsViewCache& view)
=======
bool CheckProRegTx(const CTransaction& tx, const CBlockIndex* pindexPrev, CValidationState& state, const CCoinsViewCache& view, bool check_sigs)
>>>>>>> befaf8c6
{
    if (tx.nType != TRANSACTION_PROVIDER_REGISTER) {
        return state.DoS(100, false, REJECT_INVALID, "bad-protx-type");
    }

    CProRegTx ptx;
    if (!GetTxPayload(tx, ptx)) {
        return state.DoS(100, false, REJECT_INVALID, "bad-protx-payload");
    }

    if (ptx.nVersion == 0 || ptx.nVersion > CProRegTx::CURRENT_VERSION) {
        return state.DoS(100, false, REJECT_INVALID, "bad-protx-version");
    }
    if (ptx.nType != 0) {
        return state.DoS(100, false, REJECT_INVALID, "bad-protx-type");
    }
    if (ptx.nMode != 0) {
        return state.DoS(100, false, REJECT_INVALID, "bad-protx-mode");
    }

    if (ptx.keyIDOwner.IsNull() || !ptx.pubKeyOperator.IsValid() || ptx.keyIDVoting.IsNull()) {
        return state.DoS(10, false, REJECT_INVALID, "bad-protx-key-null");
    }
    if (!ptx.scriptPayout.IsPayToPublicKeyHash() && !ptx.scriptPayout.IsPayToScriptHash()) {
        return state.DoS(10, false, REJECT_INVALID, "bad-protx-payee");
    }

    CTxDestination payoutDest;
    if (!ExtractDestination(ptx.scriptPayout, payoutDest)) {
        // should not happen as we checked script types before
        return state.DoS(10, false, REJECT_INVALID, "bad-protx-payee-dest");
    }
    // don't allow reuse of payout key for other keys (don't allow people to put the payee key onto an online server)
    if (payoutDest == CTxDestination(ptx.keyIDOwner) || payoutDest == CTxDestination(ptx.keyIDVoting)) {
        return state.DoS(10, false, REJECT_INVALID, "bad-protx-payee-reuse");
    }

    // It's allowed to set addr to 0, which will put the MN into PoSe-banned state and require a ProUpServTx to be issues later
    // If any of both is set, it must be valid however
    if (ptx.addr != CService() && !CheckService(ptx, state)) {
        // pass the state returned by the function above
        return false;
    }

    if (ptx.nOperatorReward > 10000) {
        return state.DoS(10, false, REJECT_INVALID, "bad-protx-operator-reward");
    }

    CTxDestination collateralTxDest;
    const CKeyID *keyForPayloadSig = nullptr;
    COutPoint collateralOutpoint;
    Coin coin;
    SmartnodeCollaterals collaterals = Params().GetConsensus().nCollaterals;
    if (!ptx.collateralOutpoint.hash.IsNull()) {
        if (!view.GetCoin(ptx.collateralOutpoint, coin) || coin.IsSpent() || !collaterals.isValidCollateral(coin.out.nValue)) {
            return state.DoS(10, false, REJECT_INVALID, "bad-protx-collateral");
        }

        if (!ExtractDestination(coin.out.scriptPubKey, collateralTxDest)) {
            return state.DoS(10, false, REJECT_INVALID, "bad-protx-collateral-dest");
        }

        // Extract key from collateral. This only works for P2PK and P2PKH collaterals and will fail for P2SH.
        // Issuer of this ProRegTx must prove ownership with this key by signing the ProRegTx
        keyForPayloadSig = boost::get<CKeyID>(&collateralTxDest);
        if (!keyForPayloadSig) {
            return state.DoS(10, false, REJECT_INVALID, "bad-protx-collateral-pkh");
        }

        collateralOutpoint = ptx.collateralOutpoint;
    } else {
        if (ptx.collateralOutpoint.n >= tx.vout.size()) {
            return state.DoS(10, false, REJECT_INVALID, "bad-protx-collateral-index");
        }
        if (!collaterals.isValidCollateral(tx.vout[ptx.collateralOutpoint.n].nValue)) {
            return state.DoS(10, false, REJECT_INVALID, "bad-protx-collateral");
        }

        if (!ExtractDestination(tx.vout[ptx.collateralOutpoint.n].scriptPubKey, collateralTxDest)) {
            return state.DoS(10, false, REJECT_INVALID, "bad-protx-collateral-dest");
        }

        collateralOutpoint = COutPoint(tx.GetHash(), ptx.collateralOutpoint.n);
    }

    // don't allow reuse of collateral key for other keys (don't allow people to put the collateral key onto an online server)
    // this check applies to internal and external collateral, but internal collaterals are not necessarely a P2PKH
    if (collateralTxDest == CTxDestination(ptx.keyIDOwner) || collateralTxDest == CTxDestination(ptx.keyIDVoting)) {
        return state.DoS(10, false, REJECT_INVALID, "bad-protx-collateral-reuse");
    }

    if (pindexPrev) {
        auto mnList = deterministicMNManager->GetListForBlock(pindexPrev);

        // only allow reusing of addresses when it's for the same collateral (which replaces the old MN)
        if (mnList.HasUniqueProperty(ptx.addr) && mnList.GetUniquePropertyMN(ptx.addr)->collateralOutpoint != collateralOutpoint) {
            return state.DoS(10, false, REJECT_DUPLICATE, "bad-protx-dup-addr");
        }

        // never allow duplicate keys, even if this ProTx would replace an existing MN
        if (mnList.HasUniqueProperty(ptx.keyIDOwner) || mnList.HasUniqueProperty(ptx.pubKeyOperator)) {
            return state.DoS(10, false, REJECT_DUPLICATE, "bad-protx-dup-key");
        }

        if (!deterministicMNManager->IsDIP3Enforced(pindexPrev->nHeight)) {
            if (ptx.keyIDOwner != ptx.keyIDVoting) {
                return state.DoS(10, false, REJECT_INVALID, "bad-protx-key-not-same");
            }
        }
    }

    if (!CheckInputsHash(tx, ptx, state)) {
        return false;
    }

    if (keyForPayloadSig) {
        // collateral is not part of this ProRegTx, so we must verify ownership of the collateral
        if (check_sigs && !CheckStringSig(ptx, *keyForPayloadSig, state)) {
            // pass the state returned by the function above
            return false;
        }
    } else {
        // collateral is part of this ProRegTx, so we know the collateral is owned by the issuer
        if (!ptx.vchSig.empty()) {
            return state.DoS(100, false, REJECT_INVALID, "bad-protx-sig");
        }
    }

    return true;
}

bool CheckProUpServTx(const CTransaction& tx, const CBlockIndex* pindexPrev, CValidationState& state, bool check_sigs)
{
    if (tx.nType != TRANSACTION_PROVIDER_UPDATE_SERVICE) {
        return state.DoS(100, false, REJECT_INVALID, "bad-protx-type");
    }

    CProUpServTx ptx;
    if (!GetTxPayload(tx, ptx)) {
        return state.DoS(100, false, REJECT_INVALID, "bad-protx-payload");
    }

    if (ptx.nVersion == 0 || ptx.nVersion > CProUpServTx::CURRENT_VERSION) {
        return state.DoS(100, false, REJECT_INVALID, "bad-protx-version");
    }

    if (!CheckService(ptx, state)) {
        // pass the state returned by the function above
        return false;
    }

    if (pindexPrev) {
        auto mnList = deterministicMNManager->GetListForBlock(pindexPrev);
        auto mn = mnList.GetMN(ptx.proTxHash);
        if (!mn) {
            return state.DoS(100, false, REJECT_INVALID, "bad-protx-hash");
        }

        // don't allow updating to addresses already used by other MNs
        if (mnList.HasUniqueProperty(ptx.addr) && mnList.GetUniquePropertyMN(ptx.addr)->proTxHash != ptx.proTxHash) {
            return state.DoS(10, false, REJECT_DUPLICATE, "bad-protx-dup-addr");
        }

        if (ptx.scriptOperatorPayout != CScript()) {
            if (mn->nOperatorReward == 0) {
                // don't allow setting operator reward payee in case no operatorReward was set
                return state.DoS(10, false, REJECT_INVALID, "bad-protx-operator-payee");
            }
            if (!ptx.scriptOperatorPayout.IsPayToPublicKeyHash() && !ptx.scriptOperatorPayout.IsPayToScriptHash()) {
                return state.DoS(10, false, REJECT_INVALID, "bad-protx-operator-payee");
            }
        }

        // we can only check the signature if pindexPrev != nullptr and the MN is known
        if (!CheckInputsHash(tx, ptx, state)) {
            // pass the state returned by the function above
            return false;
        }
        if (check_sigs && !CheckHashSig(ptx, mn->pdmnState->pubKeyOperator.Get(), state)) {
            // pass the state returned by the function above
            return false;
        }
    }

    return true;
}

bool CheckProUpRegTx(const CTransaction& tx, const CBlockIndex* pindexPrev, CValidationState& state, const CCoinsViewCache& view, bool check_sigs)
{
    if (tx.nType != TRANSACTION_PROVIDER_UPDATE_REGISTRAR) {
        return state.DoS(100, false, REJECT_INVALID, "bad-protx-type");
    }

    CProUpRegTx ptx;
    if (!GetTxPayload(tx, ptx)) {
        return state.DoS(100, false, REJECT_INVALID, "bad-protx-payload");
    }

    if (ptx.nVersion == 0 || ptx.nVersion > CProUpRegTx::CURRENT_VERSION) {
        return state.DoS(100, false, REJECT_INVALID, "bad-protx-version");
    }
    if (ptx.nMode != 0) {
        return state.DoS(100, false, REJECT_INVALID, "bad-protx-mode");
    }

    if (!ptx.pubKeyOperator.IsValid() || ptx.keyIDVoting.IsNull()) {
        return state.DoS(10, false, REJECT_INVALID, "bad-protx-key-null");
    }
    if (!ptx.scriptPayout.IsPayToPublicKeyHash() && !ptx.scriptPayout.IsPayToScriptHash()) {
        return state.DoS(10, false, REJECT_INVALID, "bad-protx-payee");
    }

    CTxDestination payoutDest;
    if (!ExtractDestination(ptx.scriptPayout, payoutDest)) {
        // should not happen as we checked script types before
        return state.DoS(10, false, REJECT_INVALID, "bad-protx-payee-dest");
    }

    if (pindexPrev) {
        auto mnList = deterministicMNManager->GetListForBlock(pindexPrev);
        auto dmn = mnList.GetMN(ptx.proTxHash);
        if (!dmn) {
            return state.DoS(100, false, REJECT_INVALID, "bad-protx-hash");
        }

        // don't allow reuse of payee key for other keys (don't allow people to put the payee key onto an online server)
        if (payoutDest == CTxDestination(dmn->pdmnState->keyIDOwner) || payoutDest == CTxDestination(ptx.keyIDVoting)) {
            return state.DoS(10, false, REJECT_INVALID, "bad-protx-payee-reuse");
        }

        Coin coin;
        if (!view.GetCoin(dmn->collateralOutpoint, coin) || coin.IsSpent()) {
            // this should never happen (there would be no dmn otherwise)
            return state.DoS(100, false, REJECT_INVALID, "bad-protx-collateral");
        }

        // don't allow reuse of collateral key for other keys (don't allow people to put the collateral key onto an online server)
        CTxDestination collateralTxDest;
        if (!ExtractDestination(coin.out.scriptPubKey, collateralTxDest)) {
            return state.DoS(100, false, REJECT_INVALID, "bad-protx-collateral-dest");
        }
        if (collateralTxDest == CTxDestination(dmn->pdmnState->keyIDOwner) || collateralTxDest == CTxDestination(ptx.keyIDVoting)) {
            return state.DoS(10, false, REJECT_INVALID, "bad-protx-collateral-reuse");
        }

        if (mnList.HasUniqueProperty(ptx.pubKeyOperator)) {
            auto otherDmn = mnList.GetUniquePropertyMN(ptx.pubKeyOperator);
            if (ptx.proTxHash != otherDmn->proTxHash) {
                return state.DoS(10, false, REJECT_DUPLICATE, "bad-protx-dup-key");
            }
        }

        if (!deterministicMNManager->IsDIP3Enforced(pindexPrev->nHeight)) {
            if (dmn->pdmnState->keyIDOwner != ptx.keyIDVoting) {
                return state.DoS(10, false, REJECT_INVALID, "bad-protx-key-not-same");
            }
        }

        if (!CheckInputsHash(tx, ptx, state)) {
            // pass the state returned by the function above
            return false;
        }
        if (check_sigs && !CheckHashSig(ptx, dmn->pdmnState->keyIDOwner, state)) {
            // pass the state returned by the function above
            return false;
        }
    }

    return true;
}

bool CheckProUpRevTx(const CTransaction& tx, const CBlockIndex* pindexPrev, CValidationState& state, bool check_sigs)
{
    if (tx.nType != TRANSACTION_PROVIDER_UPDATE_REVOKE) {
        return state.DoS(100, false, REJECT_INVALID, "bad-protx-type");
    }

    CProUpRevTx ptx;
    if (!GetTxPayload(tx, ptx)) {
        return state.DoS(100, false, REJECT_INVALID, "bad-protx-payload");
    }

    if (ptx.nVersion == 0 || ptx.nVersion > CProUpRevTx::CURRENT_VERSION) {
        return state.DoS(100, false, REJECT_INVALID, "bad-protx-version");
    }

    // ptx.nReason < CProUpRevTx::REASON_NOT_SPECIFIED is always `false` since
    // ptx.nReason is unsigned and CProUpRevTx::REASON_NOT_SPECIFIED == 0
    if (ptx.nReason > CProUpRevTx::REASON_LAST) {
        return state.DoS(100, false, REJECT_INVALID, "bad-protx-reason");
    }

    if (pindexPrev) {
        auto mnList = deterministicMNManager->GetListForBlock(pindexPrev);
        auto dmn = mnList.GetMN(ptx.proTxHash);
        if (!dmn)
            return state.DoS(100, false, REJECT_INVALID, "bad-protx-hash");

        if (!CheckInputsHash(tx, ptx, state)) {
            // pass the state returned by the function above
            return false;
        }
        if (check_sigs && !CheckHashSig(ptx, dmn->pdmnState->pubKeyOperator.Get(), state)) {
            // pass the state returned by the function above
            return false;
        }
    }

    return true;
}

std::string CProRegTx::MakeSignString() const
{
    std::string s;

    // We only include the important stuff in the string form...

    CTxDestination destPayout;
    std::string strPayout;
    if (ExtractDestination(scriptPayout, destPayout)) {
        strPayout = EncodeDestination(destPayout);
    } else {
        strPayout = HexStr(scriptPayout);
    }

    s += strPayout + "|";
    s += strprintf("%d", nOperatorReward) + "|";
    s += EncodeDestination(keyIDOwner) + "|";
    s += EncodeDestination(keyIDVoting) + "|";

    // ... and also the full hash of the payload as a protection agains malleability and replays
    s += ::SerializeHash(*this).ToString();

    return s;
}

std::string CProRegTx::ToString() const
{
    CTxDestination dest;
    std::string payee = "unknown";
    if (ExtractDestination(scriptPayout, dest)) {
        payee = EncodeDestination(dest);
    }

    return strprintf("CProRegTx(nVersion=%d, collateralOutpoint=%s, addr=%s, nOperatorReward=%f, ownerAddress=%s, pubKeyOperator=%s, votingAddress=%s, scriptPayout=%s)",
        nVersion, collateralOutpoint.ToStringShort(), addr.ToString(), (double)nOperatorReward / 100, EncodeDestination(keyIDOwner), pubKeyOperator.ToString(), EncodeDestination(keyIDVoting), payee);
}

std::string CProUpServTx::ToString() const
{
    CTxDestination dest;
    std::string payee = "unknown";
    if (ExtractDestination(scriptOperatorPayout, dest)) {
        payee = EncodeDestination(dest);
    }

    return strprintf("CProUpServTx(nVersion=%d, proTxHash=%s, addr=%s, operatorPayoutAddress=%s)",
        nVersion, proTxHash.ToString(), addr.ToString(), payee);
}

std::string CProUpRegTx::ToString() const
{
    CTxDestination dest;
    std::string payee = "unknown";
    if (ExtractDestination(scriptPayout, dest)) {
        payee = EncodeDestination(dest);
    }

    return strprintf("CProUpRegTx(nVersion=%d, proTxHash=%s, pubKeyOperator=%s, votingAddress=%s, payoutAddress=%s)",
        nVersion, proTxHash.ToString(), pubKeyOperator.ToString(), EncodeDestination(keyIDVoting), payee);
}

std::string CProUpRevTx::ToString() const
{
    return strprintf("CProUpRevTx(nVersion=%d, proTxHash=%s, nReason=%d)",
        nVersion, proTxHash.ToString(), nReason);
}<|MERGE_RESOLUTION|>--- conflicted
+++ resolved
@@ -109,7 +109,6 @@
     return true;
 }
 
-<<<<<<< HEAD
 inline bool checkNewUniqueAsset(CNewAssetTx& assetTx, CValidationState& state)
 {
     if (!assetTx.isUnique)
@@ -352,10 +351,7 @@
     return true;
 }
 
-bool CheckProRegTx(const CTransaction& tx, const CBlockIndex* pindexPrev, CValidationState& state, const CCoinsViewCache& view)
-=======
 bool CheckProRegTx(const CTransaction& tx, const CBlockIndex* pindexPrev, CValidationState& state, const CCoinsViewCache& view, bool check_sigs)
->>>>>>> befaf8c6
 {
     if (tx.nType != TRANSACTION_PROVIDER_REGISTER) {
         return state.DoS(100, false, REJECT_INVALID, "bad-protx-type");
