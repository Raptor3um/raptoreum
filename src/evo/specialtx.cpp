--- conflicted
+++ resolved
@@ -104,7 +104,6 @@
     static int64_t nTimeDMN = 0;
     static int64_t nTimeMerkle = 0;
 
-<<<<<<< HEAD
     try {
         int64_t nTime1 = GetTimeMicros();
 
@@ -125,23 +124,12 @@
 
         if (!llmq::quorumBlockProcessor->ProcessBlock(block, pindex, state)) {
             // pass the state returned by the function above
-=======
-    int64_t nTime1 = GetTimeMicros();
-
-    for (int i = 0; i < (int)block.vtx.size(); i++) {
-        const CTransaction& tx = *block.vtx[i];
-        if (!CheckSpecialTx(tx, pindex->pprev, state)) {
-            return false;
-        }
-        if (!ProcessSpecialTx(tx, pindex, state)) {
->>>>>>> 09ff9aaf
             return false;
         }
 
         int64_t nTime3 = GetTimeMicros(); nTimeQuorum += nTime3 - nTime2;
         LogPrint(BCLog::BENCHMARK, "        - quorumBlockProcessor: %.2fms [%.2fs]\n", 0.001 * (nTime3 - nTime2), nTimeQuorum * 0.000001);
-
-<<<<<<< HEAD
+      
         if (!deterministicMNManager->ProcessBlock(block, pindex, state, fJustCheck)) {
             // pass the state returned by the function above
             return false;
@@ -149,34 +137,17 @@
 
         int64_t nTime4 = GetTimeMicros(); nTimeDMN += nTime4 - nTime3;
         LogPrint(BCLog::BENCHMARK, "        - deterministicMNManager: %.2fms [%.2fs]\n", 0.001 * (nTime4 - nTime3), nTimeDMN * 0.000001);
-=======
-    if (!llmq::quorumBlockProcessor->ProcessBlock(block, pindex, state)) {
-        return false;
-    }
-
-    int64_t nTime3 = GetTimeMicros(); nTimeQuorum += nTime3 - nTime2;
-    LogPrint(BCLog::BENCHMARK, "        - quorumBlockProcessor: %.2fms [%.2fs]\n", 0.001 * (nTime3 - nTime2), nTimeQuorum * 0.000001);
-
-    if (!deterministicMNManager->ProcessBlock(block, pindex, state, fJustCheck)) {
-        return false;
-    }
->>>>>>> 09ff9aaf
 
         if (fCheckCbTxMerleRoots && !CheckCbTxMerkleRoots(block, pindex, state)) {
             // pass the state returned by the function above
             return false;
         }
 
-<<<<<<< HEAD
         int64_t nTime5 = GetTimeMicros(); nTimeMerkle += nTime5 - nTime4;
         LogPrint(BCLog::BENCHMARK, "        - CheckCbTxMerkleRoots: %.2fms [%.2fs]\n", 0.001 * (nTime5 - nTime4), nTimeMerkle * 0.000001);
     } catch (const std::exception& e) {
         LogPrintf("%s -- failed: %s\n", __func__, e.what());
         return state.DoS(100, false, REJECT_INVALID, "failed-procspectxsinblock");
-=======
-    if (fCheckCbTxMerleRoots && !CheckCbTxMerkleRoots(block, pindex, state)) {
-        return false;
->>>>>>> 09ff9aaf
     }
 
     return true;
