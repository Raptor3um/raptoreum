// Copyright (c) 2018-2019 The Dash Core developers
// Copyright (c) 2020-2022 The Raptoreum developers
// Distributed under the MIT software license, see the accompanying
// file COPYING or http://www.opensource.org/licenses/mit-license.php.

#include <evo/deterministicmns.h>
#include <evo/specialtx.h>

#include <base58.h>
#include <chainparams.h>
#include <core_io.h>
#include <script/standard.h>
#include <ui_interface.h>
#include <validation.h>
#include <validationinterface.h>

#include <llmq/quorums_commitment.h>
#include <llmq/quorums_utils.h>

#include <univalue.h>

static const std::string DB_LIST_SNAPSHOT = "dmn_S";
static const std::string DB_LIST_DIFF = "dmn_D";

std::unique_ptr<CDeterministicMNManager> deterministicMNManager;

std::string CDeterministicMNState::ToString() const
{
    CTxDestination dest;
    std::string payoutAddress = "unknown";
    std::string operatorPayoutAddress = "none";
    if (ExtractDestination(scriptPayout, dest)) {
        payoutAddress = EncodeDestination(dest);
    }
    if (ExtractDestination(scriptOperatorPayout, dest)) {
        operatorPayoutAddress = EncodeDestination(dest);
    }

    return strprintf("CDeterministicMNState(nRegisteredHeight=%d, nLastPaidHeight=%d, nPoSePenalty=%d, nPoSeRevivedHeight=%d, nPoSeBanHeight=%d, nRevocationReason=%d, "
        "ownerAddress=%s, pubKeyOperator=%s, votingAddress=%s, addr=%s, payoutAddress=%s, operatorPayoutAddress=%s)",
        nRegisteredHeight, nLastPaidHeight, nPoSePenalty, nPoSeRevivedHeight, nPoSeBanHeight, nRevocationReason,
        EncodeDestination(keyIDOwner), pubKeyOperator.Get().ToString(), EncodeDestination(keyIDVoting), addr.ToStringIPPort(false), payoutAddress, operatorPayoutAddress);
}

void CDeterministicMNState::ToJson(UniValue& obj) const
{
    obj.clear();
    obj.setObject();
    obj.pushKV("service", addr.ToStringIPPort(false));
    obj.pushKV("registeredHeight", nRegisteredHeight);
    obj.pushKV("lastPaidHeight", nLastPaidHeight);
    obj.pushKV("PoSePenalty", nPoSePenalty);
    obj.pushKV("PoSeRevivedHeight", nPoSeRevivedHeight);
    obj.pushKV("PoSeBanHeight", nPoSeBanHeight);
    obj.pushKV("revocationReason", nRevocationReason);
    obj.pushKV("ownerAddress", EncodeDestination(keyIDOwner));
    obj.pushKV("votingAddress", EncodeDestination(keyIDVoting));

    CTxDestination dest;
    if (ExtractDestination(scriptPayout, dest)) {
        obj.pushKV("payoutAddress", EncodeDestination(dest));
    }
    obj.pushKV("pubKeyOperator", pubKeyOperator.Get().ToString());
    if (ExtractDestination(scriptOperatorPayout, dest)) {
        obj.pushKV("operatorPayoutAddress", EncodeDestination(dest));
    }
}

uint64_t CDeterministicMN::GetInternalId() const
{
    // can't get it if it wasn't set yet
    assert(internalId != std::numeric_limits<uint64_t>::max());
    return internalId;
}

std::string CDeterministicMN::ToString() const
{
    return strprintf("CDeterministicMN(proTxHash=%s, collateralOutpoint=%s, nOperatorReward=%f, state=%s", proTxHash.ToString(), collateralOutpoint.ToStringShort(), (double)nOperatorReward / 100, pdmnState->ToString());
}

void CDeterministicMN::ToJson(UniValue& obj) const
{
    obj.clear();
    obj.setObject();

    UniValue stateObj;
    pdmnState->ToJson(stateObj);

    obj.pushKV("proTxHash", proTxHash.ToString());
    obj.pushKV("collateralHash", collateralOutpoint.hash.ToString());
    obj.pushKV("collateralIndex", (int)collateralOutpoint.n);

    Coin coin;
    if (GetUTXOCoin(collateralOutpoint, coin)) {
        CTxDestination dest;
        if (ExtractDestination(coin.out.scriptPubKey, dest)) {
            obj.pushKV("collateralAddress", EncodeDestination(dest));
        }
    }

    obj.pushKV("operatorReward", (double)nOperatorReward / 100);
    obj.pushKV("state", stateObj);
}

bool CDeterministicMNList::IsMNValid(const uint256& proTxHash) const
{
    auto p = mnMap.find(proTxHash);
    if (p == nullptr) {
        return false;
    }
    return IsMNValid(*p);
}

bool CDeterministicMNList::IsMNPoSeBanned(const uint256& proTxHash) const
{
    auto p = mnMap.find(proTxHash);
    if (p == nullptr) {
        return false;
    }
    return IsMNPoSeBanned(*p);
}

<<<<<<< HEAD
bool CDeterministicMNList::IsMNValid(const CDeterministicMNCPtr& dmn)
=======
bool CDeterministicMNList::IsMNValid(const CDeterministicMNCPtr& dmn, int height) const
{
    uint256 mnHash = dmn.get()->collateralOutpoint.hash;
    Coin coin;
    // Should this be called directly or use pcoinsTip->GetCoin(outpoint, coin) without locking cs_main
    bool isValidUtxo = GetUTXOCoin(dmn->collateralOutpoint, coin, height);
    SmartnodeCollaterals collaterals = Params().GetConsensus().nCollaterals;

    int64_t amount = coin.out.nValue;

    int tipHeight = chainActive.Tip() == nullptr ? 0 : chainActive.Tip()->nHeight;
    if (height != tipHeight) {
        int outputIndex = dmn.get()->collateralOutpoint.n;
        CSpentIndexKey key(mnHash, outputIndex);
        CSpentIndexValue value;

        if (GetSpentIndex(key, value)) {
            // Look at the amount held before it was spent (at this height):
            if (value.blockHeight > height) {
                amount = value.satoshis;
            }
        }
    }
    return !IsMNPoSeBanned(dmn) && (isValidUtxo && collaterals.isPayableCollateral(height, amount));
}

bool CDeterministicMNList::IsMNValid(const CDeterministicMNCPtr& dmn) const
>>>>>>> 83d76896
{
    int height = chainActive.Tip() == nullptr ? 0 : chainActive.Tip()->nHeight;
    return IsMNValid(dmn, height);
}

bool CDeterministicMNList::IsMNPoSeBanned(const CDeterministicMNCPtr& dmn)
{
    assert(dmn);
    return dmn->pdmnState->IsBanned();
}

CDeterministicMNCPtr CDeterministicMNList::GetMN(const uint256& proTxHash) const
{
    auto p = mnMap.find(proTxHash);
    if (p == nullptr) {
        return nullptr;
    }
    return *p;
}

CDeterministicMNCPtr CDeterministicMNList::GetValidMN(const uint256& proTxHash) const
{
    auto dmn = GetMN(proTxHash);
    if (dmn && !IsMNValid(dmn)) {
        return nullptr;
    }
    return dmn;
}

CDeterministicMNCPtr CDeterministicMNList::GetMNByOperatorKey(const CBLSPublicKey& pubKey)
{
    for (const auto& p : mnMap) {
        if (p.second->pdmnState->pubKeyOperator.Get() == pubKey) {
            return p.second;
        }
    }
    return nullptr;
}

CDeterministicMNCPtr CDeterministicMNList::GetMNByCollateral(const COutPoint& collateralOutpoint) const
{
    return GetUniquePropertyMN(collateralOutpoint);
}

CDeterministicMNCPtr CDeterministicMNList::GetValidMNByCollateral(const COutPoint& collateralOutpoint) const
{
    auto dmn = GetMNByCollateral(collateralOutpoint);
    if (dmn && !IsMNValid(dmn)) {
        return nullptr;
    }
    return dmn;
}

CDeterministicMNCPtr CDeterministicMNList::GetMNByService(const CService& service) const
{
    return GetUniquePropertyMN(service);
}

CDeterministicMNCPtr CDeterministicMNList::GetMNByInternalId(uint64_t internalId) const
{
    auto proTxHash = mnInternalIdMap.find(internalId);
    if (!proTxHash) {
        return nullptr;
    }
    return GetMN(*proTxHash);
}

static int CompareByLastPaid_GetHeight(const CDeterministicMN& dmn)
{
    int height = dmn.pdmnState->nLastPaidHeight;
    if (dmn.pdmnState->nPoSeRevivedHeight != -1 && dmn.pdmnState->nPoSeRevivedHeight > height) {
        height = dmn.pdmnState->nPoSeRevivedHeight;
    } else if (height == 0) {
        height = dmn.pdmnState->nRegisteredHeight;
    }
    return height;
}

static bool CompareByLastPaid(const CDeterministicMN& _a, const CDeterministicMN& _b)
{
    int ah = CompareByLastPaid_GetHeight(_a);
    int bh = CompareByLastPaid_GetHeight(_b);
    if (ah == bh) {
        return _a.proTxHash < _b.proTxHash;
    } else {
        return ah < bh;
    }
}
static bool CompareByLastPaid(const CDeterministicMNCPtr& _a, const CDeterministicMNCPtr& _b)
{
    return CompareByLastPaid(*_a, *_b);
}

CDeterministicMNCPtr CDeterministicMNList::GetMNPayee() const
{
//	int nHeight = chainActive.Tip() == nullptr ? 0 : chainActive.Tip()->nHeight;
//    if ((nHeight < 900 &&  mnMap.size() == 0)||(nHeight >= 900 && mnMap.size() <= 10)) {
//        return nullptr;
//    }
	if(mnMap.size() < 10 && Params().NetworkIDString().compare("main") == 0) {
		return nullptr;
	}

    CDeterministicMNCPtr best;
    ForEachMN(true, [&](const CDeterministicMNCPtr& dmn) {
        if (!best || CompareByLastPaid(dmn, best)) {
            best = dmn;
        }
    });

    return best;
}

std::vector<CDeterministicMNCPtr> CDeterministicMNList::GetProjectedMNPayees(int nCount) const
{
	int validMnCount =  GetValidMNsCount();
	if(validMnCount < 10 && Params().NetworkIDString().compare("main") == 0) {
		nCount = 0;
	} else if (nCount > validMnCount) {
        nCount = validMnCount;
    }
//	if (nCount > validMnCount) {
//		nCount = validMnCount;
//	}

    std::vector<CDeterministicMNCPtr> result;
    result.reserve(nCount);
    //CAmount collateralAmount = Params
    ForEachMN(true, [&](const CDeterministicMNCPtr& dmn) {
        result.emplace_back(dmn);
    });
    std::sort(result.begin(), result.end(), [&](const CDeterministicMNCPtr& a, const CDeterministicMNCPtr& b) {
        return CompareByLastPaid(a, b);
    });

    result.resize(nCount);

    return result;
}

std::vector<CDeterministicMNCPtr> CDeterministicMNList::CalculateQuorum(size_t maxSize, const uint256& modifier) const
{
    auto scores = CalculateScores(modifier);

    // sort is descending order
    std::sort(scores.rbegin(), scores.rend(), [](const std::pair<arith_uint256, CDeterministicMNCPtr>& a, std::pair<arith_uint256, CDeterministicMNCPtr>& b) {
        if (a.first == b.first) {
            // this should actually never happen, but we should stay compatible with how the non deterministic MNs did the sorting
            return a.second->collateralOutpoint < b.second->collateralOutpoint;
        }
        return a.first < b.first;
    });

    // take top maxSize entries and return it
    std::vector<CDeterministicMNCPtr> result;
    result.resize(std::min(maxSize, scores.size()));
    for (size_t i = 0; i < result.size(); i++) {
        result[i] = std::move(scores[i].second);
    }
    return result;
}

std::vector<std::pair<arith_uint256, CDeterministicMNCPtr>> CDeterministicMNList::CalculateScores(const uint256& modifier) const
{
    std::vector<std::pair<arith_uint256, CDeterministicMNCPtr>> scores;
    scores.reserve(GetAllMNsCount());
    ForEachMN(true, [&](const CDeterministicMNCPtr& dmn) {
        if (dmn->pdmnState->confirmedHash.IsNull()) {
            // we only take confirmed MNs into account to avoid hash grinding on the ProRegTxHash to sneak MNs into a
            // future quorums
            return;
        }
        // calculate sha256(sha256(proTxHash, confirmedHash), modifier) per MN
        // Please note that this is not a double-sha256 but a single-sha256
        // The first part is already precalculated (confirmedHashWithProRegTxHash)
        // TODO When https://github.com/bitcoin/bitcoin/pull/13191 gets backported, implement something that is similar but for single-sha256
        uint256 h;
        CSHA256 sha256;
        sha256.Write(dmn->pdmnState->confirmedHashWithProRegTxHash.begin(), dmn->pdmnState->confirmedHashWithProRegTxHash.size());
        sha256.Write(modifier.begin(), modifier.size());
        sha256.Finalize(h.begin());

        scores.emplace_back(UintToArith256(h), dmn);
    });

    return scores;
}

int CDeterministicMNList::CalcMaxPoSePenalty() const
{
    // Maximum PoSe penalty is dynamic and equals the number of registered MNs
    // It's however at least 100.
    // This means that the max penalty is usually equal to a full payment cycle
    return std::max(100, (int)GetAllMNsCount());
}

int CDeterministicMNList::CalcPenalty(int percent) const
{
    assert(percent > 0);
    return (CalcMaxPoSePenalty() * percent) / 100;
}

void CDeterministicMNList::PoSePunish(const uint256& proTxHash, int penalty, bool debugLogs)
{
    assert(penalty > 0);

    auto dmn = GetMN(proTxHash);
    if (!dmn) {
        throw(std::runtime_error(strprintf("%s: Can't find a smartnode with proTxHash=%s", __func__, proTxHash.ToString())));
    }

    int maxPenalty = CalcMaxPoSePenalty();

    auto newState = std::make_shared<CDeterministicMNState>(*dmn->pdmnState);
    newState->nPoSePenalty += penalty;
    newState->nPoSePenalty = std::min(maxPenalty, newState->nPoSePenalty);

    if (debugLogs) {
        LogPrintf("CDeterministicMNList::%s -- punished MN %s, penalty %d->%d (max=%d)\n",
                  __func__, proTxHash.ToString(), dmn->pdmnState->nPoSePenalty, newState->nPoSePenalty, maxPenalty);
    }

    if (newState->nPoSePenalty >= maxPenalty && !newState->IsBanned()) {
        newState->BanIfNotBanned(nHeight);
        if (debugLogs) {
            LogPrintf("CDeterministicMNList::%s -- banned MN %s at height %d\n",
                      __func__, proTxHash.ToString(), nHeight);
        }
    }
    UpdateMN(proTxHash, newState);
}

void CDeterministicMNList::PoSeDecrease(const uint256& proTxHash)
{
    auto dmn = GetMN(proTxHash);
    if (!dmn) {
        throw(std::runtime_error(strprintf("%s: Can't find a smartnode with proTxHash=%s", __func__, proTxHash.ToString())));
    }
    assert(dmn->pdmnState->nPoSePenalty > 0 && !dmn->pdmnState->IsBanned());

    auto newState = std::make_shared<CDeterministicMNState>(*dmn->pdmnState);
    newState->nPoSePenalty--;
    UpdateMN(proTxHash, newState);
}

CDeterministicMNListDiff CDeterministicMNList::BuildDiff(const CDeterministicMNList& to) const
{
    CDeterministicMNListDiff diffRet;

    to.ForEachMN(false, [&](const CDeterministicMNCPtr& toPtr) {
        auto fromPtr = GetMN(toPtr->proTxHash);
        if (fromPtr == nullptr) {
            diffRet.addedMNs.emplace_back(toPtr);
        } else if (fromPtr != toPtr || fromPtr->pdmnState != toPtr->pdmnState) {
            CDeterministicMNStateDiff stateDiff(*fromPtr->pdmnState, *toPtr->pdmnState);
            if (stateDiff.fields) {
                diffRet.updatedMNs.emplace(toPtr->GetInternalId(), std::move(stateDiff));
            }
        }
    });
    ForEachMN(false, [&](const CDeterministicMNCPtr& fromPtr) {
        auto toPtr = to.GetMN(fromPtr->proTxHash);
        if (toPtr == nullptr) {
            diffRet.removedMns.emplace(fromPtr->GetInternalId());
        }
    });

    // added MNs need to be sorted by internalId so that these are added in correct order when the diff is applied later
    // otherwise internalIds will not match with the original list
    std::sort(diffRet.addedMNs.begin(), diffRet.addedMNs.end(), [](const CDeterministicMNCPtr& a, const CDeterministicMNCPtr& b) {
        return a->GetInternalId() < b->GetInternalId();
    });

    return diffRet;
}

CSimplifiedMNListDiff CDeterministicMNList::BuildSimplifiedDiff(const CDeterministicMNList& to) const
{
    CSimplifiedMNListDiff diffRet;
    diffRet.baseBlockHash = blockHash;
    diffRet.blockHash = to.blockHash;

    to.ForEachMN(false, [&](const CDeterministicMNCPtr& toPtr) {
        auto fromPtr = GetMN(toPtr->proTxHash);
        if (fromPtr == nullptr) {
            diffRet.mnList.emplace_back(*toPtr);
        } else {
            CSimplifiedMNListEntry sme1(*toPtr);
            CSimplifiedMNListEntry sme2(*fromPtr);
            if (sme1 != sme2) {
                diffRet.mnList.emplace_back(*toPtr);
            }
        }
    });
    ForEachMN(false, [&](const CDeterministicMNCPtr& fromPtr) {
        auto toPtr = to.GetMN(fromPtr->proTxHash);
        if (toPtr == nullptr) {
            diffRet.deletedMNs.emplace_back(fromPtr->proTxHash);
        }
    });

    return diffRet;
}

CDeterministicMNList CDeterministicMNList::ApplyDiff(const CBlockIndex* pindex, const CDeterministicMNListDiff& diff) const
{
    CDeterministicMNList result = *this;
    result.blockHash = pindex->GetBlockHash();
    result.nHeight = pindex->nHeight;

    for (const auto& id : diff.removedMns) {
        auto dmn = result.GetMNByInternalId(id);
        if (!dmn) {
            throw(std::runtime_error(strprintf("%s: can't find a removed smartnode, id=%d", __func__, id)));
        }
        result.RemoveMN(dmn->proTxHash);
    }
    for (const auto& dmn : diff.addedMNs) {
        result.AddMN(dmn);
    }
    for (const auto& p : diff.updatedMNs) {
        auto dmn = result.GetMNByInternalId(p.first);
        result.UpdateMN(dmn, p.second);
    }

    return result;
}

void CDeterministicMNList::AddMN(const CDeterministicMNCPtr& dmn, bool fBumpTotalCount)
{
    assert(dmn != nullptr);

    if (mnMap.find(dmn->proTxHash)) {
        throw(std::runtime_error(strprintf("%s: Can't add a smartnode with a duplicate proTxHash=%s", __func__, dmn->proTxHash.ToString())));
    }
    if (mnInternalIdMap.find(dmn->GetInternalId())) {
        throw(std::runtime_error(strprintf("%s: Can't add a smartnode with a duplicate internalId=%d", __func__, dmn->GetInternalId())));
    }

    // All mnUniquePropertyMap's updates must be atomic.
    // Using this temporary map as a checkpoint to rollback to in case of any issues.
    decltype(mnUniquePropertyMap) mnUniquePropertyMapSaved = mnUniquePropertyMap;

    if (!AddUniqueProperty(dmn, dmn->collateralOutpoint)) {
        mnUniquePropertyMap = mnUniquePropertyMapSaved;
        throw(std::runtime_error(strprintf("%s: Can't add a smartnode %s with a duplicate collateralOutpoint=%s", __func__,
                dmn->proTxHash.ToString(), dmn->collateralOutpoint.ToStringShort())));
    }
    if (dmn->pdmnState->addr != CService() && !AddUniqueProperty(dmn, dmn->pdmnState->addr)) {
        mnUniquePropertyMap = mnUniquePropertyMapSaved;
        throw(std::runtime_error(strprintf("%s: Can't add a smartnode %s with a duplicate address=%s", __func__,
                dmn->proTxHash.ToString(), dmn->pdmnState->addr.ToStringIPPort(false))));
    }
    if (!AddUniqueProperty(dmn, dmn->pdmnState->keyIDOwner)) {
        mnUniquePropertyMap = mnUniquePropertyMapSaved;
        throw(std::runtime_error(strprintf("%s: Can't add a smartnode %s with a duplicate keyIDOwner=%s", __func__,
                dmn->proTxHash.ToString(), EncodeDestination(dmn->pdmnState->keyIDOwner))));
    }
    if (dmn->pdmnState->pubKeyOperator.Get().IsValid() && !AddUniqueProperty(dmn, dmn->pdmnState->pubKeyOperator)) {
        mnUniquePropertyMap = mnUniquePropertyMapSaved;
        throw(std::runtime_error(strprintf("%s: Can't add a smartnode %s with a duplicate pubKeyOperator=%s", __func__,
                dmn->proTxHash.ToString(), dmn->pdmnState->pubKeyOperator.Get().ToString())));
    }

    mnMap = mnMap.set(dmn->proTxHash, dmn);
    mnInternalIdMap = mnInternalIdMap.set(dmn->GetInternalId(), dmn->proTxHash);
    if (fBumpTotalCount) {
        // nTotalRegisteredCount acts more like a checkpoint, not as a limit,
        nTotalRegisteredCount = std::max(dmn->GetInternalId() + 1, (uint64_t)nTotalRegisteredCount);
    }
}

void CDeterministicMNList::UpdateMN(const CDeterministicMNCPtr& oldDmn, const CDeterministicMNStateCPtr& pdmnState)
{
    assert(oldDmn != nullptr);

    auto dmn = std::make_shared<CDeterministicMN>(*oldDmn);
    auto oldState = dmn->pdmnState;
    dmn->pdmnState = pdmnState;

    // All mnUniquePropertyMap's updates must be atomic.
    // Using this temporary map as a checkpoint to rollback to in case of any issues.
    decltype(mnUniquePropertyMap) mnUniquePropertyMapSaved = mnUniquePropertyMap;

    if (!UpdateUniqueProperty(dmn, oldState->addr, pdmnState->addr)) {
        mnUniquePropertyMap = mnUniquePropertyMapSaved;
        throw(std::runtime_error(strprintf("%s: Can't update a smartnode %s with a duplicate address=%s", __func__,
                oldDmn->proTxHash.ToString(), pdmnState->addr.ToStringIPPort(false))));
    }
    if (!UpdateUniqueProperty(dmn, oldState->keyIDOwner, pdmnState->keyIDOwner)) {
        mnUniquePropertyMap = mnUniquePropertyMapSaved;
        throw(std::runtime_error(strprintf("%s: Can't update a smartnode %s with a duplicate keyIDOwner=%s", __func__,
                oldDmn->proTxHash.ToString(), EncodeDestination(pdmnState->keyIDOwner))));
    }
    if (!UpdateUniqueProperty(dmn, oldState->pubKeyOperator, pdmnState->pubKeyOperator)) {
        mnUniquePropertyMap = mnUniquePropertyMapSaved;
        throw(std::runtime_error(strprintf("%s: Can't update a smartnode %s with a duplicate pubKeyOperator=%s", __func__,
                oldDmn->proTxHash.ToString(), pdmnState->pubKeyOperator.Get().ToString())));
    }

    mnMap = mnMap.set(oldDmn->proTxHash, dmn);
}

void CDeterministicMNList::UpdateMN(const uint256& proTxHash, const CDeterministicMNStateCPtr& pdmnState)
{
    auto oldDmn = mnMap.find(proTxHash);
    if (!oldDmn) {
        throw(std::runtime_error(strprintf("%s: Can't find a smartnode with proTxHash=%s", __func__, proTxHash.ToString())));
    }
    UpdateMN(*oldDmn, pdmnState);
}

void CDeterministicMNList::UpdateMN(const CDeterministicMNCPtr& oldDmn, const CDeterministicMNStateDiff& stateDiff)
{
    assert(oldDmn != nullptr);
    auto oldState = oldDmn->pdmnState;
    auto newState = std::make_shared<CDeterministicMNState>(*oldState);
    stateDiff.ApplyToState(*newState);
    UpdateMN(oldDmn, newState);
}

void CDeterministicMNList::RemoveMN(const uint256& proTxHash)
{
    auto dmn = GetMN(proTxHash);
    if (!dmn) {
        throw(std::runtime_error(strprintf("%s: Can't find a smartnode with proTxHash=%s", __func__, proTxHash.ToString())));
    }

    // All mnUniquePropertyMap's updates must be atomic.
    // Using this temporary map as a checkpoint to rollback to in case of any issues.
    decltype(mnUniquePropertyMap) mnUniquePropertyMapSaved = mnUniquePropertyMap;

    if (!DeleteUniqueProperty(dmn, dmn->collateralOutpoint)) {
        mnUniquePropertyMap = mnUniquePropertyMapSaved;
        throw(std::runtime_error(strprintf("%s: Can't delete a smartnode %s with a collateralOutpoint=%s", __func__,
                proTxHash.ToString(), dmn->collateralOutpoint.ToStringShort())));
    }
    if (dmn->pdmnState->addr != CService() && !DeleteUniqueProperty(dmn, dmn->pdmnState->addr)) {
        mnUniquePropertyMap = mnUniquePropertyMapSaved;
        throw(std::runtime_error(strprintf("%s: Can't delete a smartnode %s with a address=%s", __func__,
                proTxHash.ToString(), dmn->pdmnState->addr.ToStringIPPort(false))));
    }
    if (!DeleteUniqueProperty(dmn, dmn->pdmnState->keyIDOwner)) {
        mnUniquePropertyMap = mnUniquePropertyMapSaved;
        throw(std::runtime_error(strprintf("%s: Can't delete a smartnode %s with a keyIDOwner=%s", __func__,
                proTxHash.ToString(), EncodeDestination(dmn->pdmnState->keyIDOwner))));
    }
    if (dmn->pdmnState->pubKeyOperator.Get().IsValid() && !DeleteUniqueProperty(dmn, dmn->pdmnState->pubKeyOperator)) {
        mnUniquePropertyMap = mnUniquePropertyMapSaved;
        throw(std::runtime_error(strprintf("%s: Can't delete a smartnode %s with a pubKeyOperator=%s", __func__,
                proTxHash.ToString(), dmn->pdmnState->pubKeyOperator.Get().ToString())));
    }

    mnMap = mnMap.erase(proTxHash);
    mnInternalIdMap = mnInternalIdMap.erase(dmn->GetInternalId());
}

CDeterministicMNManager::CDeterministicMNManager(CEvoDB& _evoDb) :
    evoDb(_evoDb)
{
}

bool CDeterministicMNManager::ProcessBlock(const CBlock& block, const CBlockIndex* pindex, CValidationState& _state, const CCoinsViewCache& view, bool fJustCheck)
{
    AssertLockHeld(cs_main);

    const auto& consensusParams = Params().GetConsensus();
    bool fDIP0003Active = consensusParams.DIP0003Enabled;
    if (!fDIP0003Active) {
        return true;
    }

    CDeterministicMNList oldList, newList;
    CDeterministicMNListDiff diff;

    int nHeight = pindex->nHeight;

    try {
        LOCK(cs);

        if (!BuildNewListFromBlock(block, pindex->pprev, _state, view, newList, true)) {
            // pass the state returned by the function above
            return false;
        }
        if (fJustCheck) {
            return true;
        }

        if (newList.GetHeight() == -1) {
            newList.SetHeight(nHeight);
        }

        newList.SetBlockHash(block.GetHash());
        oldList = GetListForBlock(pindex->pprev);
        diff = oldList.BuildDiff(newList);

        evoDb.Write(std::make_pair(DB_LIST_DIFF, newList.GetBlockHash()), diff);
        if ((nHeight % DISK_SNAPSHOT_PERIOD) == 0 || oldList.GetHeight() == -1) {
            evoDb.Write(std::make_pair(DB_LIST_SNAPSHOT, newList.GetBlockHash()), newList);
            mnListsCache.emplace(newList.GetBlockHash(), newList);
            LogPrintf("CDeterministicMNManager::%s -- Wrote snapshot. nHeight=%d, mapCurMNs.allMNsCount=%d\n",
                __func__, nHeight, newList.GetAllMNsCount());
        }

        diff.nHeight = pindex->nHeight;
        mnListDiffsCache.emplace(pindex->GetBlockHash(), diff);
    } catch (const std::exception& e) {
        LogPrintf("CDeterministicMNManager::%s -- internal error: %s\n", __func__, e.what());
        return _state.DoS(100, false, REJECT_INVALID, "failed-dmn-block");
    }

    // Don't hold cs while calling signals
    if (diff.HasChanges()) {
        GetMainSignals().NotifySmartnodeListChanged(false, oldList, diff);
        uiInterface.NotifySmartnodeListChanged(newList);
    }

//    if (nHeight == consensusParams.DIP0003EnforcementHeight) {
//        if (!consensusParams.DIP0003EnforcementHash.IsNull() && consensusParams.DIP0003EnforcementHash != pindex->GetBlockHash()) {
//            LogPrintf("CDeterministicMNManager::%s -- DIP3 enforcement block has wrong hash: hash=%s, expected=%s, nHeight=%d\n", __func__,
//                    pindex->GetBlockHash().ToString(), consensusParams.DIP0003EnforcementHash.ToString(), nHeight);
//            return _state.DoS(100, false, REJECT_INVALID, "bad-dip3-enf-block");
//        }
//        LogPrintf("CDeterministicMNManager::%s -- DIP3 is enforced now. nHeight=%d\n", __func__, nHeight);
//    }

    LOCK(cs);
    CleanupCache(nHeight);

    return true;
}

bool CDeterministicMNManager::UndoBlock(const CBlock& block, const CBlockIndex* pindex)
{
    int nHeight = pindex->nHeight;
    uint256 blockHash = block.GetHash();

    CDeterministicMNList curList;
    CDeterministicMNList prevList;
    CDeterministicMNListDiff diff;
    {
        LOCK(cs);
        evoDb.Read(std::make_pair(DB_LIST_DIFF, blockHash), diff);

        if (diff.HasChanges()) {
            // need to call this before erasing
            curList = GetListForBlock(pindex);
            prevList = GetListForBlock(pindex->pprev);
        }

        mnListsCache.erase(blockHash);
        mnListDiffsCache.erase(blockHash);
    }

    if (diff.HasChanges()) {
        auto inversedDiff = curList.BuildDiff(prevList);
        GetMainSignals().NotifySmartnodeListChanged(true, curList, inversedDiff);
        uiInterface.NotifySmartnodeListChanged(prevList);
    }

    const auto& consensusParams = Params().GetConsensus();
//    if (nHeight == consensusParams.DIP0003EnforcementHeight) {
//        LogPrintf("CDeterministicMNManager::%s -- DIP3 is not enforced anymore. nHeight=%d\n", __func__, nHeight);
//    }

    return true;
}

void CDeterministicMNManager::UpdatedBlockTip(const CBlockIndex* pindex)
{
    LOCK(cs);

    tipIndex = pindex;
}

bool CDeterministicMNManager::BuildNewListFromBlock(const CBlock& block, const CBlockIndex* pindexPrev, CValidationState& _state, const CCoinsViewCache& view, CDeterministicMNList& mnListRet, bool debugLogs)
{
    AssertLockHeld(cs);
    int nHeight = pindexPrev->nHeight + 1;
    CDeterministicMNList oldList = GetListForBlock(pindexPrev);
    CDeterministicMNList newList = oldList;
    newList.SetBlockHash(uint256()); // we can't know the final block hash, so better not return a (invalid) block hash
    newList.SetHeight(nHeight);

    auto payee = oldList.GetMNPayee();
    // we iterate the oldList here and update the newList
    // this is only valid as long these have not diverged at this point, which is the case as long as we don't add
    // code above this loop that modifies newList
    oldList.ForEachMN(false, [&](const CDeterministicMNCPtr& dmn) {
        if (!dmn->pdmnState->confirmedHash.IsNull()) {
            // already confirmed
            return;
        }
        // this works on the previous block, so confirmation will happen one block after nSmartnodeMinimumConfirmations
        // has been reached, but the block hash will then point to the block at nSmartnodeMinimumConfirmations
        int nConfirmations = pindexPrev->nHeight - dmn->pdmnState->nRegisteredHeight;
        if (nConfirmations >= Params().GetConsensus().nSmartnodeMinimumConfirmations) {
            auto newState = std::make_shared<CDeterministicMNState>(*dmn->pdmnState);
            newState->UpdateConfirmedHash(dmn->proTxHash, pindexPrev->GetBlockHash());
            newList.UpdateMN(dmn->proTxHash, newState);
        }
    });
   	DecreasePoSePenalties(newList);

    // we skip the coinbase
    for (int i = 1; i < (int)block.vtx.size(); i++) {
        const CTransaction& tx = *block.vtx[i];

        if (tx.nVersion != 3) {
            // only interested in special TXs
            continue;
        }
        if (tx.nType == TRANSACTION_PROVIDER_REGISTER) {
            CProRegTx proTx;
            if (!GetTxPayload(tx, proTx)) {
                return _state.DoS(100, false, REJECT_INVALID, "bad-protx-payload");
            }

            auto dmn = std::make_shared<CDeterministicMN>(newList.GetTotalRegisteredCount());
            dmn->proTxHash = tx.GetHash();

            // collateralOutpoint is either pointing to an external collateral or to the ProRegTx itself
            if (proTx.collateralOutpoint.hash.IsNull()) {
                dmn->collateralOutpoint = COutPoint(tx.GetHash(), proTx.collateralOutpoint.n);
            } else {
                dmn->collateralOutpoint = proTx.collateralOutpoint;
            }

            Coin coin;
            SmartnodeCollaterals collaterals = Params().GetConsensus().nCollaterals;
            if (!proTx.collateralOutpoint.hash.IsNull() && (!view.GetCoin(dmn->collateralOutpoint, coin) || !collaterals.isValidCollateral(coin.out.nValue))) {
                // should actually never get to this point as CheckProRegTx should have handled this case.
                // We do this additional check nevertheless to be 100% sure
                return _state.DoS(100, false, REJECT_INVALID, "bad-protx-collateral");
            }

            auto replacedDmn = newList.GetMNByCollateral(dmn->collateralOutpoint);
            if (replacedDmn != nullptr) {
                // This might only happen with a ProRegTx that refers an external collateral
                // In that case the new ProRegTx will replace the old one. This means the old one is removed
                // and the new one is added like a completely fresh one, which is also at the bottom of the payment list
                newList.RemoveMN(replacedDmn->proTxHash);
                if (debugLogs) {
                    LogPrintf("CDeterministicMNManager::%s -- MN %s removed from list because collateral was used for a new ProRegTx. collateralOutpoint=%s, nHeight=%d, mapCurMNs.allMNsCount=%d\n",
                              __func__, replacedDmn->proTxHash.ToString(), dmn->collateralOutpoint.ToStringShort(), nHeight, newList.GetAllMNsCount());
                }
            }

            if (newList.HasUniqueProperty(proTx.addr)) {
                return _state.DoS(100, false, REJECT_DUPLICATE, "bad-protx-dup-addr");
            }
            if (newList.HasUniqueProperty(proTx.keyIDOwner) || newList.HasUniqueProperty(proTx.pubKeyOperator)) {
                return _state.DoS(100, false, REJECT_DUPLICATE, "bad-protx-dup-key");
            }

            dmn->nOperatorReward = proTx.nOperatorReward;

            auto dmnState = std::make_shared<CDeterministicMNState>(proTx);
            dmnState->nRegisteredHeight = nHeight;
            if (proTx.addr == CService()) {
                // start in banned pdmnState as we need to wait for a ProUpServTx
                dmnState->BanIfNotBanned(nHeight);
            }
            dmn->pdmnState = dmnState;

            newList.AddMN(dmn);

            if (debugLogs) {
                LogPrintf("CDeterministicMNManager::%s -- MN %s added at height %d: %s\n",
                    __func__, tx.GetHash().ToString(), nHeight, proTx.ToString());
            }
        } else if (tx.nType == TRANSACTION_PROVIDER_UPDATE_SERVICE) {
            CProUpServTx proTx;
            if (!GetTxPayload(tx, proTx)) {
                return _state.DoS(100, false, REJECT_INVALID, "bad-protx-payload");
            }

            if (newList.HasUniqueProperty(proTx.addr) && newList.GetUniquePropertyMN(proTx.addr)->proTxHash != proTx.proTxHash) {
                return _state.DoS(100, false, REJECT_DUPLICATE, "bad-protx-dup-addr");
            }

            CDeterministicMNCPtr dmn = newList.GetMN(proTx.proTxHash);
            if (!dmn) {
                return _state.DoS(100, false, REJECT_INVALID, "bad-protx-hash");
            }
            auto newState = std::make_shared<CDeterministicMNState>(*dmn->pdmnState);
            newState->addr = proTx.addr;
            newState->scriptOperatorPayout = proTx.scriptOperatorPayout;

            if (newState->IsBanned()) {
                // only revive when all keys are set
                if (newState->pubKeyOperator.Get().IsValid() && !newState->keyIDVoting.IsNull() && !newState->keyIDOwner.IsNull()) {
                    newState->Revive(nHeight);
                    if (debugLogs) {
                        LogPrintf("CDeterministicMNManager::%s -- MN %s revived at height %d\n",
                            __func__, proTx.proTxHash.ToString(), nHeight);
                    }
                }
            }

            newList.UpdateMN(proTx.proTxHash, newState);
            if (debugLogs) {
                LogPrintf("CDeterministicMNManager::%s -- MN %s updated at height %d: %s\n",
                    __func__, proTx.proTxHash.ToString(), nHeight, proTx.ToString());
            }
        } else if (tx.nType == TRANSACTION_PROVIDER_UPDATE_REGISTRAR) {
            CProUpRegTx proTx;
            if (!GetTxPayload(tx, proTx)) {
                return _state.DoS(100, false, REJECT_INVALID, "bad-protx-payload");
            }

            CDeterministicMNCPtr dmn = newList.GetMN(proTx.proTxHash);
            if (!dmn) {
                return _state.DoS(100, false, REJECT_INVALID, "bad-protx-hash");
            }
            auto newState = std::make_shared<CDeterministicMNState>(*dmn->pdmnState);
            if (newState->pubKeyOperator.Get() != proTx.pubKeyOperator) {
                // reset all operator related fields and put MN into PoSe-banned state in case the operator key changes
                newState->ResetOperatorFields();
                newState->BanIfNotBanned(nHeight);
            }
            newState->pubKeyOperator.Set(proTx.pubKeyOperator);
            newState->keyIDVoting = proTx.keyIDVoting;
            newState->scriptPayout = proTx.scriptPayout;

            newList.UpdateMN(proTx.proTxHash, newState);

            if (debugLogs) {
                LogPrintf("CDeterministicMNManager::%s -- MN %s updated at height %d: %s\n",
                    __func__, proTx.proTxHash.ToString(), nHeight, proTx.ToString());
            }
        } else if (tx.nType == TRANSACTION_PROVIDER_UPDATE_REVOKE) {
            CProUpRevTx proTx;
            if (!GetTxPayload(tx, proTx)) {
                return _state.DoS(100, false, REJECT_INVALID, "bad-protx-payload");
            }

            CDeterministicMNCPtr dmn = newList.GetMN(proTx.proTxHash);
            if (!dmn) {
                return _state.DoS(100, false, REJECT_INVALID, "bad-protx-hash");
            }
            auto newState = std::make_shared<CDeterministicMNState>(*dmn->pdmnState);
            newState->ResetOperatorFields();
            newState->BanIfNotBanned(nHeight);
            newState->nRevocationReason = proTx.nReason;

            newList.UpdateMN(proTx.proTxHash, newState);

            if (debugLogs) {
                LogPrintf("CDeterministicMNManager::%s -- MN %s revoked operator key at height %d: %s\n",
                    __func__, proTx.proTxHash.ToString(), nHeight, proTx.ToString());
            }
        } else if (tx.nType == TRANSACTION_QUORUM_COMMITMENT) {
            llmq::CFinalCommitmentTxPayload qc;
            if (!GetTxPayload(tx, qc)) {
                return _state.DoS(100, false, REJECT_INVALID, "bad-qc-payload");
            }
            if (!qc.commitment.IsNull()) {
                const auto& params = Params().GetConsensus().llmqs.at(qc.commitment.llmqType);
                uint32_t quorumHeight = qc.nHeight - (qc.nHeight % params.dkgInterval);
                auto quorumIndex = pindexPrev->GetAncestor(quorumHeight);
                if (!quorumIndex || quorumIndex->GetBlockHash() != qc.commitment.quorumHash) {
                    // we should actually never get into this case as validation should have catched it...but lets be sure
                    return _state.DoS(100, false, REJECT_INVALID, "bad-qc-quorum-hash");
                }

                HandleQuorumCommitment(qc.commitment, quorumIndex, newList, debugLogs);
            }
        }
    }

    // we skip the coinbase
    for (int i = 1; i < (int)block.vtx.size(); i++) {
        const CTransaction& tx = *block.vtx[i];

        // check if any existing MN collateral is spent by this transaction
        for (const auto& in : tx.vin) {
            auto dmn = newList.GetMNByCollateral(in.prevout);
            if (dmn && dmn->collateralOutpoint == in.prevout) {
                newList.RemoveMN(dmn->proTxHash);

                if (debugLogs) {
                    LogPrintf("CDeterministicMNManager::%s -- MN %s removed from list because collateral was spent. collateralOutpoint=%s, nHeight=%d, mapCurMNs.allMNsCount=%d\n",
                              __func__, dmn->proTxHash.ToString(), dmn->collateralOutpoint.ToStringShort(), nHeight, newList.GetAllMNsCount());
                }
            }
        }
    }

    // The payee for the current block was determined by the previous block's list but it might have disappeared in the
    // current block. We still pay that MN one last time however.
    if (payee && newList.HasMN(payee->proTxHash)) {
        auto newState = std::make_shared<CDeterministicMNState>(*newList.GetMN(payee->proTxHash)->pdmnState);
        newState->nLastPaidHeight = nHeight;
        newList.UpdateMN(payee->proTxHash, newState);
    }

    mnListRet = std::move(newList);
    return true;
}

void CDeterministicMNManager::HandleQuorumCommitment(llmq::CFinalCommitment& qc, const CBlockIndex* pindexQuorum, CDeterministicMNList& mnList, bool debugLogs)
{
    // The commitment has already been validated at this point so it's safe to use members of it

    auto members = llmq::CLLMQUtils::GetAllQuorumMembers((Consensus::LLMQType)qc.llmqType, pindexQuorum);

    for (size_t i = 0; i < members.size(); i++) {
        if (!mnList.HasMN(members[i]->proTxHash)) {
            continue;
        }
        if (!qc.validMembers[i]) {
            // punish MN for failed DKG participation
            // The idea is to immediately ban a MN when it fails 2 DKG sessions with only a few blocks in-between
            // If there were enough blocks between failures, the MN has a chance to recover as he reduces his penalty by 1 for every block
            // If it however fails 3 times in the timespan of a single payment cycle, it should definitely get banned
            mnList.PoSePunish(members[i]->proTxHash, mnList.CalcPenalty(66), debugLogs);
        }
    }
}

void CDeterministicMNManager::DecreasePoSePenalties(CDeterministicMNList& mnList)
{
    std::vector<uint256> toDecrease;
    toDecrease.reserve(mnList.GetValidMNsCount() / 10);
    // only iterate and decrease for valid ones (not PoSe banned yet)
    // if a MN ever reaches the maximum, it stays in PoSe banned state until revived
    mnList.ForEachMN(true, [&](const CDeterministicMNCPtr& dmn) {
        if (dmn->pdmnState->nPoSePenalty > 0 && !dmn->pdmnState->IsBanned()) {
            toDecrease.emplace_back(dmn->proTxHash);
        }
    });

    for (const auto& proTxHash : toDecrease) {
        mnList.PoSeDecrease(proTxHash);
    }
}

CDeterministicMNList CDeterministicMNManager::GetListForBlock(const CBlockIndex* pindex)
{
    LOCK(cs);

    CDeterministicMNList snapshot;
    std::list<const CBlockIndex*> listDiffIndexes;

    while (true) {
        // try using cache before reading from disk
        auto itLists = mnListsCache.find(pindex->GetBlockHash());
        if (itLists != mnListsCache.end()) {
            snapshot = itLists->second;
            break;
        }

        if (evoDb.Read(std::make_pair(DB_LIST_SNAPSHOT, pindex->GetBlockHash()), snapshot)) {
            mnListsCache.emplace(pindex->GetBlockHash(), snapshot);
            break;
        }

        // no snapshot found yet, check diffs
        auto itDiffs = mnListDiffsCache.find(pindex->GetBlockHash());
        if (itDiffs != mnListDiffsCache.end()) {
            listDiffIndexes.emplace_front(pindex);
            pindex = pindex->pprev;
            continue;
        }

        CDeterministicMNListDiff diff;
        if (!evoDb.Read(std::make_pair(DB_LIST_DIFF, pindex->GetBlockHash()), diff)) {
            // no snapshot and no diff on disk means that it's the initial snapshot
            snapshot = CDeterministicMNList(pindex->GetBlockHash(), -1, 0);
            mnListsCache.emplace(pindex->GetBlockHash(), snapshot);
            break;
        }

        diff.nHeight = pindex->nHeight;
        mnListDiffsCache.emplace(pindex->GetBlockHash(), std::move(diff));
        listDiffIndexes.emplace_front(pindex);
        pindex = pindex->pprev;
    }

    for (const auto& diffIndex : listDiffIndexes) {
        const auto& diff = mnListDiffsCache.at(diffIndex->GetBlockHash());
        if (diff.HasChanges()) {
            snapshot = snapshot.ApplyDiff(diffIndex, diff);
        } else {
            snapshot.SetBlockHash(diffIndex->GetBlockHash());
            snapshot.SetHeight(diffIndex->nHeight);
        }
    }

    if (tipIndex) {
        // always keep a snapshot for the tip
        if (snapshot.GetBlockHash() == tipIndex->GetBlockHash()) {
            mnListsCache.emplace(snapshot.GetBlockHash(), snapshot);
        } else {
            // keep snapshots for yet alive quorums
            for (auto& p_llmq : Params().GetConsensus().llmqs) {
                if ((snapshot.GetHeight() % p_llmq.second.dkgInterval == 0) && (snapshot.GetHeight() + p_llmq.second.dkgInterval * (p_llmq.second.keepOldConnections + 1) >= tipIndex->nHeight)) {
                    mnListsCache.emplace(snapshot.GetBlockHash(), snapshot);
                    break;
                }
            }
        }
    }

    return snapshot;
}

CDeterministicMNList CDeterministicMNManager::GetListAtChainTip()
{
    LOCK(cs);
    if (!tipIndex) {
        return {};
    }
    return GetListForBlock(tipIndex);
}

bool CDeterministicMNManager::IsProTxWithCollateral(const CTransactionRef& tx, uint32_t n)
{
    if (tx->nVersion != 3 || tx->nType != TRANSACTION_PROVIDER_REGISTER) {
        return false;
    }
    CProRegTx proTx;
    if (!GetTxPayload(*tx, proTx)) {
        return false;
    }

    if (!proTx.collateralOutpoint.hash.IsNull()) {
        return false;
    }
    if (proTx.collateralOutpoint.n >= tx->vout.size() || proTx.collateralOutpoint.n != n) {
        return false;
    }
    SmartnodeCollaterals collaterals = Params().GetConsensus().nCollaterals;

    if (!collaterals.isValidCollateral(tx->vout[n].nValue)) {
        return false;
    }
    return true;
}

bool CDeterministicMNManager::IsDIP3Enforced(int nHeight)
{
    LOCK(cs);

    if (nHeight == -1) {
        nHeight = tipIndex->nHeight;
    }
    return Params().GetConsensus().DIP0003Enabled;
    //return nHeight >= Params().GetConsensus().DIP0003EnforcementHeight;
}

void CDeterministicMNManager::CleanupCache(int nHeight)
{
    AssertLockHeld(cs);

    std::vector<uint256> toDeleteLists;
    std::vector<uint256> toDeleteDiffs;
    for (const auto& p : mnListsCache) {
        if (p.second.GetHeight() + LIST_DIFFS_CACHE_SIZE < nHeight) {
            toDeleteLists.emplace_back(p.first);
            continue;
        }
        bool fQuorumCache{false};
        for (auto& p_llmq : Params().GetConsensus().llmqs) {
            if ((p.second.GetHeight() % p_llmq.second.dkgInterval == 0) && (p.second.GetHeight() + p_llmq.second.dkgInterval * (p_llmq.second.keepOldConnections + 1) >= nHeight)) {
                fQuorumCache = true;
                break;
            }
        }
        if (fQuorumCache) {
            // at least one quorum could be using it, keep it
            continue;
        }
        // no alive quorums using it, see if it was a cache for the tip or for a now outdated quorum
        if (tipIndex && tipIndex->pprev && (p.first == tipIndex->pprev->GetBlockHash())) {
            toDeleteLists.emplace_back(p.first);
        } else {
            for (auto& p_llmq : Params().GetConsensus().llmqs) {
                if (p.second.GetHeight() % p_llmq.second.dkgInterval == 0) {
                    toDeleteLists.emplace_back(p.first);
                    break;
                }
            }
        }
    }
    for (const auto& h : toDeleteLists) {
        mnListsCache.erase(h);
    }
    for (const auto& p : mnListDiffsCache) {
        if (p.second.nHeight + LIST_DIFFS_CACHE_SIZE < nHeight) {
            toDeleteDiffs.emplace_back(p.first);
        }
    }
    for (const auto& h : toDeleteDiffs) {
        mnListDiffsCache.erase(h);
    }
}

void CDeterministicMNManager::UpgradeDiff(CDBBatch& batch, const CBlockIndex* pindexNext, const CDeterministicMNList& curMNList, CDeterministicMNList& newMNList)
{
    CDataStream oldDiffData(SER_DISK, CLIENT_VERSION);
    if (!evoDb.GetRawDB().ReadDataStream(std::make_pair(DB_LIST_DIFF, pindexNext->GetBlockHash()), oldDiffData)) {
        LogPrintf("CDeterministicMNManager::%s -- no diff found for %s\n", __func__, pindexNext->GetBlockHash().ToString());
        newMNList = curMNList;
        newMNList.SetBlockHash(pindexNext->GetBlockHash());
        newMNList.SetHeight(pindexNext->nHeight);
        return;
    }

    CDeterministicMNListDiff_OldFormat oldDiff;
    oldDiffData >> oldDiff;

    CDeterministicMNListDiff newDiff;
    size_t addedCount = 0;
    for (auto& p : oldDiff.addedMNs) {
        auto dmn = std::make_shared<CDeterministicMN>(*p.second, curMNList.GetTotalRegisteredCount() + addedCount);
        newDiff.addedMNs.emplace_back(dmn);
        addedCount++;
    }
    for (auto& p : oldDiff.removedMns) {
        auto dmn = curMNList.GetMN(p);
        newDiff.removedMns.emplace(dmn->GetInternalId());
    }

    // applies added/removed MNs
    newMNList = curMNList.ApplyDiff(pindexNext, newDiff);

    // manually apply updated MNs and calc new state diffs
    for (auto& p : oldDiff.updatedMNs) {
        auto oldMN = newMNList.GetMN(p.first);
        if (!oldMN) {
            throw(std::runtime_error(strprintf("%s: Can't find an old smartnode with proTxHash=%s", __func__, p.first.ToString())));
        }
        newMNList.UpdateMN(p.first, p.second);
        auto newMN = newMNList.GetMN(p.first);
        if (!newMN) {
            throw(std::runtime_error(strprintf("%s: Can't find a new smartnode with proTxHash=%s", __func__, p.first.ToString())));
        }

        newDiff.updatedMNs.emplace(std::piecewise_construct,
                std::forward_as_tuple(oldMN->GetInternalId()),
                std::forward_as_tuple(*oldMN->pdmnState, *newMN->pdmnState));
    }

    batch.Write(std::make_pair(DB_LIST_DIFF, pindexNext->GetBlockHash()), newDiff);
}

// TODO this can be completely removed in a future version
bool CDeterministicMNManager::UpgradeDBIfNeeded()
{
    LOCK(cs_main);

    if (chainActive.Tip() == nullptr) {
        // should have no records
        return evoDb.IsEmpty();
    }

    if (evoDb.GetRawDB().Exists(EVODB_BEST_BLOCK)) {
        return true;
    }

    // Removing the old EVODB_BEST_BLOCK value early results in older version to crash immediately, even if the upgrade
    // process is cancelled in-between. But if the new version sees that the old EVODB_BEST_BLOCK is already removed,
    // then we must assume that the upgrade process was already running before but was interrupted.
    if (chainActive.Height() > 1 && !evoDb.GetRawDB().Exists(std::string("b_b"))) {
        return false;
    }
    evoDb.GetRawDB().Erase(std::string("b_b"));

    if (Params().GetConsensus().DIP0003Enabled) {
        // not reached DIP3 height yet, so no upgrade needed
        auto dbTx = evoDb.BeginTransaction();
        evoDb.WriteBestBlock(chainActive.Tip()->GetBlockHash());
        dbTx->Commit();
        return true;
    }

    LogPrintf("CDeterministicMNManager::%s -- upgrading DB to use compact diffs\n", __func__);

    CDBBatch batch(evoDb.GetRawDB());

    CDeterministicMNList curMNList;
    curMNList.SetHeight(1);
    curMNList.SetBlockHash(chainActive[1]->GetBlockHash());

    for (int nHeight = 1; nHeight <= chainActive.Height(); nHeight++) {
        auto pindex = chainActive[nHeight];

        CDeterministicMNList newMNList;
        UpgradeDiff(batch, pindex, curMNList, newMNList);

        if ((nHeight % DISK_SNAPSHOT_PERIOD) == 0) {
            batch.Write(std::make_pair(DB_LIST_SNAPSHOT, pindex->GetBlockHash()), newMNList);
            evoDb.GetRawDB().WriteBatch(batch);
            batch.Clear();
        }

        curMNList = newMNList;
    }

    evoDb.GetRawDB().WriteBatch(batch);

    LogPrintf("CDeterministicMNManager::%s -- done upgrading\n", __func__);

    // Writing EVODB_BEST_BLOCK (which is b_b2 now) marks the DB as upgraded
    auto dbTx = evoDb.BeginTransaction();
    evoDb.WriteBestBlock(chainActive.Tip()->GetBlockHash());
    dbTx->Commit();

    evoDb.GetRawDB().CompactFull();

    return true;
}<|MERGE_RESOLUTION|>--- conflicted
+++ resolved
@@ -120,37 +120,12 @@
     return IsMNPoSeBanned(*p);
 }
 
-<<<<<<< HEAD
 bool CDeterministicMNList::IsMNValid(const CDeterministicMNCPtr& dmn)
-=======
-bool CDeterministicMNList::IsMNValid(const CDeterministicMNCPtr& dmn, int height) const
-{
-    uint256 mnHash = dmn.get()->collateralOutpoint.hash;
-    Coin coin;
-    // Should this be called directly or use pcoinsTip->GetCoin(outpoint, coin) without locking cs_main
-    bool isValidUtxo = GetUTXOCoin(dmn->collateralOutpoint, coin, height);
-    SmartnodeCollaterals collaterals = Params().GetConsensus().nCollaterals;
-
-    int64_t amount = coin.out.nValue;
-
-    int tipHeight = chainActive.Tip() == nullptr ? 0 : chainActive.Tip()->nHeight;
-    if (height != tipHeight) {
-        int outputIndex = dmn.get()->collateralOutpoint.n;
-        CSpentIndexKey key(mnHash, outputIndex);
-        CSpentIndexValue value;
-
-        if (GetSpentIndex(key, value)) {
-            // Look at the amount held before it was spent (at this height):
-            if (value.blockHeight > height) {
-                amount = value.satoshis;
-            }
-        }
-    }
-    return !IsMNPoSeBanned(dmn) && (isValidUtxo && collaterals.isPayableCollateral(height, amount));
-}
-
-bool CDeterministicMNList::IsMNValid(const CDeterministicMNCPtr& dmn) const
->>>>>>> 83d76896
+{
+	uint256 mnHash = dmn.get()->collateralOutpoint.hash;
+	Coin coin;
+	//should this be call directly or use pcoinsTip->GetCoin(outpoint, coin) without locking cs_main
+	bool isValidUtxo = GetUTXOCoin(dmn->collateralOutpoint, coin);
 {
     int height = chainActive.Tip() == nullptr ? 0 : chainActive.Tip()->nHeight;
     return IsMNValid(dmn, height);
