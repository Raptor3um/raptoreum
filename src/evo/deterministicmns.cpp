--- conflicted
+++ resolved
@@ -131,27 +131,7 @@
 bool CDeterministicMNList::IsMNValid(const CDeterministicMNCPtr& dmn, int height)
 {
     SmartnodeCollaterals collaterals = Params().GetConsensus().nCollaterals;
-<<<<<<< HEAD
-
-    int64_t amount = coin.out.nValue;
-
-    int tipHeight = ::ChainActive().Tip() == nullptr ? 0 : ::ChainActive().Tip()->nHeight;
-    if (height != tipHeight) {
-        int outputIndex = dmn.get()->collateralOutpoint.n;
-        CSpentIndexKey key(mnHash, outputIndex);
-        CSpentIndexValue value;
-
-        if (GetSpentIndex(key, value)) {
-            // Look at the amount held before it was spent (at this height):
-            if (value.blockHeight > height) {
-                amount = value.satoshis;
-            }
-        }
-    }
-    return !IsMNPoSeBanned(dmn) && (isValidUtxo && collaterals.isPayableCollateral(height, amount));
-=======
     return !IsMNPoSeBanned(dmn) && collaterals.isPayableCollateral(height, dmn->pdmnState->nCollateralAmount);
->>>>>>> 19b6a446
 }
 
 bool CDeterministicMNList::IsMNValid(const CDeterministicMNCPtr& dmn)
