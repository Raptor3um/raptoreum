--- conflicted
+++ resolved
@@ -1,19 +1,11 @@
-<<<<<<< HEAD
 // Copyright (c) 2017-2021 The Dash Core developers
-=======
-// Copyright (c) 2017-2019 The Dash Core developers
 // Copyright (c) 2020-2022 The Raptoreum developers
->>>>>>> d63d9d81
 // Distributed under the MIT software license, see the accompanying
 // file COPYING or http://www.opensource.org/licenses/mit-license.php.
 
 #include <evo/cbtx.h>
 #include <core_io.h>
 #include <evo/deterministicmns.h>
-<<<<<<< HEAD
-=======
-#include <llmq/quorums.h>
->>>>>>> d63d9d81
 #include <llmq/quorums_blockprocessor.h>
 #include <llmq/quorums_commitment.h>
 #include <evo/simplifiedmns.h>
@@ -52,21 +44,12 @@
 {
     obj.clear();
     obj.setObject();
-<<<<<<< HEAD
     obj.pushKV("proRegTxHash", proRegTxHash.ToString());
     obj.pushKV("confirmedHash", confirmedHash.ToString());
     obj.pushKV("service", service.ToString(false));
     obj.pushKV("pubKeyOperator", pubKeyOperator.Get().ToString());
     obj.pushKV("votingAddress", EncodeDestination(keyIDVoting));
     obj.pushKV("isValid", isValid);
-=======
-    obj.push_back(Pair("proRegTxHash", proRegTxHash.ToString()));
-    obj.push_back(Pair("confirmedHash", confirmedHash.ToString()));
-    obj.push_back(Pair("service", service.ToString(false)));
-    obj.push_back(Pair("pubKeyOperator", pubKeyOperator.Get().ToString()));
-    obj.push_back(Pair("votingAddress", EncodeDestination(keyIDVoting)));
-    obj.push_back(Pair("isValid", isValid));
->>>>>>> d63d9d81
 }
 
 CSimplifiedMNList::CSimplifiedMNList(const std::vector<CSimplifiedMNListEntry>& smlEntries)
