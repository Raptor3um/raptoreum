--- conflicted
+++ resolved
@@ -1,32 +1,17 @@
-<<<<<<< HEAD
 // Copyright (c) 2018-2021 The Dash Core developers
-// Distributed under the MIT software license, see the accompanying
-// file COPYING or http://www.opensource.org/licenses/mit-license.php.
-
-#ifndef BITCOIN_EVO_PROVIDERTX_H
-#define BITCOIN_EVO_PROVIDERTX_H
-=======
-// Copyright (c) 2018-2020 The Dash Core developers
 // Copyright (c) 2020-2022 The Raptoreum developers
 // Distributed under the MIT software license, see the accompanying
 // file COPYING or http://www.opensource.org/licenses/mit-license.php.
 
-#ifndef RAPTOREUM_PROVIDERTX_H
-#define RAPTOREUM_PROVIDERTX_H
->>>>>>> d63d9d81
+#ifndef BITCOIN_EVO_PROVIDERTX_H
+#define BITCOIN_EVO_PROVIDERTX_H
 
 #include <bls/bls.h>
 #include <consensus/validation.h>
 #include <primitives/transaction.h>
 
-<<<<<<< HEAD
 #include <key_io.h>
 #include <netaddress.h>
-=======
-#include <base58.h>
-#include <netaddress.h>
-#include <key_io.h>
->>>>>>> d63d9d81
 #include <pubkey.h>
 #include <univalue.h>
 
@@ -84,7 +69,6 @@
     {
         obj.clear();
         obj.setObject();
-<<<<<<< HEAD
         obj.pushKV("version", nVersion);
         obj.pushKV("collateralHash", collateralOutpoint.hash.ToString());
         obj.pushKV("collateralIndex", (int)collateralOutpoint.n);
@@ -95,18 +79,6 @@
         CTxDestination dest;
         if (ExtractDestination(scriptPayout, dest)) {
             obj.pushKV("payoutAddress", EncodeDestination(dest));
-=======
-        obj.push_back(Pair("version", nVersion));
-        obj.push_back(Pair("collateralHash", collateralOutpoint.hash.ToString()));
-        obj.push_back(Pair("collateralIndex", (int)collateralOutpoint.n));
-        obj.push_back(Pair("service", addr.ToString(false)));
-        obj.push_back(Pair("ownerAddress", EncodeDestination(keyIDOwner)));
-        obj.push_back(Pair("votingAddress", EncodeDestination(keyIDVoting)));
-
-        CTxDestination dest;
-        if (ExtractDestination(scriptPayout, dest)) {
-            obj.push_back(Pair("payoutAddress", EncodeDestination(dest)));
->>>>>>> d63d9d81
         }
         obj.pushKV("pubKeyOperator", pubKeyOperator.ToString());
         obj.pushKV("operatorReward", (double)nOperatorReward / 100);
@@ -156,11 +128,7 @@
         obj.pushKV("service", addr.ToString(false));
         CTxDestination dest;
         if (ExtractDestination(scriptOperatorPayout, dest)) {
-<<<<<<< HEAD
             obj.pushKV("operatorPayoutAddress", EncodeDestination(dest));
-=======
-            obj.push_back(Pair("operatorPayoutAddress", EncodeDestination(dest)));
->>>>>>> d63d9d81
         }
         obj.pushKV("inputsHash", inputsHash.ToString());
     }
@@ -206,21 +174,12 @@
     {
         obj.clear();
         obj.setObject();
-<<<<<<< HEAD
         obj.pushKV("version", nVersion);
         obj.pushKV("proTxHash", proTxHash.ToString());
         obj.pushKV("votingAddress", EncodeDestination(keyIDVoting));
         CTxDestination dest;
         if (ExtractDestination(scriptPayout, dest)) {
             obj.pushKV("payoutAddress", EncodeDestination(dest));
-=======
-        obj.push_back(Pair("version", nVersion));
-        obj.push_back(Pair("proTxHash", proTxHash.ToString()));
-        obj.push_back(Pair("votingAddress", EncodeDestination(keyIDVoting)));
-        CTxDestination dest;
-        if (ExtractDestination(scriptPayout, dest)) {
-            obj.push_back(Pair("payoutAddress", EncodeDestination(dest)));
->>>>>>> d63d9d81
         }
         obj.pushKV("pubKeyOperator", pubKeyOperator.ToString());
         obj.pushKV("inputsHash", inputsHash.ToString());
@@ -322,36 +281,30 @@
 	{
 		obj.clear();
 		obj.setObject();
-		obj.push_back(Pair("version", nVersion));
-		obj.push_back(Pair("maturity", maturity));
-		obj.push_back(Pair("lockTime",(int)lockTime));
-		obj.push_back(Pair("lockOutputIndex", (int)lockOutputIndex));
-		obj.push_back(Pair("updatableByDestination", updatableByDestination));
-		obj.push_back(Pair("exChainType", exChainType));
+		obj.pushKV("version", nVersion);
+		obj.pushKV("maturity", maturity);
+		obj.pushKV("lockTime",(int)lockTime);
+		obj.pushKV("lockOutputIndex", (int)lockOutputIndex);
+		obj.pushKV("updatableByDestination", updatableByDestination);
+		obj.pushKV("exChainType", exChainType);
 		CTxDestination dest;
 		if (ExtractDestination(externalPayoutScript, dest)) {
-		  obj.push_back(Pair("votingAddress", EncodeDestination(dest)));
+		  obj.pushKV("votingAddress", EncodeDestination(dest));
 		} else {
-			obj.push_back(Pair("externalPayoutAddress", "N/A"));
+			obj.pushKV("externalPayoutAddress", "N/A");
 		}
-		obj.push_back(Pair("externalTxid", externalTxid.ToString()));
-		obj.push_back(Pair("externalConfirmations", (int)externalConfirmations));
-		obj.push_back(Pair("inputsHash", inputsHash.ToString()));
+		obj.pushKV("externalTxid", externalTxid.ToString());
+		obj.pushKV("externalConfirmations", (int)externalConfirmations);
+		obj.pushKV("inputsHash", inputsHash.ToString());
 	}
 };
 
-<<<<<<< HEAD
+
+
+bool CheckFutureTx(const CTransaction& tx, const CBlockIndex* pindexPrev, CValidationState& state);
 bool CheckProRegTx(const CTransaction& tx, const CBlockIndex* pindexPrev, CValidationState& state, const CCoinsViewCache& view);
-=======
-bool CheckFutureTx(const CTransaction& tx, const CBlockIndex* pindexPrev, CValidationState& state);
-bool CheckProRegTx(const CTransaction& tx, const CBlockIndex* pindexPrev, CValidationState& state);
->>>>>>> d63d9d81
 bool CheckProUpServTx(const CTransaction& tx, const CBlockIndex* pindexPrev, CValidationState& state);
 bool CheckProUpRegTx(const CTransaction& tx, const CBlockIndex* pindexPrev, CValidationState& state, const CCoinsViewCache& view);
 bool CheckProUpRevTx(const CTransaction& tx, const CBlockIndex* pindexPrev, CValidationState& state);
 
-<<<<<<< HEAD
-#endif // BITCOIN_EVO_PROVIDERTX_H
-=======
-#endif //RAPTOREUM_PROVIDERTX_H
->>>>>>> d63d9d81
+#endif // BITCOIN_EVO_PROVIDERTX_H