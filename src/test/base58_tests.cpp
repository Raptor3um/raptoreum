// Copyright (c) 2011-2015 The Bitcoin Core developers
// Distributed under the MIT software license, see the accompanying
// file COPYING or http://www.opensource.org/licenses/mit-license.php.

<<<<<<< HEAD
#include <test/data/base58_encode_decode.json.h>

#include <base58.h>
#include <test/test_dash.h>
#include <utilstrencodings.h>

#include <univalue.h>
=======

#include <test/data/base58_encode_decode.json.h>

#include <base58.h>
#include <test/test_raptoreum.h>
#include <utilstrencodings.h>
>>>>>>> d63d9d81

#include <boost/test/unit_test.hpp>


extern UniValue read_json(const std::string& jsondata);

BOOST_FIXTURE_TEST_SUITE(base58_tests, BasicTestingSetup)

// Goal: test low-level base58 encoding functionality
BOOST_AUTO_TEST_CASE(base58_EncodeBase58)
{
    UniValue tests = read_json(std::string(json_tests::base58_encode_decode, json_tests::base58_encode_decode + sizeof(json_tests::base58_encode_decode)));
    for (unsigned int idx = 0; idx < tests.size(); idx++) {
        UniValue test = tests[idx];
        std::string strTest = test.write();
        if (test.size() < 2) // Allow for extra stuff (useful for comments)
        {
            BOOST_ERROR("Bad test: " << strTest);
            continue;
        }
        std::vector<unsigned char> sourcedata = ParseHex(test[0].get_str());
        std::string base58string = test[1].get_str();
        BOOST_CHECK_MESSAGE(
                    EncodeBase58(sourcedata.data(), sourcedata.data() + sourcedata.size()) == base58string,
                    strTest);
    }
}

// Goal: test low-level base58 decoding functionality
BOOST_AUTO_TEST_CASE(base58_DecodeBase58)
{
    UniValue tests = read_json(std::string(json_tests::base58_encode_decode, json_tests::base58_encode_decode + sizeof(json_tests::base58_encode_decode)));
    std::vector<unsigned char> result;

    for (unsigned int idx = 0; idx < tests.size(); idx++) {
        UniValue test = tests[idx];
        std::string strTest = test.write();
        if (test.size() < 2) // Allow for extra stuff (useful for comments)
        {
            BOOST_ERROR("Bad test: " << strTest);
            continue;
        }
        std::vector<unsigned char> expected = ParseHex(test[0].get_str());
        std::string base58string = test[1].get_str();
        BOOST_CHECK_MESSAGE(DecodeBase58(base58string, result), strTest);
        BOOST_CHECK_MESSAGE(result.size() == expected.size() && std::equal(result.begin(), result.end(), expected.begin()), strTest);
    }

    BOOST_CHECK(!DecodeBase58("invalid", result));

    // check that DecodeBase58 skips whitespace, but still fails with unexpected non-whitespace at the end.
    BOOST_CHECK(!DecodeBase58(" \t\n\v\f\r skip \r\f\v\n\t a", result));
    BOOST_CHECK( DecodeBase58(" \t\n\v\f\r skip \r\f\v\n\t ", result));
    std::vector<unsigned char> expected = ParseHex("971a55");
    BOOST_CHECK_EQUAL_COLLECTIONS(result.begin(), result.end(), expected.begin(), expected.end());
}

<<<<<<< HEAD
BOOST_AUTO_TEST_SUITE_END()
=======
// Visitor to check address type
class TestAddrTypeVisitor : public boost::static_visitor<bool>
{
private:
    std::string exp_addrType;
public:
    explicit TestAddrTypeVisitor(const std::string &_exp_addrType) : exp_addrType(_exp_addrType) { }
    bool operator()(const CKeyID &id) const
    {
        return (exp_addrType == "pubkey");
    }
    bool operator()(const CScriptID &id) const
    {
        return (exp_addrType == "script");
    }
    bool operator()(const CNoDestination &no) const
    {
        return (exp_addrType == "none");
    }
};

// Visitor to check address payload
class TestPayloadVisitor : public boost::static_visitor<bool>
{
private:
    std::vector<unsigned char> exp_payload;
public:
    explicit TestPayloadVisitor(std::vector<unsigned char> &_exp_payload) : exp_payload(_exp_payload) { }
    bool operator()(const CKeyID &id) const
    {
        uint160 exp_key(exp_payload);
        return exp_key == id;
    }
    bool operator()(const CScriptID &id) const
    {
        uint160 exp_key(exp_payload);
        return exp_key == id;
    }
    bool operator()(const CNoDestination &no) const
    {
        return exp_payload.size() == 0;
    }
};

BOOST_AUTO_TEST_SUITE_END()
>>>>>>> d63d9d81
<|MERGE_RESOLUTION|>--- conflicted
+++ resolved
@@ -1,23 +1,14 @@
 // Copyright (c) 2011-2015 The Bitcoin Core developers
 // Distributed under the MIT software license, see the accompanying
 // file COPYING or http://www.opensource.org/licenses/mit-license.php.
-
-<<<<<<< HEAD
-#include <test/data/base58_encode_decode.json.h>
-
-#include <base58.h>
-#include <test/test_dash.h>
-#include <utilstrencodings.h>
-
-#include <univalue.h>
-=======
 
 #include <test/data/base58_encode_decode.json.h>
 
 #include <base58.h>
 #include <test/test_raptoreum.h>
 #include <utilstrencodings.h>
->>>>>>> d63d9d81
+
+#include <univalue.h>
 
 #include <boost/test/unit_test.hpp>
 
@@ -75,52 +66,4 @@
     BOOST_CHECK_EQUAL_COLLECTIONS(result.begin(), result.end(), expected.begin(), expected.end());
 }
 
-<<<<<<< HEAD
 BOOST_AUTO_TEST_SUITE_END()
-=======
-// Visitor to check address type
-class TestAddrTypeVisitor : public boost::static_visitor<bool>
-{
-private:
-    std::string exp_addrType;
-public:
-    explicit TestAddrTypeVisitor(const std::string &_exp_addrType) : exp_addrType(_exp_addrType) { }
-    bool operator()(const CKeyID &id) const
-    {
-        return (exp_addrType == "pubkey");
-    }
-    bool operator()(const CScriptID &id) const
-    {
-        return (exp_addrType == "script");
-    }
-    bool operator()(const CNoDestination &no) const
-    {
-        return (exp_addrType == "none");
-    }
-};
-
-// Visitor to check address payload
-class TestPayloadVisitor : public boost::static_visitor<bool>
-{
-private:
-    std::vector<unsigned char> exp_payload;
-public:
-    explicit TestPayloadVisitor(std::vector<unsigned char> &_exp_payload) : exp_payload(_exp_payload) { }
-    bool operator()(const CKeyID &id) const
-    {
-        uint160 exp_key(exp_payload);
-        return exp_key == id;
-    }
-    bool operator()(const CScriptID &id) const
-    {
-        uint160 exp_key(exp_payload);
-        return exp_key == id;
-    }
-    bool operator()(const CNoDestination &no) const
-    {
-        return exp_payload.size() == 0;
-    }
-};
-
-BOOST_AUTO_TEST_SUITE_END()
->>>>>>> d63d9d81
