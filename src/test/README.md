### Compiling/running unit tests

Unit tests will be automatically compiled if dependencies were met in `./configure`
and tests weren't explicitly disabled.

After configuring, they can be run with `make check`.

<<<<<<< HEAD
To run the dashd tests manually, launch `src/test/test_dash`. To recompile
after a test file was modified, run `make` and then run the test again. If you
modify a non-test file, use `make -C src/test` to recompile only what's needed
to run the dashd tests.
=======
To run the raptoreumd tests manually, launch `src/test/test_raptoreum`.
>>>>>>> d63d9d81

To add more raptoreumd tests, add `BOOST_AUTO_TEST_CASE` functions to the existing
.cpp files in the `test/` directory or add new .cpp files that
implement new BOOST_AUTO_TEST_SUITE sections.

To run the raptoreum-qt tests manually, launch `src/qt/test/test_raptoreum-qt`

To add more raptoreum-qt tests, add them to the `src/qt/test/` directory and
the `src/qt/test/test_main.cpp` file.

### Running individual tests

test_raptoreum has some built-in command-line arguments; for
example, to run just the getarg_tests verbosely:

    test_raptoreum --log_level=all --run_test=getarg_tests

... or to run just the doubleraptoreum test:

    test_raptoreum --run_test=getarg_tests/doubleraptoreum

Run `test_raptoreum --help` for the full list.

### Note on adding test cases

The sources in this directory are unit test cases.  Boost includes a
unit testing framework, and since Raptoreum Core already uses boost, it makes
sense to simply use this framework rather than require developers to
configure some other framework (we want as few impediments to creating
unit tests as possible).

The build system is setup to compile an executable called `test_raptoreum`
that runs all of the unit tests.  The main source file is called
<<<<<<< HEAD
test_dash.cpp. To add a new unit test file to our test suite you need
=======
test_raptoreum.cpp. To add a new unit test file to our test suite you need
>>>>>>> d63d9d81
to add the file to `src/Makefile.test.include`. The pattern is to create
one test file for each class or source file for which you want to create
unit tests.  The file naming convention is `<source_filename>_tests.cpp`
and such files should wrap their tests in a test suite
called `<source_filename>_tests`. For an example of this pattern,
examine `uint256_tests.cpp`.

For further reading, I found the following website to be helpful in
explaining how the boost unit test framework works:
[http://www.alittlemadness.com/2009/03/31/c-unit-testing-with-boosttest/](http://archive.is/dRBGf).<|MERGE_RESOLUTION|>--- conflicted
+++ resolved
@@ -5,14 +5,10 @@
 
 After configuring, they can be run with `make check`.
 
-<<<<<<< HEAD
-To run the dashd tests manually, launch `src/test/test_dash`. To recompile
+To run the raptoreumd tests manually, launch `src/test/test_raptoreum`. To recompile
 after a test file was modified, run `make` and then run the test again. If you
 modify a non-test file, use `make -C src/test` to recompile only what's needed
-to run the dashd tests.
-=======
-To run the raptoreumd tests manually, launch `src/test/test_raptoreum`.
->>>>>>> d63d9d81
+to run the raptoreumd tests.
 
 To add more raptoreumd tests, add `BOOST_AUTO_TEST_CASE` functions to the existing
 .cpp files in the `test/` directory or add new .cpp files that
@@ -46,11 +42,7 @@
 
 The build system is setup to compile an executable called `test_raptoreum`
 that runs all of the unit tests.  The main source file is called
-<<<<<<< HEAD
-test_dash.cpp. To add a new unit test file to our test suite you need
-=======
 test_raptoreum.cpp. To add a new unit test file to our test suite you need
->>>>>>> d63d9d81
 to add the file to `src/Makefile.test.include`. The pattern is to create
 one test file for each class or source file for which you want to create
 unit tests.  The file naming convention is `<source_filename>_tests.cpp`
