--- conflicted
+++ resolved
@@ -32,14 +32,9 @@
     SimpleUTXOMap utxos;
     for (size_t i = 0; i < txs.size(); i++) {
         auto& tx = txs[i];
-<<<<<<< HEAD
         for (size_t j = 0; j < tx->vout.size(); j++) {
+						if(tx.vout[j].nValue > 0)
             utxos.emplace(COutPoint(tx->GetHash(), j), std::make_pair((int)i + 1, tx->vout[j].nValue));
-=======
-        for (size_t j = 0; j < tx.vout.size(); j++) {
-            if(tx.vout[j].nValue > 0)
-            utxos.emplace(COutPoint(tx.GetHash(), j), std::make_pair((int)i + 1, tx.vout[j].nValue));
->>>>>>> 46dd65c7
         }
     }
     return utxos;
@@ -261,7 +256,6 @@
 
     // Mining a block with a DIP3 transaction
     auto block = std::make_shared<CBlock>(CreateBlock(txns, coinbaseKey));
-<<<<<<< HEAD
     EnsureChainman(m_node).ProcessNewBlock(Params(), block, true, nullptr);
     BOOST_CHECK_EQUAL(::ChainActive().Height(), nHeight);
     BOOST_ASSERT(block->GetHash() != ::ChainActive().Tip()->GetBlockHash());
@@ -277,12 +271,6 @@
     deterministicMNManager->UpdatedBlockTip(::ChainActive().Tip());
     BOOST_CHECK_EQUAL(::ChainActive().Height(), nHeight + 2);
     BOOST_CHECK_EQUAL(block->GetHash(), ::ChainActive().Tip()->GetBlockHash());
-=======
-    ProcessNewBlock(Params(), block, true, nullptr);
-    deterministicMNManager->UpdatedBlockTip(chainActive.Tip());
-    BOOST_ASSERT(chainActive.Height() == nHeight + 1);
-    BOOST_ASSERT(block->GetHash() == chainActive.Tip()->GetBlockHash());
->>>>>>> 46dd65c7
     BOOST_ASSERT(deterministicMNManager->GetListAtChainTip().HasMN(tx.GetHash()));
 }
 
@@ -473,14 +461,9 @@
 
 BOOST_FIXTURE_TEST_CASE(dip3_test_mempool_reorg, TestChainDIP3Setup)
 {
-<<<<<<< HEAD
-    int nHeight = ::ChainActive().Height();
+		int nHeight = ::ChainActive().Height();
+    CAmount collateralAmount = Params().GetConsensus().nCollaterals.getCollateral(nHeight < 0 ? 1 : nHeight);
     auto utxos = BuildSimpleUtxoMap(m_coinbase_txns);
-=======
-    CAmount collateralAmount = Params().GetConsensus().nCollaterals.getCollateral(chainActive.Height() < 0 ? 1 : chainActive.Height());
-    int nHeight = chainActive.Height();
-    auto utxos = BuildSimpleUtxoMap(coinbaseTxns);
->>>>>>> 46dd65c7
 
     CKey ownerKey;
     CKey payoutKey;
@@ -497,13 +480,8 @@
 
     // Create a MN with an external collateral
     CMutableTransaction tx_collateral;
-<<<<<<< HEAD
-    FundTransaction(tx_collateral, utxos, scriptCollateral, 1000 * COIN, coinbaseKey);
+    FundTransaction(tx_collateral, utxos, scriptCollateral, collateralAmount, coinbaseKey);
     SignTransaction(*m_node.mempool, tx_collateral, coinbaseKey);
-=======
-    FundTransaction(tx_collateral, utxos, scriptCollateral, collateralAmount, coinbaseKey);
-    SignTransaction(tx_collateral, coinbaseKey);
->>>>>>> 46dd65c7
 
     auto block = std::make_shared<CBlock>(CreateBlock({tx_collateral}, coinbaseKey));
     BOOST_ASSERT(EnsureChainman(m_node).ProcessNewBlock(Params(), block, true, nullptr));
@@ -528,13 +506,8 @@
     CMutableTransaction tx_reg;
     tx_reg.nVersion = 3;
     tx_reg.nType = TRANSACTION_PROVIDER_REGISTER;
-<<<<<<< HEAD
-    FundTransaction(tx_reg, utxos, scriptPayout, 1000 * COIN, coinbaseKey);
+    FundTransaction(tx_reg, utxos, scriptPayout, collateralAmount, coinbaseKey);
     payload.inputsHash = CalcTxInputsHash(CTransaction(tx_reg));
-=======
-    FundTransaction(tx_reg, utxos, scriptPayout, collateralAmount, coinbaseKey);
-    payload.inputsHash = CalcTxInputsHash(tx_reg);
->>>>>>> 46dd65c7
     CMessageSigner::SignMessage(payload.MakeSignString(), payload.vchSig, collateralKey);
     SetTxPayload(tx_reg, payload);
     SignTransaction(*m_node.mempool, tx_reg, coinbaseKey);
@@ -565,13 +538,9 @@
 
 BOOST_FIXTURE_TEST_CASE(dip3_test_mempool_dual_proregtx, TestChainDIP3Setup)
 {
-<<<<<<< HEAD
+		int nHeight = ::ChainActive().Height();
+    CAmount collateralAmount = Params().GetConsensus().nCollaterals.getCollateral(nHeight < 0 ? 1 : nHeight);
     auto utxos = BuildSimpleUtxoMap(m_coinbase_txns);
-=======
-    CAmount collateralAmount = Params().GetConsensus().nCollaterals.getCollateral(chainActive.Height() < 0 ? 1 : chainActive.Height());
-    int nHeight = chainActive.Height();
-    auto utxos = BuildSimpleUtxoMap(coinbaseTxns);
->>>>>>> 46dd65c7
 
     // Create a MN
     CKey ownerKey1;
@@ -609,13 +578,8 @@
     CMutableTransaction tx_reg2;
     tx_reg2.nVersion = 3;
     tx_reg2.nType = TRANSACTION_PROVIDER_REGISTER;
-<<<<<<< HEAD
-    FundTransaction(tx_reg2, utxos, scriptPayout, 1000 * COIN, coinbaseKey);
+    FundTransaction(tx_reg2, utxos, scriptPayout, collateralAmount, coinbaseKey);
     payload.inputsHash = CalcTxInputsHash(CTransaction(tx_reg2));
-=======
-    FundTransaction(tx_reg2, utxos, scriptPayout, collateralAmount, coinbaseKey);
-    payload.inputsHash = CalcTxInputsHash(tx_reg2);
->>>>>>> 46dd65c7
     CMessageSigner::SignMessage(payload.MakeSignString(), payload.vchSig, collateralKey);
     SetTxPayload(tx_reg2, payload);
     SignTransaction(*m_node.mempool, tx_reg2, coinbaseKey);
@@ -631,14 +595,9 @@
 
 BOOST_FIXTURE_TEST_CASE(dip3_verify_db, TestChainDIP3Setup)
 {
-<<<<<<< HEAD
     int nHeight = ::ChainActive().Height();
+    CAmount collateralAmount = Params().GetConsensus().nCollaterals.getCollateral(nHeight < 0 ? 1 : nHeight);
     auto utxos = BuildSimpleUtxoMap(m_coinbase_txns);
-=======
-    CAmount collateralAmount = Params().GetConsensus().nCollaterals.getCollateral(chainActive.Height() < 0 ? 1 : chainActive.Height());
-    int nHeight = chainActive.Height();
-    auto utxos = BuildSimpleUtxoMap(coinbaseTxns);
->>>>>>> 46dd65c7
 
     CKey ownerKey;
     CKey payoutKey;
@@ -655,13 +614,8 @@
 
     // Create a MN with an external collateral
     CMutableTransaction tx_collateral;
-<<<<<<< HEAD
-    FundTransaction(tx_collateral, utxos, scriptCollateral, 1000 * COIN, coinbaseKey);
+    FundTransaction(tx_collateral, utxos, scriptCollateral, collateralAmount, coinbaseKey);
     SignTransaction(*m_node.mempool, tx_collateral, coinbaseKey);
-=======
-    FundTransaction(tx_collateral, utxos, scriptCollateral, collateralAmount, coinbaseKey);
-    SignTransaction(tx_collateral, coinbaseKey);
->>>>>>> 46dd65c7
 
     auto block = std::make_shared<CBlock>(CreateBlock({tx_collateral}, coinbaseKey));
     BOOST_ASSERT(EnsureChainman(m_node).ProcessNewBlock(Params(), block, true, nullptr));
@@ -686,13 +640,8 @@
     CMutableTransaction tx_reg;
     tx_reg.nVersion = 3;
     tx_reg.nType = TRANSACTION_PROVIDER_REGISTER;
-<<<<<<< HEAD
-    FundTransaction(tx_reg, utxos, scriptPayout, 1000 * COIN, coinbaseKey);
+    FundTransaction(tx_reg, utxos, scriptPayout, collateralAmount, coinbaseKey);
     payload.inputsHash = CalcTxInputsHash(CTransaction(tx_reg));
-=======
-    FundTransaction(tx_reg, utxos, scriptPayout, collateralAmount, coinbaseKey);
-    payload.inputsHash = CalcTxInputsHash(tx_reg);
->>>>>>> 46dd65c7
     CMessageSigner::SignMessage(payload.MakeSignString(), payload.vchSig, collateralKey);
     SetTxPayload(tx_reg, payload);
     SignTransaction(*m_node.mempool, tx_reg, coinbaseKey);
@@ -708,13 +657,8 @@
 
     // Now spend the collateral while updating the same MN
     SimpleUTXOMap collateral_utxos;
-<<<<<<< HEAD
-    collateral_utxos.emplace(payload.collateralOutpoint, std::make_pair(1, 1000));
+    collateral_utxos.emplace(payload.collateralOutpoint, std::make_pair(1, collateralAmount));
     auto proUpRevTx = CreateProUpRevTx(*m_node.mempool, collateral_utxos, tx_reg_hash, operatorKey, collateralKey);
-=======
-    collateral_utxos.emplace(payload.collateralOutpoint, std::make_pair(1, collateralAmount));
-    auto proUpRevTx = CreateProUpRevTx(collateral_utxos, tx_reg_hash, operatorKey, collateralKey);
->>>>>>> 46dd65c7
 
     block = std::make_shared<CBlock>(CreateBlock({proUpRevTx}, coinbaseKey));
     BOOST_ASSERT(EnsureChainman(m_node).ProcessNewBlock(Params(), block, true, nullptr));
