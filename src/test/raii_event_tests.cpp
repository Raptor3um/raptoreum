// Copyright (c) 2016 The Bitcoin Core developers
// Distributed under the MIT software license, see the accompanying
// file COPYING or http://www.opensource.org/licenses/mit-license.php.

#include <event2/event.h>

#ifdef EVENT_SET_MEM_FUNCTIONS_IMPLEMENTED
// It would probably be ideal to define dummy test(s) that report skipped, but boost::test doesn't seem to make that practical (at least not in versions available with common distros)

#include <map>
#include <stdlib.h>

#include <support/events.h>

<<<<<<< HEAD
#include <test/test_dash.h>
=======
#include <test/test_raptoreum.h>
>>>>>>> d63d9d81

#include <vector>

#include <boost/test/unit_test.hpp>

static std::map<void*, short> tags;
static std::map<void*, uint16_t> orders;
static uint16_t tagSequence = 0;

static void* tag_malloc(size_t sz) {
    void* mem = malloc(sz);
    if (!mem) return mem;
    tags[mem]++;
    orders[mem] = tagSequence++;
    return mem;
}

static void tag_free(void* mem) {
    tags[mem]--;
    orders[mem] = tagSequence++;
    free(mem);
}

BOOST_FIXTURE_TEST_SUITE(raii_event_tests, BasicTestingSetup)

BOOST_AUTO_TEST_CASE(raii_event_creation)
{
    event_set_mem_functions(tag_malloc, realloc, tag_free);

    void* base_ptr = nullptr;
    {
        auto base = obtain_event_base();
        base_ptr = (void*)base.get();
        BOOST_CHECK(tags[base_ptr] == 1);
    }
    BOOST_CHECK(tags[base_ptr] == 0);

    void* event_ptr = nullptr;
    {
        auto base = obtain_event_base();
        auto event = obtain_event(base.get(), -1, 0, nullptr, nullptr);

        base_ptr = (void*)base.get();
        event_ptr = (void*)event.get();

        BOOST_CHECK(tags[base_ptr] == 1);
        BOOST_CHECK(tags[event_ptr] == 1);
    }
    BOOST_CHECK(tags[base_ptr] == 0);
    BOOST_CHECK(tags[event_ptr] == 0);

    event_set_mem_functions(malloc, realloc, free);
}

BOOST_AUTO_TEST_CASE(raii_event_order)
{
    event_set_mem_functions(tag_malloc, realloc, tag_free);

    void* base_ptr = nullptr;
    void* event_ptr = nullptr;
    {
        auto base = obtain_event_base();
        auto event = obtain_event(base.get(), -1, 0, nullptr, nullptr);

        base_ptr = (void*)base.get();
        event_ptr = (void*)event.get();

        // base should have allocated before event
        BOOST_CHECK(orders[base_ptr] < orders[event_ptr]);
    }
    // base should be freed after event
    BOOST_CHECK(orders[base_ptr] > orders[event_ptr]);

    event_set_mem_functions(malloc, realloc, free);
}

BOOST_AUTO_TEST_SUITE_END()

#endif  // EVENT_SET_MEM_FUNCTIONS_IMPLEMENTED<|MERGE_RESOLUTION|>--- conflicted
+++ resolved
@@ -12,11 +12,7 @@
 
 #include <support/events.h>
 
-<<<<<<< HEAD
-#include <test/test_dash.h>
-=======
 #include <test/test_raptoreum.h>
->>>>>>> d63d9d81
 
 #include <vector>
 
