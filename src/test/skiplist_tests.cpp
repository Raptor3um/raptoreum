--- conflicted
+++ resolved
@@ -4,11 +4,7 @@
 
 #include <chain.h>
 #include <util.h>
-<<<<<<< HEAD
-#include <test/test_dash.h>
-=======
 #include <test/test_raptoreum.h>
->>>>>>> d63d9d81
 
 #include <vector>
 
