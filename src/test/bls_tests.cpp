--- conflicted
+++ resolved
@@ -1,19 +1,11 @@
-<<<<<<< HEAD
-// Copyright (c) 2019-2020 The Dash Core developers
-=======
 // Copyright (c) 2019 The Dash Core developers
 // Copyright (c) 2020-2022 The Raptoreum developers
->>>>>>> d63d9d81
 // Distributed under the MIT software license, see the accompanying
 // file COPYING or http://www.opensource.org/licenses/mit-license.php.
 
 #include <bls/bls.h>
 #include <bls/bls_batchverifier.h>
-<<<<<<< HEAD
-#include <test/test_dash.h>
-=======
 #include <test/test_raptoreum.h>
->>>>>>> d63d9d81
 
 #include <boost/test/unit_test.hpp>
 
