--- conflicted
+++ resolved
@@ -193,13 +193,8 @@
     // This tx will be mineable, and should cause hashLowFeeTx2 to be selected
     // as well.
     tx.vin[0].prevout.n = 1;
-<<<<<<< HEAD
-    tx.vout[0].nValue = 100000000 - 10000; // 10k satoshi fee
+    tx.vout[0].nValue = BLOCKSUBSIDY / 4 - 10000; // 10k satoshi fee
     m_node.mempool->addUnchecked(entry.Fee(10000).FromTx(tx));
-=======
-    tx.vout[0].nValue = BLOCKSUBSIDY / 4 - 10000; // 10k satoshi fee
-    mempool.addUnchecked(tx.GetHash(), entry.Fee(10000).FromTx(tx));
->>>>>>> 46dd65c7
     pblocktemplate = AssemblerForTest(chainparams).CreateNewBlock(scriptPubKey);
     BOOST_CHECK(pblocktemplate->block.vtx[8]->GetHash() == hashLowFeeTx2);
 }
@@ -229,28 +224,12 @@
     std::vector<CTransactionRef> txFirst;
 
     auto createAndProcessEmptyBlock = [&]() {
-<<<<<<< HEAD
-        int i = ::ChainActive().Height();
-=======
         int height = chainActive.Height();
         BOOST_CHECK(pemptyblocktemplate = AssemblerForTest(chainparams).CreateNewBlock(scriptPubKey));
->>>>>>> 46dd65c7
         CBlock *pblock = &pemptyblocktemplate->block; // pointer for convenience
         {
             LOCK(cs_main);
             pblock->nVersion = 2;
-<<<<<<< HEAD
-            pblock->nTime = ::ChainActive().Tip()->GetMedianTimePast()+1;
-            CMutableTransaction txCoinbase(*pblock->vtx[0]);
-            txCoinbase.nVersion = 1;
-            txCoinbase.vin[0].scriptSig = CScript() << (::ChainActive().Height() + 1);
-            txCoinbase.vin[0].scriptSig.push_back(blockinfo[i].extranonce);
-            txCoinbase.vin[0].scriptSig.push_back(::ChainActive().Height());
-            txCoinbase.vout[0].scriptPubKey = CScript();
-            pblock->vtx[0] = MakeTransactionRef(std::move(txCoinbase));
-            if (txFirst.size() == 0)
-                baseheight = ::ChainActive().Height();
-=======
             pblock->nTime = chainActive.Tip()->GetMedianTimePast() + 1;
             CMutableTransaction txCoinbase(*pblock->vtx[0]);
 
@@ -266,7 +245,6 @@
             pblock->vtx[0] = MakeTransactionRef(std::move(txCoinbase));
             if (txFirst.size() == 0)
                 baseheight = height;
->>>>>>> 46dd65c7
             if (txFirst.size() < 4)
                 txFirst.push_back(pblock->vtx[0]);
             pblock->hashMerkleRoot = BlockMerkleRoot(*pblock);
