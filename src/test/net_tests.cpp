--- conflicted
+++ resolved
@@ -2,11 +2,7 @@
 // Distributed under the MIT software license, see the accompanying
 // file COPYING or http://www.opensource.org/licenses/mit-license.php.
 #include <addrman.h>
-<<<<<<< HEAD
-#include <test/test_dash.h>
-=======
 #include <test/test_raptoreum.h>
->>>>>>> d63d9d81
 #include <string>
 #include <boost/test/unit_test.hpp>
 #include <hash.h>
@@ -207,7 +203,6 @@
     g_mock_deterministic_tests = false;
 }
 
-<<<<<<< HEAD
 // prior to PR #14728, this test triggers an undefined behavior
 BOOST_AUTO_TEST_CASE(ipv4_peer_with_ipv6_addrMe_test)
 {
@@ -246,6 +241,4 @@
     BOOST_CHECK(1);
 }
 
-=======
->>>>>>> d63d9d81
 BOOST_AUTO_TEST_SUITE_END()