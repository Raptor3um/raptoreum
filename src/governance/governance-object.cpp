--- conflicted
+++ resolved
@@ -1,35 +1,18 @@
-<<<<<<< HEAD
-// Copyright (c) 2014-2021 The Dash Core developers
-=======
 // Copyright (c) 2014-2020 The Dash Core developers
 // Copyright (c) 2020-2022 The Raptoreum developers
->>>>>>> d63d9d81
 // Distributed under the MIT/X11 software license, see the accompanying
 // file COPYING or http://www.opensource.org/licenses/mit-license.php.
 
 #include <governance/governance-object.h>
 #include <core_io.h>
-<<<<<<< HEAD
 #include <governance/governance-validators.h>
-#include <governance/governance.h>
-#include <masternode/masternode-meta.h>
-#include <masternode/masternode-sync.h>
-#include <messagesigner.h>
-#include <spork.h>
-#include <validation.h>
-#include <validationinterface.h>
-=======
-#include <governance/governance-classes.h>
-#include <governance/governance-validators.h>
-#include <governance/governance-vote.h>
 #include <governance/governance.h>
 #include <smartnode/smartnode-meta.h>
 #include <smartnode/smartnode-sync.h>
 #include <messagesigner.h>
 #include <spork.h>
-#include <util.h>
 #include <validation.h>
->>>>>>> d63d9d81
+#include <validationinterface.h>
 
 #include <string>
 
@@ -139,11 +122,7 @@
         return false;
     }
 
-<<<<<<< HEAD
-    auto it = mapCurrentMNVotes.emplace(vote_m_t::value_type(vote.GetMasternodeOutpoint(), vote_rec_t())).first;
-=======
-    vote_m_it it = mapCurrentMNVotes.emplace(vote_m_t::value_type(vote.GetSmartnodeOutpoint(), vote_rec_t())).first;
->>>>>>> d63d9d81
+    auto it = mapCurrentMNVotes.emplace(vote_m_t::value_type(vote.GetSmartnodeOutpoint(), vote_rec_t())).first;
     vote_rec_t& voteRecordRef = it->second;
     vote_signal_enum_t eSignal = vote.GetSignal();
     if (eSignal == VOTE_SIGNAL_NONE) {
@@ -171,11 +150,7 @@
         exception = CGovernanceException(ostr.str(), GOVERNANCE_EXCEPTION_NONE);
         return false;
     } else if (vote.GetTimestamp() == voteInstanceRef.nCreationTime) {
-<<<<<<< HEAD
         // Someone is doing something fishy, there can be no two votes from the same masternode
-=======
-        // Someone is doing smth fishy, there can be no two votes from the same smartnode
->>>>>>> d63d9d81
         // with the same timestamp for the same object and signal and yet different hash/outcome.
         std::ostringstream ostr;
         ostr << "CGovernanceObject::ProcessVote -- Invalid vote, same timestamp for the different outcome";
