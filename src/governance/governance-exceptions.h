--- conflicted
+++ resolved
@@ -1,9 +1,5 @@
-<<<<<<< HEAD
-// Copyright (c) 2014-2021 The Dash Core developers
-=======
 // Copyright (c) 2014-2019 The Dash Core developers
 // Copyright (c) 2020-2022 The Raptoreum developers
->>>>>>> d63d9d81
 // Distributed under the MIT/X11 software license, see the accompanying
 // file COPYING or http://www.opensource.org/licenses/mit-license.php.
 
@@ -79,15 +75,9 @@
         strMessage = ostr.str();
     }
 
-<<<<<<< HEAD
     ~CGovernanceException() noexcept override = default;
 
     const char* what() const noexcept override
-=======
-    virtual ~CGovernanceException() noexcept {}
-
-    virtual const char* what() const noexcept override
->>>>>>> d63d9d81
     {
         return strMessage.c_str();
     }
