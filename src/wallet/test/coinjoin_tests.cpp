// Copyright (c) 2020-2021 The Dash Core developers
// Distributed under the MIT software license, see the accompanying
// file COPYING or http://www.opensource.org/licenses/mit-license.php.

#include <test/test_raptoreum.h>

#include <amount.h>
#include <coinjoin/coinjoin-util.h>
#include <coinjoin/coinjoin.h>
#include <node/context.h>
#include <validation.h>
#include <wallet/wallet.h>

#include <boost/test/unit_test.hpp>

BOOST_FIXTURE_TEST_SUITE(coinjoin_tests, BasicTestingSetup)

BOOST_AUTO_TEST_CASE(coinjoin_collateral_tests)
{
    // Good collateral values
<<<<<<< HEAD
    static_assert(CCoinJoin::IsCollateralAmount(0.00010000 * COIN));
    static_assert(CCoinJoin::IsCollateralAmount(0.00012345 * COIN));
    static_assert(CCoinJoin::IsCollateralAmount(0.00032123 * COIN));
    static_assert(CCoinJoin::IsCollateralAmount(0.00019000 * COIN));

    // Bad collateral values
    static_assert(!CCoinJoin::IsCollateralAmount(0.00009999 * COIN));
    static_assert(!CCoinJoin::IsCollateralAmount(0.00040001 * COIN));
    static_assert(!CCoinJoin::IsCollateralAmount(0.00100000 * COIN));
    static_assert(!CCoinJoin::IsCollateralAmount(0.00100001 * COIN));
=======
    BOOST_CHECK(CCoinJoin::IsCollateralAmount(0.10000000 * COIN));
    BOOST_CHECK(CCoinJoin::IsCollateralAmount(0.12345678 * COIN));
    BOOST_CHECK(CCoinJoin::IsCollateralAmount(0.32123212 * COIN));
    BOOST_CHECK(CCoinJoin::IsCollateralAmount(0.19000000 * COIN));

    // Bad collateral values
    BOOST_CHECK(!CCoinJoin::IsCollateralAmount(0.09999999 * COIN));
    BOOST_CHECK(!CCoinJoin::IsCollateralAmount(0.40001000 * COIN));
    BOOST_CHECK(!CCoinJoin::IsCollateralAmount(1.00000000 * COIN));
    BOOST_CHECK(!CCoinJoin::IsCollateralAmount(1.00001000 * COIN));
>>>>>>> 46dd65c7
}

class CTransactionBuilderTestSetup : public TestChain100Setup
{
public:
    CTransactionBuilderTestSetup()
    {
        CreateAndProcessBlock({}, GetScriptForRawPubKey(coinbaseKey.GetPubKey()));
        NodeContext node;
        chain = interfaces::MakeChain(node);
        wallet = MakeUnique<CWallet>(chain.get(), WalletLocation(), CreateMockWalletDatabase());
        bool firstRun;
        wallet->LoadWallet(firstRun);
        AddWallet(wallet);
        {
            LOCK2(wallet->cs_wallet, cs_main);
            wallet->AddKeyPubKey(coinbaseKey, coinbaseKey.GetPubKey());
            wallet->SetLastBlockProcessed(::ChainActive().Height(), ::ChainActive().Tip()->GetBlockHash());
            WalletRescanReserver reserver(wallet.get());
            reserver.reserve();
            CWallet::ScanResult result = wallet->ScanForWalletTransactions(::ChainActive().Genesis()->GetBlockHash(), {} /* stop_block */, reserver, true /* fUpdate */);
            BOOST_CHECK_EQUAL(result.status, CWallet::ScanResult::SUCCESS);
        }
    }

    ~CTransactionBuilderTestSetup()
    {
        RemoveWallet(wallet);
    }

    std::shared_ptr<interfaces::Chain> chain;
    std::shared_ptr<CWallet> wallet;

    CWalletTx& AddTxToChain(uint256 nTxHash)
    {
        auto it = wallet->mapWallet.find(nTxHash);
        assert(it != wallet->mapWallet.end());
        CMutableTransaction blocktx;
        {
            LOCK(wallet->cs_wallet);
            blocktx = CMutableTransaction(*it->second.tx);
        }
        CreateAndProcessBlock({blocktx}, GetScriptForRawPubKey(coinbaseKey.GetPubKey()));
        LOCK2(wallet->cs_wallet, cs_main);
        wallet->SetLastBlockProcessed(::ChainActive().Height(), ::ChainActive().Tip()->GetBlockHash());
        CWalletTx::Confirmation confirm(CWalletTx::Status::CONFIRMED, ::ChainActive().Height(), ::ChainActive().Tip()->GetBlockHash(), 1);
        it->second.m_confirm = confirm;
        return it->second;
    }
    CompactTallyItem GetTallyItem(const std::vector<CAmount>& vecAmounts)
    {
        CompactTallyItem tallyItem;
        CTransactionRef tx;
        CReserveKey destKey(wallet.get());
        CAmount nFeeRet;
        int nChangePosRet = -1;
        std::string strError;
        CCoinControl coinControl;
        CPubKey pubKey;
        BOOST_CHECK(destKey.GetReservedKey(pubKey, false));
        tallyItem.txdest = pubKey.GetID();
        for (CAmount nAmount : vecAmounts)
        {
            BOOST_CHECK(wallet->CreateTransaction({{GetScriptForDestination(tallyItem.txdest), nAmount, false}}, tx, nFeeRet, nChangePosRet, strError, coinControl));
            {
                LOCK2(wallet->cs_wallet, cs_main);
                wallet->CommitTransaction(tx, {}, {});
            }
            AddTxToChain(tx->GetHash());
            for (size_t n = 0; n < tx->vout.size(); ++n) {
                if (nChangePosRet != -1 && int(n) == nChangePosRet) {
                    // Skip the change output to only return the requested coins
                    continue;
                }
                tallyItem.vecInputCoins.emplace_back(tx, n);
                tallyItem.nAmount += tx->vout[n].nValue;
            }
        }
        assert(tallyItem.vecInputCoins.size() == vecAmounts.size());
        destKey.KeepKey();
        return tallyItem;
    }
};

BOOST_FIXTURE_TEST_CASE(CTransactionBuilderTest, CTransactionBuilderTestSetup)
{
    // NOTE: Mock wallet version is FEATURE_BASE which means that it uses uncompressed pubkeys
    // (65 bytes instead of 33 bytes), so CTxIn size is 180 bytes, not 148 bytes as one might expect.
    // Each output is 34 bytes, vin and vout compact sizes are 1 byte each.
    // Therefore base size (i.e. for a tx with 1 input, 0 outputs) is expected to be
    // 4(n32bitVersion) + 1(vin size) + 180(vin[0]) + 1(vout size) + 4(nLockTime) = 190 bytes.

    minRelayTxFee = CFeeRate(DEFAULT_MIN_RELAY_TX_FEE);
    // Tests with single outpoint tallyItem
    {
        CompactTallyItem tallyItem = GetTallyItem({5000});
        CTransactionBuilder txBuilder(wallet, tallyItem);

        BOOST_CHECK_EQUAL(txBuilder.CountOutputs(), 0);
        BOOST_CHECK_EQUAL(txBuilder.GetAmountInitial(), tallyItem.nAmount);
        BOOST_CHECK_EQUAL(txBuilder.GetAmountLeft(), 4810);         // 5000 - 190

        BOOST_CHECK(txBuilder.CouldAddOutput(4776));                // 4810 - 34
        BOOST_CHECK(!txBuilder.CouldAddOutput(4777));

        BOOST_CHECK(txBuilder.CouldAddOutput(0));
        BOOST_CHECK(!txBuilder.CouldAddOutput(-1));

        BOOST_CHECK(txBuilder.CouldAddOutputs({1000, 1000, 2708})); // (4810 - 34 * 3) split in 3 outputs
        BOOST_CHECK(!txBuilder.CouldAddOutputs({1000, 1000, 2709}));

        BOOST_CHECK_EQUAL(txBuilder.AddOutput(5000), nullptr);
        BOOST_CHECK_EQUAL(txBuilder.AddOutput(-1), nullptr);

        CTransactionBuilderOutput* output = txBuilder.AddOutput();
        BOOST_CHECK(output->UpdateAmount(txBuilder.GetAmountLeft()));
        BOOST_CHECK(output->UpdateAmount(1));
        BOOST_CHECK(output->UpdateAmount(output->GetAmount() + txBuilder.GetAmountLeft()));
        BOOST_CHECK(!output->UpdateAmount(output->GetAmount() + 1));
        BOOST_CHECK(!output->UpdateAmount(0));
        BOOST_CHECK(!output->UpdateAmount(-1));
        BOOST_CHECK_EQUAL(txBuilder.CountOutputs(), 1);

        std::string strResult;
        BOOST_CHECK(txBuilder.Commit(strResult));
        CWalletTx& wtx = AddTxToChain(uint256S(strResult));
        BOOST_CHECK_EQUAL(wtx.tx->vout.size(), txBuilder.CountOutputs()); // should have no change output
        BOOST_CHECK_EQUAL(wtx.tx->vout[0].nValue, output->GetAmount());
        BOOST_CHECK(wtx.tx->vout[0].scriptPubKey == output->GetScript());
    }
    // Tests with multiple outpoint tallyItem
    {
        CompactTallyItem tallyItem = GetTallyItem({10000, 20000, 30000, 40000, 50000});
        CTransactionBuilder txBuilder(wallet, tallyItem);
        std::vector<CTransactionBuilderOutput*> vecOutputs;
        std::string strResult;

        auto output = txBuilder.AddOutput(100);
        BOOST_CHECK(output != nullptr);
        BOOST_CHECK(!txBuilder.Commit(strResult));

        if (output != nullptr) {
            output->UpdateAmount(1000);
            vecOutputs.push_back(output);
        }
        while (vecOutputs.size() < 100) {
            output = txBuilder.AddOutput(1000 + vecOutputs.size());
            if (output == nullptr) {
                break;
            }
            vecOutputs.push_back(output);
        }
        BOOST_CHECK_EQUAL(vecOutputs.size(), 100);
        BOOST_CHECK_EQUAL(txBuilder.CountOutputs(), vecOutputs.size());
        BOOST_CHECK(txBuilder.Commit(strResult));
        CWalletTx& wtx = AddTxToChain(uint256S(strResult));
        BOOST_CHECK_EQUAL(wtx.tx->vout.size(), txBuilder.CountOutputs() + 1); // should have change output
        for (const auto& out : wtx.tx->vout) {
            auto it = std::find_if(vecOutputs.begin(), vecOutputs.end(), [&](CTransactionBuilderOutput* output) -> bool {
                return output->GetAmount() == out.nValue && output->GetScript() == out.scriptPubKey;
            });
            if (it != vecOutputs.end()) {
                vecOutputs.erase(it);
            } else {
                // change output
                BOOST_CHECK_EQUAL(txBuilder.GetAmountLeft() - 34, out.nValue);
            }
        }
        BOOST_CHECK(vecOutputs.size() == 0);
    }
}

BOOST_AUTO_TEST_SUITE_END()<|MERGE_RESOLUTION|>--- conflicted
+++ resolved
@@ -18,18 +18,7 @@
 BOOST_AUTO_TEST_CASE(coinjoin_collateral_tests)
 {
     // Good collateral values
-<<<<<<< HEAD
-    static_assert(CCoinJoin::IsCollateralAmount(0.00010000 * COIN));
-    static_assert(CCoinJoin::IsCollateralAmount(0.00012345 * COIN));
-    static_assert(CCoinJoin::IsCollateralAmount(0.00032123 * COIN));
-    static_assert(CCoinJoin::IsCollateralAmount(0.00019000 * COIN));
-
-    // Bad collateral values
-    static_assert(!CCoinJoin::IsCollateralAmount(0.00009999 * COIN));
-    static_assert(!CCoinJoin::IsCollateralAmount(0.00040001 * COIN));
-    static_assert(!CCoinJoin::IsCollateralAmount(0.00100000 * COIN));
-    static_assert(!CCoinJoin::IsCollateralAmount(0.00100001 * COIN));
-=======
+
     BOOST_CHECK(CCoinJoin::IsCollateralAmount(0.10000000 * COIN));
     BOOST_CHECK(CCoinJoin::IsCollateralAmount(0.12345678 * COIN));
     BOOST_CHECK(CCoinJoin::IsCollateralAmount(0.32123212 * COIN));
@@ -40,7 +29,6 @@
     BOOST_CHECK(!CCoinJoin::IsCollateralAmount(0.40001000 * COIN));
     BOOST_CHECK(!CCoinJoin::IsCollateralAmount(1.00000000 * COIN));
     BOOST_CHECK(!CCoinJoin::IsCollateralAmount(1.00001000 * COIN));
->>>>>>> 46dd65c7
 }
 
 class CTransactionBuilderTestSetup : public TestChain100Setup
