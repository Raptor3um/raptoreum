--- conflicted
+++ resolved
@@ -78,17 +78,8 @@
         AddKey(wallet, coinbaseKey);
         WalletRescanReserver reserver(&wallet);
         reserver.reserve();
-<<<<<<< HEAD
-        CWallet::ScanResult result = wallet.ScanForWalletTransactions(oldTip->GetBlockHash(), {} /* stop_block */, reserver, false /* update */);
-        BOOST_CHECK_EQUAL(result.status, CWallet::ScanResult::SUCCESS);
-        BOOST_CHECK(result.last_failed_block.IsNull());
-        BOOST_CHECK_EQUAL(result.last_scanned_block, newTip->GetBlockHash());
-        BOOST_CHECK_EQUAL(*result.last_scanned_height, newTip->nHeight);
-        BOOST_CHECK_EQUAL(wallet.GetBalance().m_mine_immature, 1000 * COIN);
-=======
         BOOST_CHECK_EQUAL(nullBlock, wallet.ScanForWalletTransactions(oldTip, nullptr, reserver));
         BOOST_CHECK_EQUAL(wallet.GetImmatureBalance(), 8 * COIN);
->>>>>>> 46dd65c7
     }
 
     // Prune the older block file.
@@ -134,35 +125,8 @@
         AddKey(wallet, coinbaseKey);
         WalletRescanReserver reserver(&wallet);
         reserver.reserve();
-<<<<<<< HEAD
-        CWallet::ScanResult result = wallet.ScanForWalletTransactions(oldTip->GetBlockHash(), {} /* stop_block */, reserver, false /* update */);
-        BOOST_CHECK_EQUAL(result.status, CWallet::ScanResult::FAILURE);
-        BOOST_CHECK_EQUAL(result.last_failed_block, newTip->GetBlockHash());
-        BOOST_CHECK(result.last_scanned_block.IsNull());
-        BOOST_CHECK(!result.last_scanned_height);
-        BOOST_CHECK_EQUAL(wallet.GetBalance().m_mine_immature, 0);
-    }
-}
-
-BOOST_FIXTURE_TEST_CASE(importmulti_rescan, TestChain100Setup)
-{
-    // Cap last block file size, and mine new block in a new block file.
-    CBlockIndex* oldTip = ::ChainActive().Tip();
-    GetBlockFileInfo(oldTip->GetBlockPos().nFile)->nSize = MAX_BLOCKFILE_SIZE;
-    CreateAndProcessBlock({}, GetScriptForRawPubKey(coinbaseKey.GetPubKey()));
-    CBlockIndex* newTip = ::ChainActive().Tip();
-
-    NodeContext node;
-    auto chain = interfaces::MakeChain(node);
-
-    // Prune the older block file.
-    {
-        LOCK(cs_main);
-        EnsureChainman(m_node).PruneOneBlockFile(oldTip->GetBlockPos().nFile);
-=======
         BOOST_CHECK_EQUAL(oldTip, wallet.ScanForWalletTransactions(oldTip, nullptr, reserver));
         BOOST_CHECK_EQUAL(wallet.GetImmatureBalance(), 4 * COIN);
->>>>>>> 46dd65c7
     }
     UnlinkPrunedFiles({oldTip->GetBlockPos().nFile});
 
@@ -215,11 +179,7 @@
 {
     // Create two blocks with same timestamp to verify that importwallet rescan
     // will pick up both blocks, not just the first.
-<<<<<<< HEAD
-    const int64_t BLOCK_TIME = ::ChainActive().Tip()->GetBlockTimeMax() + 5;
-=======
     const int64_t BLOCK_TIME = chainActive.Tip()->GetBlockTimeMax() + 5000;
->>>>>>> 46dd65c7
     SetMockTime(BLOCK_TIME);
     m_coinbase_txns.emplace_back(CreateAndProcessBlock({}, GetScriptForRawPubKey(coinbaseKey.GetPubKey())).vtx[0]);
     m_coinbase_txns.emplace_back(CreateAndProcessBlock({}, GetScriptForRawPubKey(coinbaseKey.GetPubKey())).vtx[0]);
@@ -955,17 +915,6 @@
     // Check initial balance from one mature coinbase transaction.
     BOOST_CHECK_EQUAL(wallet->GetAvailableBalance(), 4 * COIN);
 
-<<<<<<< HEAD
-    {
-        std::vector<CompactTallyItem> vecTally = wallet->SelectCoinsGroupedByAddresses(/*fSkipDenominated*/false,
-                /*fAnonymizable*/false,
-                /*fSkipUnconfirmed*/false,
-                /*nMaxOupointsPerAddress*/100);
-        BOOST_CHECK_EQUAL(vecTally.size(), 1);
-        BOOST_CHECK_EQUAL(vecTally.at(0).nAmount, 500 * COIN);
-        BOOST_CHECK_EQUAL(vecTally.at(0).vecInputCoins.size(), 1);
-    }
-=======
     std::vector<CompactTallyItem> vecTally;
     BOOST_CHECK(wallet->SelectCoinsGroupedByAddresses(vecTally, false /*fSkipDenominated*/, false /*fAnonymizable*/,
                                                                 false /*fSkipUnconfirmed*/, 100/*nMaxOupointsPerAddress*/));
@@ -973,7 +922,6 @@
     BOOST_CHECK_EQUAL(vecTally.at(0).nAmount, 4 * COIN);
     BOOST_CHECK_EQUAL(vecTally.at(0).vecInputCoins.size(), 1);
     vecTally.clear();
->>>>>>> 46dd65c7
 
     // Create two conflicting transactions, add one to the wallet and mine the other one.
     CTransactionRef tx1;
@@ -1019,9 +967,9 @@
     BOOST_CHECK_EQUAL(vecTally.size(), 2);
     BOOST_CHECK_EQUAL(vecTally.at(0).vecInputCoins.size(), 1);
     BOOST_CHECK_EQUAL(vecTally.at(1).vecInputCoins.size(), 1);
-<<<<<<< HEAD
-    BOOST_CHECK_EQUAL(vecTally.at(0).nAmount + vecTally.at(1).nAmount, (500 + 499) * COIN);
-    BOOST_CHECK_EQUAL(wallet->GetAvailableBalance(), (500 + 499) * COIN);
+    BOOST_CHECK_EQUAL(vecTally.at(0).nAmount + vecTally.at(1).nAmount, (4 + 3) * COIN);
+    BOOST_CHECK_EQUAL(wallet->GetAvailableBalance(), (4 + 3) * COIN);
+    vecTally.clear();
 }
 
 BOOST_FIXTURE_TEST_CASE(wallet_disableprivkeys, TestChain100Setup)
@@ -1034,11 +982,6 @@
     BOOST_CHECK(!wallet->TopUpKeyPool(1000));
     CPubKey pubkey;
     BOOST_CHECK(!wallet->GetKeyFromPool(pubkey, false));
-=======
-    BOOST_CHECK_EQUAL(vecTally.at(0).nAmount + vecTally.at(1).nAmount, (4 + 3) * COIN);
-    BOOST_CHECK_EQUAL(wallet->GetAvailableBalance(), (4 + 3) * COIN);
-    vecTally.clear();
->>>>>>> 46dd65c7
 }
 
 BOOST_AUTO_TEST_SUITE_END()