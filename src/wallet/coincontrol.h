// Copyright (c) 2011-2015 The Bitcoin Core developers
// Distributed under the MIT software license, see the accompanying
// file COPYING or http://www.opensource.org/licenses/mit-license.php.

#ifndef BITCOIN_WALLET_COINCONTROL_H
#define BITCOIN_WALLET_COINCONTROL_H

#include <key.h>
#include <optional.h>
#include <policy/feerate.h>
#include <policy/fees.h>
#include <primitives/transaction.h>
#include <script/standard.h>

enum class CoinType
{
    ALL_COINS,
    ONLY_FULLY_MIXED,
    ONLY_READY_TO_MIX,
    ONLY_NONDENOMINATED,
    ONLY_SMARTNODE_COLLATERAL, // find smartnode outputs including locked ones (use with caution)
    ONLY_COINJOIN_COLLATERAL,
    // Attributes
    MIN_COIN_TYPE = ALL_COINS,
    MAX_COIN_TYPE = ONLY_COINJOIN_COLLATERAL,
};

/** Coin Control Features. */
class CCoinControl
{
public:
    CTxDestination destChange;
    CTxDestination assetDestChange;
    //! If false, allows unselected inputs, but requires all selected inputs be used if fAllowOtherInputs is true (default)
    bool fAllowOtherInputs;
    //! If false, only include as many inputs as necessary to fulfill a coin selection request. Only usable together with fAllowOtherInputs
    bool fRequireAllInputs;
    //! Includes watch only addresses which match the ISMINE_WATCH_SOLVABLE criteria
    bool fAllowWatchOnly;
    //! Override automatic min/max checks on fee, m_feerate must be set if true
    bool fOverrideFeeRate;
    //! Override the wallet's m_pay_tx_fee if set
    Optional<CFeeRate> m_feerate;
    //! Override the discard feerate estimation with m_discard_feerate in CreateTransaction if set
    Optional<CFeeRate> m_discard_feerate;
    //! Override the default confirmation target if set
    Optional<unsigned int> m_confirm_target;
    //! Avoid partial use of funds sent to given address
    bool m_avoid_partial_spends;
    //! Fee estimation mode to control arguments to estimateSmartFee
    FeeEstimateMode m_fee_mode;
    //! Minimum chain depth value for coin availability
    int m_min_depth{0};
    //! Controls which types of coins are allowed to be used (default: ALL_COINS)
    CoinType nCoinType;
    //! Asset id of the asset that is selected, used when sending assets with coincontrol
    std::string strAssetSelected;

    CCoinControl()
    {
        SetNull();
    }

<<<<<<< HEAD
    void SetNull(bool fResetCoinType = true)
    {
        destChange = CNoDestination();
        fAllowOtherInputs = false;
        fRequireAllInputs = true;
        fAllowWatchOnly = false;
        setSelected.clear();
        m_feerate.reset();
        m_discard_feerate.reset();
        fOverrideFeeRate = false;
        m_confirm_target.reset();
        m_fee_mode = FeeEstimateMode::UNSET;
        strAssetSelected = "";
        setAssetsSelected.clear();
        if (fResetCoinType) {
            nCoinType = CoinType::ALL_COINS;
        }
    }
=======
    void SetNull(bool fResetCoinType = true);
>>>>>>> befaf8c6

    bool HasSelected() const
    {
        return (setSelected.size() > 0);
    }

    bool HasAssetSelected() const
    {
        return (setAssetsSelected.size() > 0);
    }

    bool IsSelected(const COutPoint& output) const
    {
        return (setSelected.count(output) > 0);
    }

    bool IsAssetSelected(const COutPoint& output) const
    {
        return (setAssetsSelected.count(output) > 0);
    }

    void Select(const COutPoint& output)
    {
        setSelected.insert(output);
    }

    void SelectAsset(const COutPoint& output)
    {
        setAssetsSelected.insert(output);
    }

    void UnSelect(const COutPoint& output)
    {
        setSelected.erase(output);
    }

    void UnSelectAsset(const COutPoint& output)
    {
        setAssetsSelected.erase(output);
        if (!setSelected.size())
            strAssetSelected = "";
    }

    void UnSelectAll()
    {
        setSelected.clear();
        strAssetSelected = "";
        setAssetsSelected.clear();
    }

    void ListSelected(std::vector<COutPoint>& vOutpoints) const
    {
        vOutpoints.assign(setSelected.begin(), setSelected.end());
    }

    void ListSelectedAssets(std::vector<COutPoint>& vOutpoints) const
    {
        vOutpoints.assign(setAssetsSelected.begin(), setAssetsSelected.end());
    }
    // Raptoreum-specific helpers

    void UseCoinJoin(bool fUseCoinJoin)
    {
        nCoinType = fUseCoinJoin ? CoinType::ONLY_FULLY_MIXED : CoinType::ALL_COINS;
    }

    bool IsUsingCoinJoin() const
    {
        return nCoinType == CoinType::ONLY_FULLY_MIXED;
    }

private:
    std::set<COutPoint> setSelected;
    std::set<COutPoint> setAssetsSelected;
};

#endif // BITCOIN_WALLET_COINCONTROL_H<|MERGE_RESOLUTION|>--- conflicted
+++ resolved
@@ -61,28 +61,7 @@
         SetNull();
     }
 
-<<<<<<< HEAD
-    void SetNull(bool fResetCoinType = true)
-    {
-        destChange = CNoDestination();
-        fAllowOtherInputs = false;
-        fRequireAllInputs = true;
-        fAllowWatchOnly = false;
-        setSelected.clear();
-        m_feerate.reset();
-        m_discard_feerate.reset();
-        fOverrideFeeRate = false;
-        m_confirm_target.reset();
-        m_fee_mode = FeeEstimateMode::UNSET;
-        strAssetSelected = "";
-        setAssetsSelected.clear();
-        if (fResetCoinType) {
-            nCoinType = CoinType::ALL_COINS;
-        }
-    }
-=======
     void SetNull(bool fResetCoinType = true);
->>>>>>> befaf8c6
 
     bool HasSelected() const
     {
