// Copyright (c) 2011-2015 The Bitcoin Core developers
// Distributed under the MIT software license, see the accompanying
// file COPYING or http://www.opensource.org/licenses/mit-license.php.

#ifndef BITCOIN_WALLET_COINCONTROL_H
#define BITCOIN_WALLET_COINCONTROL_H

#include <key.h>
#include <policy/feerate.h>
#include <policy/fees.h>
#include <primitives/transaction.h>
#include <script/standard.h>

#include <boost/optional.hpp>

enum class CoinType
{
    ALL_COINS,
    ONLY_FULLY_MIXED,
    ONLY_READY_TO_MIX,
    ONLY_NONDENOMINATED,
<<<<<<< HEAD
    ONLY_MASTERNODE_COLLATERAL, // find masternode outputs including locked ones (use with caution)
    ONLY_COINJOIN_COLLATERAL,
    // Attributes
    MIN_COIN_TYPE = ALL_COINS,
    MAX_COIN_TYPE = ONLY_COINJOIN_COLLATERAL,
=======
    ONLY_SMARTNODE_COLLATERAL, // find smartnode outputs including locked ones (use with caution)
    ONLY_PRIVATESEND_COLLATERAL,
    // Attributes
    MIN_COIN_TYPE = ALL_COINS,
    MAX_COIN_TYPE = ONLY_PRIVATESEND_COLLATERAL,
>>>>>>> d63d9d81
};

/** Coin Control Features. */
class CCoinControl
{
public:
    CTxDestination destChange;
    //! If false, allows unselected inputs, but requires all selected inputs be used if fAllowOtherInputs is true (default)
    bool fAllowOtherInputs;
    //! If false, only include as many inputs as necessary to fulfill a coin selection request. Only usable together with fAllowOtherInputs
    bool fRequireAllInputs;
    //! Includes watch only addresses which match the ISMINE_WATCH_SOLVABLE criteria
    bool fAllowWatchOnly;
    //! Override automatic min/max checks on fee, m_feerate must be set if true
    bool fOverrideFeeRate;
    //! Override the default payTxFee if set
    boost::optional<CFeeRate> m_feerate;
    //! Override the discard feerate estimation with m_discard_feerate in CreateTransaction if set
    boost::optional<CFeeRate> m_discard_feerate;
    //! Override the default confirmation target if set
    boost::optional<unsigned int> m_confirm_target;
    //! Fee estimation mode to control arguments to estimateSmartFee
    FeeEstimateMode m_fee_mode;
    //! Controls which types of coins are allowed to be used (default: ALL_COINS)
    CoinType nCoinType;

    CCoinControl()
    {
        SetNull();
    }

    void SetNull(bool fResetCoinType = true)
    {
        destChange = CNoDestination();
        fAllowOtherInputs = false;
        fRequireAllInputs = true;
        fAllowWatchOnly = false;
        setSelected.clear();
        m_feerate.reset();
        m_discard_feerate.reset();
        fOverrideFeeRate = false;
        m_confirm_target.reset();
        m_fee_mode = FeeEstimateMode::UNSET;
        if (fResetCoinType) {
            nCoinType = CoinType::ALL_COINS;
        }
    }

    bool HasSelected() const
    {
        return (setSelected.size() > 0);
    }

    bool IsSelected(const COutPoint& output) const
    {
        return (setSelected.count(output) > 0);
    }

    void Select(const COutPoint& output)
    {
        setSelected.insert(output);
    }

    void UnSelect(const COutPoint& output)
    {
        setSelected.erase(output);
    }

    void UnSelectAll()
    {
        setSelected.clear();
    }

    void ListSelected(std::vector<COutPoint>& vOutpoints) const
    {
        vOutpoints.assign(setSelected.begin(), setSelected.end());
    }

    // Raptoreum-specific helpers

    void UseCoinJoin(bool fUseCoinJoin)
    {
<<<<<<< HEAD
        nCoinType = fUseCoinJoin ? CoinType::ONLY_FULLY_MIXED : CoinType::ALL_COINS;
=======
        nCoinType = fUsePrivateSend ? CoinType::ONLY_FULLY_MIXED : CoinType::ALL_COINS;
>>>>>>> d63d9d81
    }

    bool IsUsingCoinJoin() const
    {
        return nCoinType == CoinType::ONLY_FULLY_MIXED;
    }

private:
    std::set<COutPoint> setSelected;
};

#endif // BITCOIN_WALLET_COINCONTROL_H<|MERGE_RESOLUTION|>--- conflicted
+++ resolved
@@ -19,19 +19,11 @@
     ONLY_FULLY_MIXED,
     ONLY_READY_TO_MIX,
     ONLY_NONDENOMINATED,
-<<<<<<< HEAD
-    ONLY_MASTERNODE_COLLATERAL, // find masternode outputs including locked ones (use with caution)
+    ONLY_SMARTNODE_COLLATERAL, // find smartnode outputs including locked ones (use with caution)
     ONLY_COINJOIN_COLLATERAL,
     // Attributes
     MIN_COIN_TYPE = ALL_COINS,
     MAX_COIN_TYPE = ONLY_COINJOIN_COLLATERAL,
-=======
-    ONLY_SMARTNODE_COLLATERAL, // find smartnode outputs including locked ones (use with caution)
-    ONLY_PRIVATESEND_COLLATERAL,
-    // Attributes
-    MIN_COIN_TYPE = ALL_COINS,
-    MAX_COIN_TYPE = ONLY_PRIVATESEND_COLLATERAL,
->>>>>>> d63d9d81
 };
 
 /** Coin Control Features. */
@@ -114,11 +106,7 @@
 
     void UseCoinJoin(bool fUseCoinJoin)
     {
-<<<<<<< HEAD
         nCoinType = fUseCoinJoin ? CoinType::ONLY_FULLY_MIXED : CoinType::ALL_COINS;
-=======
-        nCoinType = fUsePrivateSend ? CoinType::ONLY_FULLY_MIXED : CoinType::ALL_COINS;
->>>>>>> d63d9d81
     }
 
     bool IsUsingCoinJoin() const
