--- conflicted
+++ resolved
@@ -1,10 +1,6 @@
 // Copyright (c) 2009-2010 Satoshi Nakamoto
 // Copyright (c) 2009-2015 The Bitcoin Core developers
-<<<<<<< HEAD
 // Copyright (c) 2014-2021 The Dash Core developers
-=======
-// Copyright (c) 2014-2019 The Dash Core developers
->>>>>>> 83d76896
 // Copyright (c) 2020-2022 The Raptoreum developers
 // Distributed under the MIT software license, see the accompanying
 // file COPYING or http://www.opensource.org/licenses/mit-license.php.
@@ -12,7 +8,6 @@
 #ifndef BITCOIN_WALLET_WALLET_H
 #define BITCOIN_WALLET_WALLET_H
 
-<<<<<<< HEAD
 #include <amount.h>
 #include <policy/feerate.h>
 #include <saltedhasher.h>
@@ -33,26 +28,6 @@
 
 #include <coinjoin/coinjoin.h>
 #include <governance/governance-object.h>
-=======
-#include "amount.h"
-#include "base58.h"
-#include "policy/feerate.h"
-#include "saltedhasher.h"
-#include "streams.h"
-#include "tinyformat.h"
-#include "ui_interface.h"
-#include "util.h"
-#include "utilstrencodings.h"
-#include "validationinterface.h"
-#include "script/ismine.h"
-#include "wallet/coincontrol.h"
-#include "wallet/crypter.h"
-#include "wallet/walletdb.h"
-#include "wallet/rpcwallet.h"
-
-#include "privatesend/privatesend.h"
-#include "evo/providertx.h"
->>>>>>> 83d76896
 
 #include <algorithm>
 #include <atomic>
@@ -513,7 +488,6 @@
 
     CAmount GetAnonymizedCredit(const CCoinControl* coinControl = nullptr) const;
     CAmount GetDenominatedCredit(bool unconfirmed, bool fUseCache=true) const;
-<<<<<<< HEAD
     bool isFutureSpendable(unsigned int outputIndex) const;
 
     // Get the marginal bytes if spending the specified output from this transaction
@@ -521,9 +495,6 @@
     {
         return CalculateMaximumSignedInputSize(tx->vout[out], pwallet);
     }
-=======
-	bool isFutureSpendable(unsigned int outputIndex) const;
->>>>>>> 83d76896
 
     void GetAmounts(std::list<COutputEntry>& listReceived,
                     std::list<COutputEntry>& listSent, CAmount& nFee, std::string& strSentAccount, const isminefilter& filter) const;
@@ -986,23 +957,12 @@
 
     bool IsSpent(const uint256& hash, unsigned int n) const;
 
-<<<<<<< HEAD
     bool IsLockedCoin(uint256 hash, unsigned int n) const EXCLUSIVE_LOCKS_REQUIRED(cs_wallet);
     void LockCoin(const COutPoint& output) EXCLUSIVE_LOCKS_REQUIRED(cs_wallet);
     void UnlockCoin(const COutPoint& output) EXCLUSIVE_LOCKS_REQUIRED(cs_wallet);
     void UnlockAllCoins() EXCLUSIVE_LOCKS_REQUIRED(cs_wallet);
     void ListLockedCoins(std::vector<COutPoint>& vOutpts) const EXCLUSIVE_LOCKS_REQUIRED(cs_wallet);
     void ListProTxCoins(std::vector<COutPoint>& vOutpts) const EXCLUSIVE_LOCKS_REQUIRED(cs_wallet);
-=======
-    bool IsLockedCoin(uint256 hash, unsigned int n) const;
-    void LockCoin(const COutPoint& output);
-    void UnlockCoin(const COutPoint& output);
-    void UnlockAllCoins();
-    void ListLockedCoins(std::vector<COutPoint>& vOutpts) const;
-    void GetProTxCoins(const CDeterministicMNList& mnList, std::vector<COutPoint>& vOutpts);
-    void ListProTxCoins(int height, std::vector<COutPoint>& vOutpts);
-    void ListProTxCoins(std::vector<COutPoint>& vOutpts);
->>>>>>> 83d76896
 
     /*
      * Rescan abort properties
@@ -1127,14 +1087,8 @@
      * selected by SelectCoins(); Also create the change output, when needed
      * @note passing nChangePosInOut as -1 will result in setting a random position
      */
-<<<<<<< HEAD
     bool CreateTransaction(const std::vector<CRecipient>& vecSend, CTransactionRef& tx, CReserveKey& reservekey, CAmount& nFeeRet, int& nChangePosInOut, std::string& strFailReason, const CCoinControl& coin_control, bool sign = true, int nExtraPayloadSize = 0, CAmount specialFees = 0, FuturePartialPayload* fpp = nullptr);
     bool CommitTransaction(CTransactionRef tx, mapValue_t mapValue, std::vector<std::pair<std::string, std::string>> orderForm, std::string fromAccount, CReserveKey& reservekey, CConnman* connman, CValidationState& state);
-=======
-    bool CreateTransaction(const std::vector<CRecipient>& vecSend, CWalletTx& wtxNew, CReserveKey& reservekey, CAmount& nFeeRet, int& nChangePosInOut,
-                           std::string& strFailReason, const CCoinControl& coin_control, bool sign = true, int nExtraPayloadSize = 0, CAmount specialFees = 0, FuturePartialPayload* fpp = nullptr);
-    bool CommitTransaction(CWalletTx& wtxNew, CReserveKey& reservekey, CConnman* connman, CValidationState& state);
->>>>>>> 83d76896
 
     bool CreateCollateralTransaction(CMutableTransaction& txCollateral, std::string& strReason);
 
