--- conflicted
+++ resolved
@@ -247,7 +247,6 @@
     int vout;
 };
 
-<<<<<<< HEAD
 struct CAssetOutputEntry
 {
     std::string assetId;
@@ -256,14 +255,11 @@
     int vout;
 };
 
-/** A transaction with a merkle branch linking it to the block chain. */
-=======
 /** Legacy class used for deserializing vtxPrev for backwards compatibility.
  * vtxPrev was removed in commit 93a18a3650292afbb441a47d1fa1b94aeb0164e3,
  * but old wallet.dat files may still contain vtxPrev vectors of CMerkleTxs.
  * These need to get deserialized for field alignment when deserializing
  * a CWalletTx, but the deserialized values are discarded.**/
->>>>>>> befaf8c6
 class CMerkleTx
 {
 public:
@@ -978,12 +974,8 @@
      * completion the coin set and corresponding actual target value is
      * assembled
      */
-<<<<<<< HEAD
-    bool SelectCoinsMinConf(const CAmount& nTargetValue, const CoinEligibilityFilter& eligibility_filter, std::vector<COutput> vCoins, std::set<CInputCoin>& setCoinsRet, CAmount& nValueRet, const CoinSelectionParams& coin_selection_params, bool& bnb_used, CoinType nCoinType = CoinType::ALL_COINS) const;
+    bool SelectCoinsMinConf(const CAmount& nTargetValue, const CoinEligibilityFilter& eligibility_filter, std::vector<OutputGroup> groups, std::set<CInputCoin>& setCoinsRet, CAmount& nValueRet, const CoinSelectionParams& coin_selection_params, bool& bnb_used, CoinType nCoinType = CoinType::ALL_COINS) const;
     bool SelectAssetsMinConf(const CAmount& nTargetValue, const CoinEligibilityFilter& eligibility_filter, const std::string& strAssetName, std::vector<COutput> vCoins, std::set<CInputCoin>& setCoinsRet, CAmount& nValueRet) const;
-=======
-    bool SelectCoinsMinConf(const CAmount& nTargetValue, const CoinEligibilityFilter& eligibility_filter, std::vector<OutputGroup> groups, std::set<CInputCoin>& setCoinsRet, CAmount& nValueRet, const CoinSelectionParams& coin_selection_params, bool& bnb_used, CoinType nCoinType = CoinType::ALL_COINS) const;
->>>>>>> befaf8c6
 
     // Coin selection
     bool SelectTxDSInsByDenomination(int nDenom, CAmount nValueMax, std::vector<CTxDSIn>& vecTxDSInRet);
@@ -1171,11 +1163,7 @@
      * selected by SelectCoins(); Also create the change output, when needed
      * @note passing nChangePosInOut as -1 will result in setting a random position
      */
-<<<<<<< HEAD
-    bool CreateTransaction(const std::vector<CRecipient>& vecSend, CTransactionRef& tx, CReserveKey& reservekey, CAmount& nFeeRet, int& nChangePosInOut, std::string& strFailReason, const CCoinControl& coin_control, bool sign = true, int nExtraPayloadSize = 0, FuturePartialPayload* fpp = nullptr, CNewAssetTx* newAsset = nullptr, CMintAssetTx* mint = nullptr);
-    bool CommitTransaction(CTransactionRef tx, mapValue_t mapValue, std::vector<std::pair<std::string, std::string>> orderForm, std::string fromAccount, CReserveKey& reservekey, CConnman* connman, CValidationState& state);
-=======
-    bool CreateTransaction(const std::vector<CRecipient>& vecSend, CTransactionRef& tx, CAmount& nFeeRet, int& nChangePosInOut, std::string& strFailReason, const CCoinControl& coin_control, bool sign = true, int nExtraPayloadSize = 0, FuturePartialPayload* fpp = nullptr);
+    bool CreateTransaction(const std::vector<CRecipient>& vecSend, CTransactionRef& tx, CAmount& nFeeRet, int& nChangePosInOut, std::string& strFailReason, const CCoinControl& coin_control, bool sign = true, int nExtraPayloadSize = 0, FuturePartialPayload* fpp = nullptr, CNewAssetTx* newAsset = nullptr, CMintAssetTx* mint = nullptr);
 
     /**
      * Submit the transaction to the node's mempool and then relay to peers.
@@ -1187,7 +1175,6 @@
      * @param orderForm[in] BIP 70 / BIP 21 order form details to be set on the transaction.
      */
     void CommitTransaction(CTransactionRef tx, mapValue_t mapValue, std::vector<std::pair<std::string, std::string>> orderForm);
->>>>>>> befaf8c6
 
     bool CreateCollateralTransaction(CMutableTransaction& txCollateral, std::string& strReason);
 
