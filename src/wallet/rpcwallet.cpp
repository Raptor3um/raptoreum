--- conflicted
+++ resolved
@@ -1333,24 +1333,17 @@
  * @param  filter_ismine The "is mine" filter bool.
  * @param  filter_labe;  Optional label string to filter incoming transactions
  */
-<<<<<<< HEAD
-void ListTransactions(CWallet * const pwallet, const CWalletTx& wtx, const std::string& strAccount, int nMinDepth, bool fLong, UniValue& ret, UniValue& retAssets, const isminefilter& filter)
-=======
-void ListTransactions(CWallet* const pwallet, const CWalletTx& wtx, int nMinDepth, bool fLong, UniValue& ret, const isminefilter& filter_ismine, const std::string* filter_label) EXCLUSIVE_LOCKS_REQUIRED(pwallet->cs_wallet)
->>>>>>> befaf8c6
+void ListTransactions(CWallet * const pwallet, const CWalletTx& wtx, const std::string& strAccount, int nMinDepth, bool fLong, UniValue& ret, UniValue& retAssets, const isminefilter& filter) EXCLUSIVE_LOCKS_REQUIRED(pwallet->cs_wallet)
 {
     CAmount nFee;
+    std::string strSentAccount;
     std::list<COutputEntry> listReceived;
     std::list<COutputEntry> listSent;
 
-<<<<<<< HEAD
     std::list<CAssetOutputEntry> listAssetsReceived;
     std::list<CAssetOutputEntry> listAssetsSent;
 
     wtx.GetAmounts(listReceived, listSent, nFee, strSentAccount, filter, listAssetsReceived, listAssetsSent);
-=======
-    wtx.GetAmounts(listReceived, listSent, nFee, filter_ismine);
->>>>>>> befaf8c6
 
     bool involvesWatchonly = wtx.IsFromMe(ISMINE_WATCH_ONLY);
 
@@ -1381,16 +1374,40 @@
     // Received
     if (listReceived.size() > 0 && ((wtx.GetDepthInMainChain() >= nMinDepth) || wtx.IsLockedByInstantSend()))
     {
-      for (const COutputEntry& r : listReceived)
-      {
-        std::string label;
-        if (pwallet->mapAddressBook.count(r.destination)) {
-          label = pwallet->mapAddressBook[r.destination].name;
-        }
-        if (filter_label && label != *filter_label) {
-          continue;
-        }
-<<<<<<< HEAD
+        for (const COutputEntry& r : listReceived)
+        {
+            std::string label;
+            if (pwallet->mapAddressBook.count(r.destination)) {
+                label = pwallet->mapAddressBook[r.destination].name;
+            }
+            if (filter_label && label != *filter_label) {
+                continue;
+            }
+            UniValue entry(UniValue::VOBJ);
+            if (involvesWatchonly || (::IsMine(*pwallet, r.destination) & ISMINE_WATCH_ONLY)) {
+                entry.pushKV("involvesWatchonly", true);
+            }
+            MaybePushAddress(entry, r.destination);
+            if (wtx.IsCoinBase())
+            {
+                if (wtx.GetDepthInMainChain() < 1)
+                    entry.pushKV("category", "orphan");
+                else if (wtx.IsImmatureCoinBase())
+                    entry.pushKV("category", "immature");
+                else
+                    entry.pushKV("category", "generate");
+            } else {
+                entry.pushKV("category", "receive");
+            }
+            entry.pushKV("amount", ValueFromAmount(r.amount));
+            if (pwallet->mapAddressBook.count(r.destination)) {
+                entry.pushKV("label", label);
+            }
+            entry.pushKV("vout", r.vout);
+            if (fLong)
+                WalletTxToJSON(pwallet->chain(), wtx, entry);
+            ret.push_back(entry);
+        }
     }
     if (Params().IsAssetsActive(chainActive.Tip())) {
         if (listAssetsReceived.size() > 0 && wtx.GetDepthInMainChain() >= nMinDepth) {
@@ -1400,13 +1417,13 @@
                 if (involvesWatchonly || (::IsMine(*pwallet, data.destination) & ISMINE_WATCH_ONLY)) {
                     entry.push_back(Pair("involvesWatchonly", true));
                 }
-                
+
                 entry.push_back(Pair("address", EncodeDestination(data.destination)));
                 entry.push_back(Pair("category", "receive"));
                 entry.push_back(Pair("asset_id", data.assetId));
-                entry.push_back(Pair("amount", ValueFromAmount(data.nAmount))); 
+                entry.push_back(Pair("amount", ValueFromAmount(data.nAmount)));
                 entry.push_back(Pair("vout", data.vout));
-                
+
                 if (fLong)
                     WalletTxToJSON(wtx, entry);
                 entry.push_back(Pair("abandoned", wtx.isAbandoned()));
@@ -1425,9 +1442,9 @@
                 entry.push_back(Pair("category", "send"));
                 entry.push_back(Pair("asset_id", data.assetId));
                 entry.push_back(Pair("amount", ValueFromAmount(-data.nAmount)));
-                     
+
                 entry.push_back(Pair("vout", data.vout));
-                
+
                 if (fLong)
                     WalletTxToJSON(wtx, entry);
                 entry.push_back(Pair("abandoned", wtx.isAbandoned()));
@@ -1442,42 +1459,6 @@
     UniValue assetDetails(UniValue::VARR);
 
     ListTransactions(pwallet, wtx, strAccount, nMinDepth, fLong, ret, assetDetails, filter);
-}
-
-void AcentryToJSON(const CAccountingEntry& acentry, const std::string& strAccount, UniValue& ret)
-{
-    bool fAllAccounts = (strAccount == std::string("*"));
-
-    if (fAllAccounts || acentry.strAccount == strAccount)
-    {
-=======
->>>>>>> befaf8c6
-        UniValue entry(UniValue::VOBJ);
-        if (involvesWatchonly || (::IsMine(*pwallet, r.destination) & ISMINE_WATCH_ONLY)) {
-          entry.pushKV("involvesWatchonly", true);
-        }
-        MaybePushAddress(entry, r.destination);
-        if (wtx.IsCoinBase())
-        {
-          if (wtx.GetDepthInMainChain() < 1)
-            entry.pushKV("category", "orphan");
-          else if (wtx.IsImmatureCoinBase())
-            entry.pushKV("category", "immature");
-          else
-            entry.pushKV("category", "generate");
-        } else {
-          entry.pushKV("category", "receive");
-        }
-        entry.pushKV("amount", ValueFromAmount(r.amount));
-        if (pwallet->mapAddressBook.count(r.destination)) {
-          entry.pushKV("label", label);
-        }
-        entry.pushKV("vout", r.vout);
-        if (fLong)
-          WalletTxToJSON(pwallet->chain(), wtx, entry);
-        ret.push_back(entry);
-      }
-   }
 }
 
 static const std::vector<RPCResult> TransactionDescriptionString()
@@ -1837,12 +1818,8 @@
     WalletTxToJSON(pwallet->chain(), wtx, entry);
 
     UniValue details(UniValue::VARR);
-<<<<<<< HEAD
     UniValue assetDetails(UniValue::VARR);
-    ListTransactions(pwallet, wtx, "*", 0, false, details, assetDetails, filter);
-=======
-    ListTransactions(pwallet, wtx, 0, false, details, filter, nullptr /* filter_label */);
->>>>>>> befaf8c6
+    ListTransactions(pwallet, wtx, 0, false, details, assetDetails, filter, nullptr /* filter_label */);
     entry.pushKV("details", details);
     entry.push_back(Pair("asset_details", assetDetails));
 
