// Copyright (c) 2012-2015 The Bitcoin Core developers
// Distributed under the MIT software license, see the accompanying
// file COPYING or http://www.opensource.org/licenses/mit-license.php.

#include <coins.h>

<<<<<<< HEAD
#include <consensus/consensus.h>
#include <random.h>
=======
#include "consensus/consensus.h"
#include "memusage.h"
#include "random.h"
#include "future/utils.h"

#include <assert.h>
>>>>>>> 09ff9aaf

bool CCoinsView::GetCoin(const COutPoint &outpoint, Coin &coin) const { return false; }
uint256 CCoinsView::GetBestBlock() const { return uint256(); }
std::vector<uint256> CCoinsView::GetHeadBlocks() const { return std::vector<uint256>(); }
bool CCoinsView::BatchWrite(CCoinsMap &mapCoins, const uint256 &hashBlock) { return false; }
CCoinsViewCursor *CCoinsView::Cursor() const { return nullptr; }

bool CCoinsView::HaveCoin(const COutPoint &outpoint) const
{
    Coin coin;
    return GetCoin(outpoint, coin);
}

CCoinsViewBacked::CCoinsViewBacked(CCoinsView *viewIn) : base(viewIn) { }
bool CCoinsViewBacked::GetCoin(const COutPoint &outpoint, Coin &coin) const { return base->GetCoin(outpoint, coin); }
bool CCoinsViewBacked::HaveCoin(const COutPoint &outpoint) const { return base->HaveCoin(outpoint); }
uint256 CCoinsViewBacked::GetBestBlock() const { return base->GetBestBlock(); }
std::vector<uint256> CCoinsViewBacked::GetHeadBlocks() const { return base->GetHeadBlocks(); }
void CCoinsViewBacked::SetBackend(CCoinsView &viewIn) { base = &viewIn; }
bool CCoinsViewBacked::BatchWrite(CCoinsMap &mapCoins, const uint256 &hashBlock) { return base->BatchWrite(mapCoins, hashBlock); }
CCoinsViewCursor *CCoinsViewBacked::Cursor() const { return base->Cursor(); }
size_t CCoinsViewBacked::EstimateSize() const { return base->EstimateSize(); }

SaltedOutpointHasher::SaltedOutpointHasher() : k0(GetRand(std::numeric_limits<uint64_t>::max())), k1(GetRand(std::numeric_limits<uint64_t>::max())) {}

CCoinsViewCache::CCoinsViewCache(CCoinsView *baseIn) : CCoinsViewBacked(baseIn), cachedCoinsUsage(0) {}

size_t CCoinsViewCache::DynamicMemoryUsage() const {
    return memusage::DynamicUsage(cacheCoins) + cachedCoinsUsage;
}

CCoinsMap::iterator CCoinsViewCache::FetchCoin(const COutPoint &outpoint) const {
    CCoinsMap::iterator it = cacheCoins.find(outpoint);
    if (it != cacheCoins.end())
        return it;
    Coin tmp;
    if (!base->GetCoin(outpoint, tmp))
        return cacheCoins.end();
    CCoinsMap::iterator ret = cacheCoins.emplace(std::piecewise_construct, std::forward_as_tuple(outpoint), std::forward_as_tuple(std::move(tmp))).first;
    if (ret->second.coin.IsSpent()) {
        // The parent only has an empty entry for this outpoint; we can consider our
        // version as fresh.
        ret->second.flags = CCoinsCacheEntry::FRESH;
    }
    cachedCoinsUsage += ret->second.coin.DynamicMemoryUsage();
    return ret;
}

bool CCoinsViewCache::GetCoin(const COutPoint &outpoint, Coin &coin) const {
    CCoinsMap::const_iterator it = FetchCoin(outpoint);
    if (it != cacheCoins.end()) {
        coin = it->second.coin;
        return !coin.IsSpent();
    }
    return false;
}

void CCoinsViewCache::AddCoin(const COutPoint &outpoint, Coin&& coin, bool possible_overwrite) {
    assert(!coin.IsSpent());
    if (coin.out.scriptPubKey.IsUnspendable()) return;
    CCoinsMap::iterator it;
    bool inserted;
    std::tie(it, inserted) = cacheCoins.emplace(std::piecewise_construct, std::forward_as_tuple(outpoint), std::tuple<>());
    bool fresh = false;
    if (!inserted) {
        cachedCoinsUsage -= it->second.coin.DynamicMemoryUsage();
    }
    if (!possible_overwrite) {
        if (!it->second.coin.IsSpent()) {
            throw std::logic_error("Adding new coin that replaces non-pruned entry");
        }
        fresh = !(it->second.flags & CCoinsCacheEntry::DIRTY);
    }
    it->second.coin = std::move(coin);
    it->second.flags |= CCoinsCacheEntry::DIRTY | (fresh ? CCoinsCacheEntry::FRESH : 0);
    cachedCoinsUsage += it->second.coin.DynamicMemoryUsage();
}

void AddCoins(CCoinsViewCache& cache, const CTransaction &tx, int nHeight, bool check) {
    bool fCoinbase = tx.IsCoinBase();
    const uint256& txid = tx.GetHash();
    for (size_t i = 0; i < tx.vout.size(); ++i) {
        bool overwrite = check ? cache.HaveCoin(COutPoint(txid, i)) : fCoinbase;
        // Always set the possible_overwrite flag to AddCoin for coinbase txn, in order to correctly
        // deal with the pre-BIP30 occurrences of duplicate coinbase transactions.
        Coin coin = Coin(tx.vout[i], nHeight, fCoinbase, 0, std::vector<uint8_t>());
        COutPoint outpoint = COutPoint(txid, i);
        maybeSetPayload(coin, outpoint, tx.nType, tx.vExtraPayload);
        cache.AddCoin(outpoint, Coin(tx.vout[i], nHeight, fCoinbase, coin.nType, coin.vExtraPayload), overwrite);
    }
}

bool CCoinsViewCache::SpendCoin(const COutPoint &outpoint, Coin* moveout) {
    CCoinsMap::iterator it = FetchCoin(outpoint);
    if (it == cacheCoins.end()) return false;
    cachedCoinsUsage -= it->second.coin.DynamicMemoryUsage();
    if (moveout) {
        *moveout = std::move(it->second.coin);
    }
    if (it->second.flags & CCoinsCacheEntry::FRESH) {
        cacheCoins.erase(it);
    } else {
        it->second.flags |= CCoinsCacheEntry::DIRTY;
        it->second.coin.Clear();
    }
    return true;
}

static const Coin coinEmpty;

const Coin& CCoinsViewCache::AccessCoin(const COutPoint &outpoint) const {
    CCoinsMap::const_iterator it = FetchCoin(outpoint);
    if (it == cacheCoins.end()) {
        return coinEmpty;
    } else {
        return it->second.coin;
    }
}

bool CCoinsViewCache::HaveCoin(const COutPoint &outpoint) const {
    CCoinsMap::const_iterator it = FetchCoin(outpoint);
    return (it != cacheCoins.end() && !it->second.coin.IsSpent());
}

bool CCoinsViewCache::HaveCoinInCache(const COutPoint &outpoint) const {
    CCoinsMap::const_iterator it = cacheCoins.find(outpoint);
    return (it != cacheCoins.end() && !it->second.coin.IsSpent());
}

uint256 CCoinsViewCache::GetBestBlock() const {
    if (hashBlock.IsNull())
        hashBlock = base->GetBestBlock();
    return hashBlock;
}

void CCoinsViewCache::SetBestBlock(const uint256 &hashBlockIn) {
    hashBlock = hashBlockIn;
}

bool CCoinsViewCache::BatchWrite(CCoinsMap &mapCoins, const uint256 &hashBlockIn) {
    for (CCoinsMap::iterator it = mapCoins.begin(); it != mapCoins.end(); it = mapCoins.erase(it)) {
        // Ignore non-dirty entries (optimization).
        if (!(it->second.flags & CCoinsCacheEntry::DIRTY)) {
            continue;
        }
        CCoinsMap::iterator itUs = cacheCoins.find(it->first);
        if (itUs == cacheCoins.end()) {
            // The parent cache does not have an entry, while the child does
            // We can ignore it if it's both FRESH and pruned in the child
            if (!(it->second.flags & CCoinsCacheEntry::FRESH && it->second.coin.IsSpent())) {
                // Otherwise we will need to create it in the parent
                // and move the data up and mark it as dirty
                CCoinsCacheEntry& entry = cacheCoins[it->first];
                entry.coin = std::move(it->second.coin);
                cachedCoinsUsage += entry.coin.DynamicMemoryUsage();
                entry.flags = CCoinsCacheEntry::DIRTY;
                // We can mark it FRESH in the parent if it was FRESH in the child
                // Otherwise it might have just been flushed from the parent's cache
                // and already exist in the grandparent
                if (it->second.flags & CCoinsCacheEntry::FRESH) {
                    entry.flags |= CCoinsCacheEntry::FRESH;
                }
            }
        } else {
            // Assert that the child cache entry was not marked FRESH if the
            // parent cache entry has unspent outputs. If this ever happens,
            // it means the FRESH flag was misapplied and there is a logic
            // error in the calling code.
            if ((it->second.flags & CCoinsCacheEntry::FRESH) && !itUs->second.coin.IsSpent()) {
                throw std::logic_error("FRESH flag misapplied to cache entry for base transaction with spendable outputs");
            }

            // Found the entry in the parent cache
            if ((itUs->second.flags & CCoinsCacheEntry::FRESH) && it->second.coin.IsSpent()) {
                // The grandparent does not have an entry, and the child is
                // modified and being pruned. This means we can just delete
                // it from the parent.
                cachedCoinsUsage -= itUs->second.coin.DynamicMemoryUsage();
                cacheCoins.erase(itUs);
            } else {
                // A normal modification.
                cachedCoinsUsage -= itUs->second.coin.DynamicMemoryUsage();
                itUs->second.coin = std::move(it->second.coin);
                cachedCoinsUsage += itUs->second.coin.DynamicMemoryUsage();
                itUs->second.flags |= CCoinsCacheEntry::DIRTY;
                // NOTE: It is possible the child has a FRESH flag here in
                // the event the entry we found in the parent is pruned. But
                // we must not copy that FRESH flag to the parent as that
                // pruned state likely still needs to be communicated to the
                // grandparent.
            }
        }
    }
    hashBlock = hashBlockIn;
    return true;
}

bool CCoinsViewCache::Flush() {
    bool fOk = base->BatchWrite(cacheCoins, hashBlock);
    cacheCoins.clear();
    cachedCoinsUsage = 0;
    return fOk;
}

void CCoinsViewCache::Uncache(const COutPoint& hash)
{
    CCoinsMap::iterator it = cacheCoins.find(hash);
    if (it != cacheCoins.end() && it->second.flags == 0) {
        cachedCoinsUsage -= it->second.coin.DynamicMemoryUsage();
        cacheCoins.erase(it);
    }
}

unsigned int CCoinsViewCache::GetCacheSize() const {
    return cacheCoins.size();
}

CAmount CCoinsViewCache::GetValueIn(const CTransaction& tx) const
{
    if (tx.IsCoinBase())
        return 0;

    CAmount nResult = 0;
    for (unsigned int i = 0; i < tx.vin.size(); i++)
        nResult += AccessCoin(tx.vin[i].prevout).out.nValue;

    return nResult;
}

bool CCoinsViewCache::HaveInputs(const CTransaction& tx) const
{
    if (!tx.IsCoinBase()) {
        for (unsigned int i = 0; i < tx.vin.size(); i++) {
            if (!HaveCoin(tx.vin[i].prevout)) {
                return false;
            }
        }
    }
    return true;
}

static const size_t MAX_OUTPUTS_PER_BLOCK = MaxBlockSize(true) /  ::GetSerializeSize(CTxOut(), SER_NETWORK, PROTOCOL_VERSION); // TODO: merge with similar definition in undo.h.

const Coin& AccessByTxid(const CCoinsViewCache& view, const uint256& txid)
{
    COutPoint iter(txid, 0);
    while (iter.n < MAX_OUTPUTS_PER_BLOCK) {
        const Coin& alternate = view.AccessCoin(iter);
        if (!alternate.IsSpent()) return alternate;
        ++iter.n;
    }
    return coinEmpty;
}<|MERGE_RESOLUTION|>--- conflicted
+++ resolved
@@ -3,18 +3,12 @@
 // file COPYING or http://www.opensource.org/licenses/mit-license.php.
 
 #include <coins.h>
-
-<<<<<<< HEAD
-#include <consensus/consensus.h>
-#include <random.h>
-=======
 #include "consensus/consensus.h"
 #include "memusage.h"
 #include "random.h"
 #include "future/utils.h"
 
 #include <assert.h>
->>>>>>> 09ff9aaf
 
 bool CCoinsView::GetCoin(const COutPoint &outpoint, Coin &coin) const { return false; }
 uint256 CCoinsView::GetBestBlock() const { return uint256(); }
