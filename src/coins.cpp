// Copyright (c) 2012-2015 The Bitcoin Core developers
// Distributed under the MIT software license, see the accompanying
// file COPYING or http://www.opensource.org/licenses/mit-license.php.

#include <coins.h>
<<<<<<< HEAD

#include <consensus/consensus.h>
#include <random.h>
=======
#include "consensus/consensus.h"
#include "memusage.h"
#include "random.h"
#include "future/utils.h"

#include <assert.h>
>>>>>>> d63d9d81

bool CCoinsView::GetCoin(const COutPoint &outpoint, Coin &coin) const { return false; }
uint256 CCoinsView::GetBestBlock() const { return uint256(); }
std::vector<uint256> CCoinsView::GetHeadBlocks() const { return std::vector<uint256>(); }
bool CCoinsView::BatchWrite(CCoinsMap &mapCoins, const uint256 &hashBlock) { return false; }
CCoinsViewCursor *CCoinsView::Cursor() const { return nullptr; }

bool CCoinsView::HaveCoin(const COutPoint &outpoint) const
{
    Coin coin;
    return GetCoin(outpoint, coin);
}

CCoinsViewBacked::CCoinsViewBacked(CCoinsView *viewIn) : base(viewIn) { }
bool CCoinsViewBacked::GetCoin(const COutPoint &outpoint, Coin &coin) const { return base->GetCoin(outpoint, coin); }
bool CCoinsViewBacked::HaveCoin(const COutPoint &outpoint) const { return base->HaveCoin(outpoint); }
uint256 CCoinsViewBacked::GetBestBlock() const { return base->GetBestBlock(); }
std::vector<uint256> CCoinsViewBacked::GetHeadBlocks() const { return base->GetHeadBlocks(); }
void CCoinsViewBacked::SetBackend(CCoinsView &viewIn) { base = &viewIn; }
bool CCoinsViewBacked::BatchWrite(CCoinsMap &mapCoins, const uint256 &hashBlock) { return base->BatchWrite(mapCoins, hashBlock); }
CCoinsViewCursor *CCoinsViewBacked::Cursor() const { return base->Cursor(); }
size_t CCoinsViewBacked::EstimateSize() const { return base->EstimateSize(); }

SaltedOutpointHasher::SaltedOutpointHasher() : k0(GetRand(std::numeric_limits<uint64_t>::max())), k1(GetRand(std::numeric_limits<uint64_t>::max())) {}

CCoinsViewCache::CCoinsViewCache(CCoinsView *baseIn) : CCoinsViewBacked(baseIn), cachedCoinsUsage(0) {}

size_t CCoinsViewCache::DynamicMemoryUsage() const {
    return memusage::DynamicUsage(cacheCoins) + cachedCoinsUsage;
}

CCoinsMap::iterator CCoinsViewCache::FetchCoin(const COutPoint &outpoint) const {
    CCoinsMap::iterator it = cacheCoins.find(outpoint);
    if (it != cacheCoins.end())
        return it;
    Coin tmp;
    if (!base->GetCoin(outpoint, tmp))
        return cacheCoins.end();
    CCoinsMap::iterator ret = cacheCoins.emplace(std::piecewise_construct, std::forward_as_tuple(outpoint), std::forward_as_tuple(std::move(tmp))).first;
    if (ret->second.coin.IsSpent()) {
        // The parent only has an empty entry for this outpoint; we can consider our
        // version as fresh.
        ret->second.flags = CCoinsCacheEntry::FRESH;
    }
    cachedCoinsUsage += ret->second.coin.DynamicMemoryUsage();
    return ret;
}

bool CCoinsViewCache::GetCoin(const COutPoint &outpoint, Coin &coin) const {
    CCoinsMap::const_iterator it = FetchCoin(outpoint);
    if (it != cacheCoins.end()) {
        coin = it->second.coin;
        return !coin.IsSpent();
    }
    return false;
}

void CCoinsViewCache::AddCoin(const COutPoint &outpoint, Coin&& coin, bool possible_overwrite) {
    assert(!coin.IsSpent());
    if (coin.out.scriptPubKey.IsUnspendable()) return;
    CCoinsMap::iterator it;
    bool inserted;
    std::tie(it, inserted) = cacheCoins.emplace(std::piecewise_construct, std::forward_as_tuple(outpoint), std::tuple<>());
    bool fresh = false;
    if (!inserted) {
        cachedCoinsUsage -= it->second.coin.DynamicMemoryUsage();
    }
    if (!possible_overwrite) {
        if (!it->second.coin.IsSpent()) {
            throw std::logic_error("Adding new coin that replaces non-pruned entry");
        }
        fresh = !(it->second.flags & CCoinsCacheEntry::DIRTY);
    }
    it->second.coin = std::move(coin);
    it->second.flags |= CCoinsCacheEntry::DIRTY | (fresh ? CCoinsCacheEntry::FRESH : 0);
    cachedCoinsUsage += it->second.coin.DynamicMemoryUsage();
}

void AddCoins(CCoinsViewCache& cache, const CTransaction &tx, int nHeight, bool check) {
    bool fCoinbase = tx.IsCoinBase();
    const uint256& txid = tx.GetHash();
    for (size_t i = 0; i < tx.vout.size(); ++i) {
        bool overwrite = check ? cache.HaveCoin(COutPoint(txid, i)) : fCoinbase;
        // Always set the possible_overwrite flag to AddCoin for coinbase txn, in order to correctly
        // deal with the pre-BIP30 occurrences of duplicate coinbase transactions.
        Coin coin = Coin(tx.vout[i], nHeight, fCoinbase, 0, std::vector<uint8_t>());
        COutPoint outpoint = COutPoint(txid, i);
        maybeSetPayload(coin, outpoint, tx.nType, tx.vExtraPayload);
        cache.AddCoin(outpoint, Coin(tx.vout[i], nHeight, fCoinbase, coin.nType, coin.vExtraPayload), overwrite);
    }
}

bool CCoinsViewCache::SpendCoin(const COutPoint &outpoint, Coin* moveout) {
    CCoinsMap::iterator it = FetchCoin(outpoint);
    if (it == cacheCoins.end()) return false;
    cachedCoinsUsage -= it->second.coin.DynamicMemoryUsage();
    if (moveout) {
        *moveout = std::move(it->second.coin);
    }
    if (it->second.flags & CCoinsCacheEntry::FRESH) {
        cacheCoins.erase(it);
    } else {
        it->second.flags |= CCoinsCacheEntry::DIRTY;
        it->second.coin.Clear();
    }
    return true;
}

static const Coin coinEmpty;

const Coin& CCoinsViewCache::AccessCoin(const COutPoint &outpoint) const {
    CCoinsMap::const_iterator it = FetchCoin(outpoint);
    if (it == cacheCoins.end()) {
        return coinEmpty;
    } else {
        return it->second.coin;
    }
}

bool CCoinsViewCache::HaveCoin(const COutPoint &outpoint) const {
    CCoinsMap::const_iterator it = FetchCoin(outpoint);
    return (it != cacheCoins.end() && !it->second.coin.IsSpent());
}

bool CCoinsViewCache::HaveCoinInCache(const COutPoint &outpoint) const {
    CCoinsMap::const_iterator it = cacheCoins.find(outpoint);
    return (it != cacheCoins.end() && !it->second.coin.IsSpent());
}

uint256 CCoinsViewCache::GetBestBlock() const {
    if (hashBlock.IsNull())
        hashBlock = base->GetBestBlock();
    return hashBlock;
}

void CCoinsViewCache::SetBestBlock(const uint256 &hashBlockIn) {
    hashBlock = hashBlockIn;
}

bool CCoinsViewCache::BatchWrite(CCoinsMap &mapCoins, const uint256 &hashBlockIn) {
    for (CCoinsMap::iterator it = mapCoins.begin(); it != mapCoins.end(); it = mapCoins.erase(it)) {
        // Ignore non-dirty entries (optimization).
        if (!(it->second.flags & CCoinsCacheEntry::DIRTY)) {
            continue;
        }
        CCoinsMap::iterator itUs = cacheCoins.find(it->first);
        if (itUs == cacheCoins.end()) {
            // The parent cache does not have an entry, while the child does
            // We can ignore it if it's both FRESH and pruned in the child
            if (!(it->second.flags & CCoinsCacheEntry::FRESH && it->second.coin.IsSpent())) {
                // Otherwise we will need to create it in the parent
                // and move the data up and mark it as dirty
                CCoinsCacheEntry& entry = cacheCoins[it->first];
                entry.coin = std::move(it->second.coin);
                cachedCoinsUsage += entry.coin.DynamicMemoryUsage();
                entry.flags = CCoinsCacheEntry::DIRTY;
                // We can mark it FRESH in the parent if it was FRESH in the child
                // Otherwise it might have just been flushed from the parent's cache
                // and already exist in the grandparent
                if (it->second.flags & CCoinsCacheEntry::FRESH) {
                    entry.flags |= CCoinsCacheEntry::FRESH;
                }
            }
        } else {
            // Assert that the child cache entry was not marked FRESH if the
            // parent cache entry has unspent outputs. If this ever happens,
            // it means the FRESH flag was misapplied and there is a logic
            // error in the calling code.
            if ((it->second.flags & CCoinsCacheEntry::FRESH) && !itUs->second.coin.IsSpent()) {
                throw std::logic_error("FRESH flag misapplied to cache entry for base transaction with spendable outputs");
            }

            // Found the entry in the parent cache
            if ((itUs->second.flags & CCoinsCacheEntry::FRESH) && it->second.coin.IsSpent()) {
                // The grandparent does not have an entry, and the child is
                // modified and being pruned. This means we can just delete
                // it from the parent.
                cachedCoinsUsage -= itUs->second.coin.DynamicMemoryUsage();
                cacheCoins.erase(itUs);
            } else {
                // A normal modification.
                cachedCoinsUsage -= itUs->second.coin.DynamicMemoryUsage();
                itUs->second.coin = std::move(it->second.coin);
                cachedCoinsUsage += itUs->second.coin.DynamicMemoryUsage();
                itUs->second.flags |= CCoinsCacheEntry::DIRTY;
                // NOTE: It is possible the child has a FRESH flag here in
                // the event the entry we found in the parent is pruned. But
                // we must not copy that FRESH flag to the parent as that
                // pruned state likely still needs to be communicated to the
                // grandparent.
            }
        }
    }
    hashBlock = hashBlockIn;
    return true;
}

bool CCoinsViewCache::Flush() {
    bool fOk = base->BatchWrite(cacheCoins, hashBlock);
    cacheCoins.clear();
    cachedCoinsUsage = 0;
    return fOk;
}

void CCoinsViewCache::Uncache(const COutPoint& hash)
{
    CCoinsMap::iterator it = cacheCoins.find(hash);
    if (it != cacheCoins.end() && it->second.flags == 0) {
        cachedCoinsUsage -= it->second.coin.DynamicMemoryUsage();
        cacheCoins.erase(it);
    }
}

unsigned int CCoinsViewCache::GetCacheSize() const {
    return cacheCoins.size();
}

CAmount CCoinsViewCache::GetValueIn(const CTransaction& tx) const
{
    if (tx.IsCoinBase())
        return 0;

    CAmount nResult = 0;
    for (unsigned int i = 0; i < tx.vin.size(); i++)
        nResult += AccessCoin(tx.vin[i].prevout).out.nValue;

    return nResult;
}

bool CCoinsViewCache::HaveInputs(const CTransaction& tx) const
{
    if (!tx.IsCoinBase()) {
        for (unsigned int i = 0; i < tx.vin.size(); i++) {
            if (!HaveCoin(tx.vin[i].prevout)) {
                return false;
            }
        }
    }
    return true;
}

static const size_t MAX_OUTPUTS_PER_BLOCK = MaxBlockSize() /  ::GetSerializeSize(CTxOut(), SER_NETWORK, PROTOCOL_VERSION); // TODO: merge with similar definition in undo.h.

const Coin& AccessByTxid(const CCoinsViewCache& view, const uint256& txid)
{
    COutPoint iter(txid, 0);
    while (iter.n < MAX_OUTPUTS_PER_BLOCK) {
        const Coin& alternate = view.AccessCoin(iter);
        if (!alternate.IsSpent()) return alternate;
        ++iter.n;
    }
    return coinEmpty;
}<|MERGE_RESOLUTION|>--- conflicted
+++ resolved
@@ -3,18 +3,10 @@
 // file COPYING or http://www.opensource.org/licenses/mit-license.php.
 
 #include <coins.h>
-<<<<<<< HEAD
 
 #include <consensus/consensus.h>
 #include <random.h>
-=======
-#include "consensus/consensus.h"
-#include "memusage.h"
-#include "random.h"
-#include "future/utils.h"
-
-#include <assert.h>
->>>>>>> d63d9d81
+#include <future/future.h>
 
 bool CCoinsView::GetCoin(const COutPoint &outpoint, Coin &coin) const { return false; }
 uint256 CCoinsView::GetBestBlock() const { return uint256(); }
