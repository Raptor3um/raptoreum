// Copyright (c) 2016 The Bitcoin Core developers
// Copyright (c) 2018-2020 The Dash Core developers
// Copyright (c) 2020-2022 The Raptoreum developers
// Distributed under the MIT software license, see the accompanying
// file COPYING or http://www.opensource.org/licenses/mit-license.php.

#include <iostream>

#include <bench/bench.h>
#include <bloom.h>
#include <hash.h>
#include <random.h>
#include <uint256.h>
#include <utiltime.h>
#include <crypto/ripemd160.h>
#include <crypto/sha1.h>
#include <crypto/sha256.h>
#include <crypto/sha512.h>

/* Number of bytes to hash per iteration */
static const uint64_t BUFFER_SIZE = 1000*1000;

static void HASH_RIPEMD160(benchmark::State& state)
{
    uint8_t hash[CRIPEMD160::OUTPUT_SIZE];
    std::vector<uint8_t> in(BUFFER_SIZE,0);
    while (state.KeepRunning())
        CRIPEMD160().Write(in.data(), in.size()).Finalize(hash);
}

static void HASH_SHA1(benchmark::State& state)
{
    uint8_t hash[CSHA1::OUTPUT_SIZE];
    std::vector<uint8_t> in(BUFFER_SIZE,0);
    while (state.KeepRunning())
        CSHA1().Write(in.data(), in.size()).Finalize(hash);
}

static void HASH_SHA256(benchmark::State& state)
{
    uint8_t hash[CSHA256::OUTPUT_SIZE];
    std::vector<uint8_t> in(BUFFER_SIZE,0);
    while (state.KeepRunning())
        CSHA256().Write(in.data(), in.size()).Finalize(hash);
}

static void HASH_SHA256_0032b(benchmark::State& state)
{
    std::vector<uint8_t> in(32,0);
    while (state.KeepRunning()) {
<<<<<<< HEAD
        CSHA256()
            .Write(in.data(), in.size())
            .Finalize(in.data());
=======
        for (int i = 0; i < 1000000; i++) {
            CSHA256().Write(in.data(), in.size()).Finalize(in.data());
        }
>>>>>>> d63d9d81
    }
}

static void HASH_DSHA256(benchmark::State& state)
{
    uint8_t hash[CSHA256::OUTPUT_SIZE];
    std::vector<uint8_t> in(BUFFER_SIZE,0);
    while (state.KeepRunning())
        CHash256().Write(in.data(), in.size()).Finalize(hash);
}

static void HASH_DSHA256_0032b(benchmark::State& state)
{
    std::vector<uint8_t> in(32,0);
    while (state.KeepRunning()) {
<<<<<<< HEAD
        CHash256().Write(in.data(), in.size()).Finalize(in.data());
=======
        for (int i = 0; i < 1000000; i++) {
            CHash256().Write(in.data(), in.size()).Finalize(in.data());
        }
>>>>>>> d63d9d81
    }
}

static void HASH_SHA256D64_1024(benchmark::State& state)
{
    std::vector<uint8_t> in(64 * 1024, 0);
    while (state.KeepRunning()) {
        SHA256D64(in.data(), in.data(), 1024);
    }
}

static void HASH_SHA512(benchmark::State& state)
{
    uint8_t hash[CSHA512::OUTPUT_SIZE];
    std::vector<uint8_t> in(BUFFER_SIZE,0);
    while (state.KeepRunning())
        CSHA512().Write(in.data(), in.size()).Finalize(hash);
}

static void HASH_SipHash_0032b(benchmark::State& state)
{
    uint256 x;
    uint64_t k1 = 0;
    while (state.KeepRunning()) {
        *((uint64_t*)x.begin()) = SipHashUint256(0, ++k1, x);
    }
}

static void FastRandom_32bit(benchmark::State& state)
{
    FastRandomContext rng(true);
    uint32_t x = 0;
    while (state.KeepRunning()) {
        x += rng.rand32();
    }
}

static void FastRandom_1bit(benchmark::State& state)
{
    FastRandomContext rng(true);
    uint32_t x = 0;
    while (state.KeepRunning()) {
        x += rng.randbool();
    }
}

static void HASH_DSHA256_0032b_single(benchmark::State& state)
{
    std::vector<uint8_t> in(32,0);
    while (state.KeepRunning())
        CHash256().Write(in.data(), in.size()).Finalize(in.data());
}

static void HASH_DSHA256_0080b_single(benchmark::State& state)
{
    std::vector<uint8_t> in(80,0);
    while (state.KeepRunning())
        CHash256().Write(in.data(), in.size()).Finalize(in.data());
}

static void HASH_DSHA256_0128b_single(benchmark::State& state)
{
    std::vector<uint8_t> in(128,0);
    while (state.KeepRunning())
        CHash256().Write(in.data(), in.size()).Finalize(in.data());
}

static void HASH_DSHA256_0512b_single(benchmark::State& state)
{
    std::vector<uint8_t> in(512,0);
    while (state.KeepRunning())
        CHash256().Write(in.data(), in.size()).Finalize(in.data());
}

static void HASH_DSHA256_1024b_single(benchmark::State& state)
{
    std::vector<uint8_t> in(1024,0);
    while (state.KeepRunning())
        CHash256().Write(in.data(), in.size()).Finalize(in.data());
}

static void HASH_DSHA256_2048b_single(benchmark::State& state)
{
    std::vector<uint8_t> in(2048,0);
    while (state.KeepRunning())
        CHash256().Write(in.data(), in.size()).Finalize(in.data());
}

static void HASH_GR(benchmark::State& state)
{
    uint256 hash;
    std::vector<uint8_t> in(BUFFER_SIZE,0);
    while (state.KeepRunning())
        hash = HashGR(in.begin(), in.end(), uint256());
}

static void HASH_GR_0032b_single(benchmark::State& state)
{
    uint256 hash;
    std::vector<uint8_t> in(32,0);
    while (state.KeepRunning())
        hash = HashGR(in.begin(), in.end(), uint256());
}

static void HASH_GR_0080b_single(benchmark::State& state)
{
    uint256 hash;
    std::vector<uint8_t> in(80,0);
    while (state.KeepRunning())
        hash = HashGR(in.begin(), in.end(), uint256());
}

static void HASH_GR_0128b_single(benchmark::State& state)
{
    uint256 hash;
    std::vector<uint8_t> in(128,0);
    while (state.KeepRunning())
        hash = HashGR(in.begin(), in.end(), uint256());
}

static void HASH_GR_0512b_single(benchmark::State& state)
{
    uint256 hash;
    std::vector<uint8_t> in(512,0);
    while (state.KeepRunning())
        hash = HashGR(in.begin(), in.end(), uint256());
}

static void HASH_GR_1024b_single(benchmark::State& state)
{
    uint256 hash;
    std::vector<uint8_t> in(1024,0);
    while (state.KeepRunning())
        hash = HashGR(in.begin(), in.end(), uint256());
}

static void HASH_GR_2048b_single(benchmark::State& state)
{
    uint256 hash;
    std::vector<uint8_t> in(2048,0);
    while (state.KeepRunning())
        hash = HashGR(in.begin(), in.end(), uint256());
}

<<<<<<< HEAD
BENCHMARK(HASH_RIPEMD160, 440);
BENCHMARK(HASH_SHA1, 570);
BENCHMARK(HASH_SHA256, 340);
BENCHMARK(HASH_DSHA256, 340);
BENCHMARK(HASH_SHA512, 330);
BENCHMARK(HASH_X11, 500);

BENCHMARK(HASH_SHA256_0032b, 4 * 1000 * 1000);
BENCHMARK(HASH_DSHA256_0032b, 2 * 1000 * 1000);
BENCHMARK(HASH_SipHash_0032b, 35 * 1000 * 1000);
BENCHMARK(HASH_SHA256D64_1024, 7400);

BENCHMARK(HASH_DSHA256_0032b_single, 2000 * 1000);
BENCHMARK(HASH_DSHA256_0080b_single, 1500 * 1000);
BENCHMARK(HASH_DSHA256_0128b_single, 1200 * 1000);
BENCHMARK(HASH_DSHA256_0512b_single, 500 * 1000);
BENCHMARK(HASH_DSHA256_1024b_single, 300 * 1000);
BENCHMARK(HASH_DSHA256_2048b_single, 150 * 1000);
BENCHMARK(HASH_X11_0032b_single, 70 * 1000);
BENCHMARK(HASH_X11_0080b_single, 65 * 1000);
BENCHMARK(HASH_X11_0128b_single, 60 * 1000);
BENCHMARK(HASH_X11_0512b_single, 50 * 1000);
BENCHMARK(HASH_X11_1024b_single, 50 * 1000);
BENCHMARK(HASH_X11_2048b_single, 50 * 1000);
BENCHMARK(FastRandom_32bit, 110 * 1000 * 1000);
BENCHMARK(FastRandom_1bit, 440 * 1000 * 1000);
=======
BENCHMARK(HASH_RIPEMD160);
BENCHMARK(HASH_SHA1);
BENCHMARK(HASH_SHA256);
BENCHMARK(HASH_DSHA256);
BENCHMARK(HASH_SHA512);
BENCHMARK(HASH_GR);

BENCHMARK(HASH_SHA256_0032b);
BENCHMARK(HASH_DSHA256_0032b);
BENCHMARK(HASH_SipHash_0032b);
BENCHMARK(HASH_SHA256D64_1024/*, 7400*/);

BENCHMARK(HASH_DSHA256_0032b_single);
BENCHMARK(HASH_DSHA256_0080b_single);
BENCHMARK(HASH_DSHA256_0128b_single);
BENCHMARK(HASH_DSHA256_0512b_single);
BENCHMARK(HASH_DSHA256_1024b_single);
BENCHMARK(HASH_DSHA256_2048b_single);
BENCHMARK(HASH_GR_0032b_single);
BENCHMARK(HASH_GR_0080b_single);
BENCHMARK(HASH_GR_0128b_single);
BENCHMARK(HASH_GR_0512b_single);
BENCHMARK(HASH_GR_1024b_single);
BENCHMARK(HASH_GR_2048b_single);
BENCHMARK(FastRandom_32bit);
BENCHMARK(FastRandom_1bit);
>>>>>>> d63d9d81
<|MERGE_RESOLUTION|>--- conflicted
+++ resolved
@@ -48,15 +48,9 @@
 {
     std::vector<uint8_t> in(32,0);
     while (state.KeepRunning()) {
-<<<<<<< HEAD
-        CSHA256()
-            .Write(in.data(), in.size())
-            .Finalize(in.data());
-=======
         for (int i = 0; i < 1000000; i++) {
             CSHA256().Write(in.data(), in.size()).Finalize(in.data());
         }
->>>>>>> d63d9d81
     }
 }
 
@@ -72,13 +66,9 @@
 {
     std::vector<uint8_t> in(32,0);
     while (state.KeepRunning()) {
-<<<<<<< HEAD
-        CHash256().Write(in.data(), in.size()).Finalize(in.data());
-=======
         for (int i = 0; i < 1000000; i++) {
             CHash256().Write(in.data(), in.size()).Finalize(in.data());
         }
->>>>>>> d63d9d81
     }
 }
 
@@ -223,34 +213,6 @@
         hash = HashGR(in.begin(), in.end(), uint256());
 }
 
-<<<<<<< HEAD
-BENCHMARK(HASH_RIPEMD160, 440);
-BENCHMARK(HASH_SHA1, 570);
-BENCHMARK(HASH_SHA256, 340);
-BENCHMARK(HASH_DSHA256, 340);
-BENCHMARK(HASH_SHA512, 330);
-BENCHMARK(HASH_X11, 500);
-
-BENCHMARK(HASH_SHA256_0032b, 4 * 1000 * 1000);
-BENCHMARK(HASH_DSHA256_0032b, 2 * 1000 * 1000);
-BENCHMARK(HASH_SipHash_0032b, 35 * 1000 * 1000);
-BENCHMARK(HASH_SHA256D64_1024, 7400);
-
-BENCHMARK(HASH_DSHA256_0032b_single, 2000 * 1000);
-BENCHMARK(HASH_DSHA256_0080b_single, 1500 * 1000);
-BENCHMARK(HASH_DSHA256_0128b_single, 1200 * 1000);
-BENCHMARK(HASH_DSHA256_0512b_single, 500 * 1000);
-BENCHMARK(HASH_DSHA256_1024b_single, 300 * 1000);
-BENCHMARK(HASH_DSHA256_2048b_single, 150 * 1000);
-BENCHMARK(HASH_X11_0032b_single, 70 * 1000);
-BENCHMARK(HASH_X11_0080b_single, 65 * 1000);
-BENCHMARK(HASH_X11_0128b_single, 60 * 1000);
-BENCHMARK(HASH_X11_0512b_single, 50 * 1000);
-BENCHMARK(HASH_X11_1024b_single, 50 * 1000);
-BENCHMARK(HASH_X11_2048b_single, 50 * 1000);
-BENCHMARK(FastRandom_32bit, 110 * 1000 * 1000);
-BENCHMARK(FastRandom_1bit, 440 * 1000 * 1000);
-=======
 BENCHMARK(HASH_RIPEMD160);
 BENCHMARK(HASH_SHA1);
 BENCHMARK(HASH_SHA256);
@@ -276,5 +238,4 @@
 BENCHMARK(HASH_GR_1024b_single);
 BENCHMARK(HASH_GR_2048b_single);
 BENCHMARK(FastRandom_32bit);
-BENCHMARK(FastRandom_1bit);
->>>>>>> d63d9d81
+BENCHMARK(FastRandom_1bit);