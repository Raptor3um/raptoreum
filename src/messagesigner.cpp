--- conflicted
+++ resolved
@@ -13,15 +13,9 @@
 bool CMessageSigner::GetKeysFromSecret(const std::string& strSecret, CKey& keyRet, CPubKey& pubkeyRet)
 {
     keyRet = DecodeSecret(strSecret);
-<<<<<<< HEAD
     if (!keyRet.IsValid()) {
         return false;
     }
-=======
-    if(!keyRet.IsValid())
-      return false;
-
->>>>>>> d63d9d81
     pubkeyRet = keyRet.GetPubKey();
 
     return true;
