<<<<<<< HEAD
// Copyright (c) 2018-2020 The Dash Core developers
// Distributed under the MIT/X11 software license, see the accompanying
// file COPYING or http://www.opensource.org/licenses/mit-license.php.

#ifndef BITCOIN_BATCHEDLOGGER_H
#define BITCOIN_BATCHEDLOGGER_H
=======
// Copyright (c) 2018-2019 The Dash Core developers
// Copyright (c) 2020-2022 The Raptoreum developers
// Distributed under the MIT/X11 software license, see the accompanying
// file COPYING or http://www.opensource.org/licenses/mit-license.php.

#ifndef RAPTOREUM_BATCHEDLOGGER_H
#define RAPTOREUM_BATCHEDLOGGER_H
>>>>>>> d63d9d81

#include <tinyformat.h>

class CBatchedLogger
{
private:
    bool accept;
    std::string header;
    std::string msg;
public:
    CBatchedLogger(uint64_t _category, const std::string& _header);
    virtual ~CBatchedLogger();

    template<typename... Args>
    void Batch(const std::string& fmt, const Args&... args)
    {
        if (!accept) {
            return;
        }
        msg += "    " + strprintf(fmt, args...) + "\n";
    }

    void Flush();
};

<<<<<<< HEAD
#endif//BITCOIN_BATCHEDLOGGER_H
=======
#endif//RAPTOREUM_BATCHEDLOGGER_H
>>>>>>> d63d9d81
<|MERGE_RESOLUTION|>--- conflicted
+++ resolved
@@ -1,19 +1,10 @@
-<<<<<<< HEAD
 // Copyright (c) 2018-2020 The Dash Core developers
+// Copyright (c) 2020-2022 The Raptoreum developers
 // Distributed under the MIT/X11 software license, see the accompanying
 // file COPYING or http://www.opensource.org/licenses/mit-license.php.
 
 #ifndef BITCOIN_BATCHEDLOGGER_H
 #define BITCOIN_BATCHEDLOGGER_H
-=======
-// Copyright (c) 2018-2019 The Dash Core developers
-// Copyright (c) 2020-2022 The Raptoreum developers
-// Distributed under the MIT/X11 software license, see the accompanying
-// file COPYING or http://www.opensource.org/licenses/mit-license.php.
-
-#ifndef RAPTOREUM_BATCHEDLOGGER_H
-#define RAPTOREUM_BATCHEDLOGGER_H
->>>>>>> d63d9d81
 
 #include <tinyformat.h>
 
@@ -39,8 +30,4 @@
     void Flush();
 };
 
-<<<<<<< HEAD
-#endif//BITCOIN_BATCHEDLOGGER_H
-=======
-#endif//RAPTOREUM_BATCHEDLOGGER_H
->>>>>>> d63d9d81
+#endif//BITCOIN_BATCHEDLOGGER_H