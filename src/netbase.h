--- conflicted
+++ resolved
@@ -6,11 +6,7 @@
 #define BITCOIN_NETBASE_H
 
 #if defined(HAVE_CONFIG_H)
-<<<<<<< HEAD
-#include <config/dash-config.h>
-=======
 #include <config/raptoreum-config.h>
->>>>>>> d63d9d81
 #endif
 
 #include <compat.h>
@@ -57,11 +53,7 @@
 CService LookupNumeric(const char *pszName, int portDefault = 0);
 bool LookupSubNet(const char *pszName, CSubNet& subnet);
 SOCKET CreateSocket(const CService &addrConnect);
-<<<<<<< HEAD
 bool ConnectSocketDirectly(const CService &addrConnect, const SOCKET& hSocketRet, int nTimeout, bool manual_connection);
-=======
-bool ConnectSocketDirectly(const CService &addrConnect, const SOCKET& hSocketRet, int nTimeout);
->>>>>>> d63d9d81
 bool ConnectThroughProxy(const proxyType &proxy, const std::string& strDest, int port, const SOCKET& hSocketRet, int nTimeout, bool *outProxyConnectionFailed);
 /** Return readable error string for a network error code */
 std::string NetworkErrorString(int err);
