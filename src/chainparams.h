// Copyright (c) 2009-2010 Satoshi Nakamoto
// Copyright (c) 2009-2015 The Bitcoin Core developers
// Distributed under the MIT software license, see the accompanying
// file COPYING or http://www.opensource.org/licenses/mit-license.php.

#ifndef BITCOIN_CHAINPARAMS_H
#define BITCOIN_CHAINPARAMS_H

#include <chainparamsbase.h>
#include <consensus/params.h>
#include <llmq/quorums_parameters.h>
#include <primitives/block.h>
#include <protocol.h>
#include <chain.h>

#include <memory>
#include <vector>

struct SeedSpec6 {
    uint8_t addr[16];
    uint16_t port;
};

typedef std::map<int, uint256> MapCheckpoints;

struct CCheckpointData {
    MapCheckpoints mapCheckpoints;
};

/**
 * Holds various statistics on transactions within a chain. Used to estimate
 * verification progress during chain sync.
 *
 * See also: CChainParams::TxData, GuessVerificationProgress.
 */
struct ChainTxData {
    int64_t nTime;
    int64_t nTxCount;
    double dTxRate;
};

/**
 * CChainParams defines various tweakable parameters of a given instance of the
 * Raptoreum system. There are three: the main network on which people trade goods
 * and services, the public test network which gets reset from time to time and
 * a regression test mode which is intended for private networks only. It has
 * minimal difficulty to ensure that blocks can be found instantly.
 */
class CChainParams
{
public:
    enum Base58Type {
        PUBKEY_ADDRESS,
        SCRIPT_ADDRESS,
        SECRET_KEY,     // BIP16
        EXT_PUBLIC_KEY, // BIP32
        EXT_SECRET_KEY, // BIP32

        MAX_BASE58_TYPES
    };

    const Consensus::Params& GetConsensus() const { return consensus; }
    const CMessageHeader::MessageStartChars& MessageStart() const { return pchMessageStart; }
    int GetDefaultPort() const { return nDefaultPort; }

    const CBlock& GenesisBlock() const { return genesis; }
    const CBlock& DevNetGenesisBlock() const { return devnetGenesis; }
    /** Default value for -checkmempool and -checkblockindex argument */
    bool DefaultConsistencyChecks() const { return fDefaultConsistencyChecks; }
    /** Policy: Filter transactions that do not match well-defined patterns */
    bool RequireStandard() const { return fRequireStandard; }
    /** Require addresses specified with "-externalip" parameter to be routable */
    bool RequireRoutableExternalIP() const { return fRequireRoutableExternalIP; }
    /** If this chain allows time to be mocked */
    bool IsMockableChain() const { return m_is_mockable_chain; }
    uint64_t PruneAfterHeight() const { return nPruneAfterHeight; }
    /** Minimum free space (in GB) needed for data directory */
    uint64_t AssumedBlockchainSize() const { return m_assumed_blockchain_size; }
    /** Minimum free space (in GB) needed for data directory when pruned; Does not include prune targets */
    uint64_t AssumedChainStateSize() const { return m_assumed_chain_state_size; }
    /** Make miner stop after a block is found. In RPC, don't return until nGenProcLimit blocks are generated */
    bool MineBlocksOnDemand() const { return fMineBlocksOnDemand; }
    /** Allow multiple addresses to be selected from the same network group (e.g. 192.168.x.x) */
    bool AllowMultipleAddressesFromGroup() const { return fAllowMultipleAddressesFromGroup; }
    /** Allow nodes with the same address and multiple ports */
    bool AllowMultiplePorts() const { return fAllowMultiplePorts; }
    bool MiningRequiresPeers() const { return miningRequiresPeers; }
    /** How long to wait until we allow retrying of a LLMQ connection  */
    int LLMQConnectionRetryTimeout() const { return nLLMQConnectionRetryTimeout; }
    /** Return the BIP70 network string (main, test or regtest) */
    std::string NetworkIDString() const { return strNetworkID; }
    /** Return the list of hostnames to look up for DNS seeds */
    const std::vector<std::string>& DNSSeeds() const { return vSeeds; }
    const std::vector<unsigned char>& Base58Prefix(Base58Type type) const { return base58Prefixes[type]; }
    int ExtCoinType() const { return nExtCoinType; }
    const std::vector<SeedSpec6>& FixedSeeds() const { return vFixedSeeds; }
    const CCheckpointData& Checkpoints() const { return checkpointData; }
    const ChainTxData& TxData() const { return chainTxData; }
    void UpdateDIP3Parameters(int nActivationHeight, int nEnforcementHeight);
    void UpdateBIP66Parameters(bool active);
    void UpdateBudgetParameters(int nSmartnodePaymentsStartBlock, int nBudgetPaymentsStartBlock, int nSuperblockStartBlock);
    void UpdateSubsidyAndDiffParams(int nMinimumDifficultyBlocks, int nHighSubsidyBlocks, int nHighSubsidyFactor);
    void UpdateLLMQChainLocks(Consensus::LLMQType llmqType);
    void UpdateLLMQInstantSend(Consensus::LLMQType llmqType);
    void UpdateLLMQParams(size_t totalMnCount, int height, bool lowLLMQParams = false);
    int PoolMinParticipants() const { return nPoolMinParticipants; }
    int PoolMaxParticipants() const { return nPoolMaxParticipants; }
    int FulfilledRequestExpireTime() const { return nFulfilledRequestExpireTime; }
    bool IsFutureActive(CBlockIndex *index) const {
        int height = index == nullptr ? 0 : index->nHeight;
        return height >= GetConsensus().nFutureForkBlock;
    };
    const std::vector<std::string>& SporkAddresses() const { return vSporkAddresses; }
    int MinSporkKeys() const { return nMinSporkKeys; }
    bool BIP9CheckSmartnodesUpgraded() const { return fBIP9CheckSmartnodesUpgraded; }

protected:
    CChainParams() {}

    Consensus::Params consensus;
    CMessageHeader::MessageStartChars pchMessageStart;
    int nDefaultPort;
    uint64_t nPruneAfterHeight;
    uint64_t m_assumed_blockchain_size;
    uint64_t m_assumed_chain_state_size;
    std::vector<std::string> vSeeds;
    std::vector<unsigned char> base58Prefixes[MAX_BASE58_TYPES];
    int nExtCoinType;
    std::string strNetworkID;
    CBlock genesis;
    CBlock devnetGenesis;
    std::vector<SeedSpec6> vFixedSeeds;
    bool fDefaultConsistencyChecks;
    bool fRequireStandard;
    bool fRequireRoutableExternalIP;
    bool fMineBlocksOnDemand;
    bool fAllowMultipleAddressesFromGroup;
    bool fAllowMultiplePorts;
    bool m_is_mockable_chain;
    bool miningRequiresPeers;
    int nLLMQConnectionRetryTimeout;
    CCheckpointData checkpointData;
    ChainTxData chainTxData;
    int nPoolMinParticipants;
    int nPoolNewMinParticipants;
    int nPoolMaxParticipants;
    int nPoolNewMaxParticipants;
    int nFulfilledRequestExpireTime;
    std::vector<std::string> vSporkAddresses;
    int nMinSporkKeys;
    bool fBIP9CheckSmartnodesUpgraded;
};

/**
 * Creates and returns a std::unique_ptr<CChainParams> of the chosen chain.
 * @returns a CChainParams* of the chosen chain.
 * @throws a std::runtime_error if the chain is not supported.
 */
std::unique_ptr<CChainParams> CreateChainParams(const std::string& chain);

/**
 * Return the currently selected parameters. This won't change after app
 * startup, except for unit tests.
 */
const CChainParams &Params();

/**
 * Sets the params returned by Params() to those for the given BIP70 chain name.
 * @throws std::runtime_error when the chain is not supported.
 */
void SelectParams(const std::string& chain);

<<<<<<< HEAD
=======
/**
 * Allows modifying the Version Bits regtest parameters.
 */
void UpdateVersionBitsParameters(Consensus::DeploymentPos d, int64_t nStartTime, int64_t nTimeout, int64_t nWindowSize, int64_t nThresholdStart, int64_t nThresholdMin, int64_t nFalloffCoeff);

/**
 * Allows modifying the DIP3 activation and enforcement height
 */
void UpdateDIP3Parameters(int nActivationHeight, int nEnforcementHeight);

/**
 * Allows modifying the BIP66 regtest parameters.
 */
void UpdateBIP66Parameters(bool active);

/**
 * Allows modifying the budget regtest parameters.
 */
void UpdateBudgetParameters(int nSmartnodePaymentsStartBlock, int nBudgetPaymentsStartBlock, int nSuperblockStartBlock);

/**
 * Allows modifying the subsidy and difficulty devnet parameters.
 */
void UpdateDevnetSubsidyAndDiffParams(int nMinimumDifficultyBlocks, int nHighSubsidyBlocks, int nHighSubsidyFactor);

/**
 * Allows modifying the LLMQ type for ChainLocks.
 */
void UpdateDevnetLLMQChainLocks(Consensus::LLMQType llmqType);
void UpdateDevnetLLMQInstantSend(Consensus::LLMQType llmqType);

>>>>>>> 46dd65c7
void UpdateLLMQParams(size_t totalMnCount, int height, bool lowLLMQParams = false);

#endif // BITCOIN_CHAINPARAMS_H<|MERGE_RESOLUTION|>--- conflicted
+++ resolved
@@ -170,40 +170,6 @@
  */
 void SelectParams(const std::string& chain);
 
-<<<<<<< HEAD
-=======
-/**
- * Allows modifying the Version Bits regtest parameters.
- */
-void UpdateVersionBitsParameters(Consensus::DeploymentPos d, int64_t nStartTime, int64_t nTimeout, int64_t nWindowSize, int64_t nThresholdStart, int64_t nThresholdMin, int64_t nFalloffCoeff);
-
-/**
- * Allows modifying the DIP3 activation and enforcement height
- */
-void UpdateDIP3Parameters(int nActivationHeight, int nEnforcementHeight);
-
-/**
- * Allows modifying the BIP66 regtest parameters.
- */
-void UpdateBIP66Parameters(bool active);
-
-/**
- * Allows modifying the budget regtest parameters.
- */
-void UpdateBudgetParameters(int nSmartnodePaymentsStartBlock, int nBudgetPaymentsStartBlock, int nSuperblockStartBlock);
-
-/**
- * Allows modifying the subsidy and difficulty devnet parameters.
- */
-void UpdateDevnetSubsidyAndDiffParams(int nMinimumDifficultyBlocks, int nHighSubsidyBlocks, int nHighSubsidyFactor);
-
-/**
- * Allows modifying the LLMQ type for ChainLocks.
- */
-void UpdateDevnetLLMQChainLocks(Consensus::LLMQType llmqType);
-void UpdateDevnetLLMQInstantSend(Consensus::LLMQType llmqType);
-
->>>>>>> 46dd65c7
 void UpdateLLMQParams(size_t totalMnCount, int height, bool lowLLMQParams = false);
 
 #endif // BITCOIN_CHAINPARAMS_H