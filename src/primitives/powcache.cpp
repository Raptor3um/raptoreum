--- conflicted
+++ resolved
@@ -17,17 +17,11 @@
 {
     if (CPowCache::instance == nullptr)
     {
-<<<<<<< HEAD
-        int powCacheSize      = gArgs.GetArg("-powcachesize", DEFAULT_POW_CACHE_SIZE) * 1000000;
-        bool powCacheValidate = gArgs.GetBoolArg("-powcachevalidate", DEFAULT_VALIDATE_POW_CACHE);
-        int maxLoadSize       = gArgs.GetArg("-powmaxloadsize", DEFAULT_MAX_LOAD_SIZE);
-=======
         int  powCacheSize     = gArgs.GetArg("-powcachesize", DEFAULT_POW_CACHE_SIZE);
         bool powCacheValidate = gArgs.GetArg("-powcachevalidate", 0) > 0;
         int  maxLoadSize     = gArgs.GetArg("-powmaxloadsize", DEFAULT_MAX_LOAD_SIZE);
 
         powCacheSize = powCacheSize == 0 ? DEFAULT_POW_CACHE_SIZE : powCacheSize;
->>>>>>> 46dd65c7
 
         CPowCache::instance = new CPowCache(powCacheSize, powCacheValidate, maxLoadSize);
     }
