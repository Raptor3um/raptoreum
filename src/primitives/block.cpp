// Copyright (c) 2009-2010 Satoshi Nakamoto
// Copyright (c) 2009-2015 The Bitcoin Core developers
// Distributed under the MIT software license, see the accompanying
// file COPYING or http://www.opensource.org/licenses/mit-license.php.

#include <primitives/block.h>

#include <hash.h>
#include <streams.h>
#include <tinyformat.h>
#include <utilstrencodings.h>
#include <crypto/common.h>

uint256 CBlockHeader::GetHash() const
{
<<<<<<< HEAD
    std::vector<unsigned char> vch(80);
    CVectorWriter ss(SER_GETHASH, PROTOCOL_VERSION, vch, 0);
    ss << *this;
    return HashX11((const char *)vch.data(), (const char *)vch.data() + vch.size());
=======
	return SerializeHash(*this);
>>>>>>> d63d9d81
}

uint256 CBlockHeader::GetPOWHash() const
{
	return HashGR(BEGIN(nVersion), END(nNonce), hashPrevBlock);
}


std::string CBlock::ToString() const
{
    std::stringstream s;
    s << strprintf("CBlock(hash=%s, ver=0x%08x, hashPrevBlock=%s, hashMerkleRoot=%s, nTime=%u, nBits=%08x, nNonce=%u, vtx=%u)\n",
        GetHash().ToString(),
        nVersion,
        hashPrevBlock.ToString(),
        hashMerkleRoot.ToString(),
        nTime, nBits, nNonce,
        vtx.size());
    for (const auto& tx : vtx) {
        s << "  " << tx->ToString() << "\n";
    }
    return s.str();
}<|MERGE_RESOLUTION|>--- conflicted
+++ resolved
@@ -13,14 +13,7 @@
 
 uint256 CBlockHeader::GetHash() const
 {
-<<<<<<< HEAD
-    std::vector<unsigned char> vch(80);
-    CVectorWriter ss(SER_GETHASH, PROTOCOL_VERSION, vch, 0);
-    ss << *this;
-    return HashX11((const char *)vch.data(), (const char *)vch.data() + vch.size());
-=======
 	return SerializeHash(*this);
->>>>>>> d63d9d81
 }
 
 uint256 CBlockHeader::GetPOWHash() const
