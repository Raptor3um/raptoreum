--- conflicted
+++ resolved
@@ -13,7 +13,6 @@
 #include <utilstrencodings.h>
 #include <logging.h>
 
-<<<<<<< HEAD
 #include <mutex>
 
 #define BEGIN(a) ((char*)&(a))
@@ -22,8 +21,6 @@
 static RecursiveMutex cs_powHash;
 static uint256 powHash GUARDED_BY(cs_powHash);
 
-=======
->>>>>>> 8a44d39f
 uint256 CBlockHeader::GetHash() const
 {
     return SerializeHash(*this);
@@ -43,10 +40,8 @@
     uint256 powHash;
     bool found = false;
 
-<<<<<<< HEAD
     LOCK(cs_powHash);
-=======
->>>>>>> 8a44d39f
+
     if (readCache) {
         found = cache.get(headerHash, powHash);
     }
