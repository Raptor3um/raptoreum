# Copyright (c) 2013-2016 The Bitcoin Core developers
# Copyright (c) 2014-2018 The Dash Core developers
# Copyright (c) 2020-2022 The Raptoreum developers
# Distributed under the MIT software license, see the accompanying
# file COPYING or http://www.opensource.org/licenses/mit-license.php.

DIST_SUBDIRS = secp256k1

AM_LDFLAGS = $(LIBTOOL_LDFLAGS) $(HARDENED_LDFLAGS) $(GPROF_LDFLAGS) $(SANITIZER_LDFLAGS) $(LTO_LDFLAGS) $(CORE_LDFLAGS)
AM_CXXFLAGS = $(DEBUG_CXXFLAGS) $(HARDENED_CXXFLAGS) $(WARN_CXXFLAGS) $(NOWARN_CXXFLAGS) $(ERROR_CXXFLAGS) $(GPROF_CXXFLAGS) $(SANITIZER_CXXFLAGS) $(LTO_CXXFLAGS) $(CORE_CXXFLAGS)
AM_CPPFLAGS = $(DEBUG_CPPFLAGS) $(HARDENED_CPPFLAGS) $(CORE_CPPFLAGS)
AM_LIBTOOLFLAGS = --preserve-dup-deps
PTHREAD_FLAGS = $(PTHREAD_CFLAGS) $(PTHREAD_LIBS)
EXTRA_LIBRARIES =

if ENABLE_STACKTRACES
if ENABLE_CRASH_HOOKS
if CRASH_HOOKS_WRAPPED_CXX_ABI
LDFLAGS_WRAP_EXCEPTIONS = -Wl,-wrap,__cxa_allocate_exception -Wl,-wrap,__cxa_free_exception
if TARGET_WINDOWS
LDFLAGS_WRAP_EXCEPTIONS += -Wl,-wrap,_assert -Wl,-wrap,_wassert
else
LDFLAGS_WRAP_EXCEPTIONS += -Wl,-wrap,__assert_fail
endif
endif
endif

if TARGET_WINDOWS
BACKTRACE_LIB = -ldbghelp -lbacktrace
else
BACKTRACE_LIB = -lbacktrace
endif
endif #ENABLE_STACKTRACES

BITCOIN_INCLUDES=-I$(builddir) -I$(srcdir)/secp256k1/include -I$(srcdir)/$(UNIVALUE_INCLUDE_DIR_INT) $(BDB_CPPFLAGS) $(BOOST_CPPFLAGS) $(LEVELDB_CPPFLAGS)

BLS_LIBS=-lbls-dash -lrelic_s

LIBBITCOIN_SERVER=libraptoreum_server.a
LIBBITCOIN_COMMON=libraptoreum_common.a
LIBBITCOIN_CONSENSUS=libraptoreum_consensus.a
LIBBITCOIN_CLI=libraptoreum_cli.a
LIBBITCOIN_UTIL=libraptoreum_util.a
LIBBITCOIN_CRYPTO=crypto/libraptoreum_crypto.a
LIBBITCOINQT=qt/libraptoreumqt.a
LIBSECP256K1=secp256k1/libsecp256k1.la

if ENABLE_ZMQ
LIBBITCOIN_ZMQ=libraptoreum_zmq.a
endif
if BUILD_BITCOIN_LIBS
LIBBITCOINCONSENSUS=libraptoreumconsensus.la
endif
if ENABLE_WALLET
LIBBITCOIN_WALLET=libraptoreum_wallet.a
LIBBITCOIN_WALLET_TOOL=libraptoreum_wallet_tool.a
endif

if ENABLE_SSE41
LIBBITCOIN_CRYPTO_SSE41 = crypto/libraptoreum_crypto_sse41.a
LIBBITCOIN_CRYPTO += $(LIBBITCOIN_CRYPTO_SSE41)
endif
if ENABLE_AVX2
LIBBITCOIN_CRYPTO_AVX2 = crypto/libraptoreum_crypto_avx2.a
LIBBITCOIN_CRYPTO += $(LIBBITCOIN_CRYPTO_AVX2)
endif
if ENABLE_X86_SHANI
LIBBITCOIN_CRYPTO_X86_SHANI = crypto/libraptoreum_crypto_x86_shani.a
LIBBITCOIN_CRYPTO += $(LIBBITCOIN_CRYPTO_X86_SHANI)
endif
if ENABLE_ARM_SHANI
LIBBITCOIN_CRYPTO_ARM_SHANI = crypto/libraptoreum_crypto_arm_shani.a
LIBBITCOIN_CRYPTO += $(LIBBITCOIN_CRYPTO_ARM_SHANI)
endif

$(LIBSECP256K1): $(wildcard secp256k1/src/*.h) $(wildcard secp256k1/src/*.c) $(wildcard secp256k1/include/*)
	$(AM_V_at)$(MAKE) $(AM_MAKEFLAGS) -C $(@D) $(@F)

# Make is not made aware of per-object dependencies to avoid limiting building parallelization
# But to build the less dependent modules first, we manually select their order here:
EXTRA_LIBRARIES += \
  $(LIBBITCOIN_CRYPTO) \
  $(LIBBITCOIN_UTIL) \
  $(LIBBITCOIN_COMMON) \
  $(LIBBITCOIN_CONSENSUS) \
  $(LIBBITCOIN_SERVER) \
  $(LIBBITCOIN_CLI) \
  $(LIBBITCOIN_WALLET) \
  $(LIBBITCOIN_WALLET_TOOL) \
  $(LIBBITCOIN_ZMQ)

lib_LTLIBRARIES = $(LIBBITCOINCONSENSUS)
noinst_LTLIBRARIES =

bin_PROGRAMS =
noinst_PROGRAMS =
TESTS =
BENCHMARKS =

if BUILD_BITCOIND
  bin_PROGRAMS += raptoreumd
endif

if BUILD_BITCOIN_CLI
  bin_PROGRAMS += raptoreum-cli
endif

if BUILD_BITCOIN_TX
  bin_PROGRAMS += raptoreum-tx
endif
if ENABLE_WALLET
if BUILD_BITCOIN_WALLET
  bin_PROGRAMS += raptoreum-wallet
endif
endif

.PHONY: FORCE check-symbols check-security
# raptoreum core #
BITCOIN_CORE_H = \
  addrdb.h \
  addressindex.h \
  addrman.h \
  assets/assets.h \
  assets/assetsdb.h \
  assets/assetstype.h \
  attributes.h \
  banman.h \
  base58.h \
  batchedlogger.h \
  bech32.h \
  bip39.h \
  bip39_english.h \
  blockencodings.h \
  bloom.h \
  cachemap.h \
  cachemultimap.h \
  blockfilter.h \
  chain.h \
  chainparams.h \
  chainparamsbase.h \
  chainparamsseeds.h \
  checkpoints.h \
  checkqueue.h \
  clientversion.h \
  coinjoin/coinjoin.h \
  coinjoin/coinjoin-client.h \
  coinjoin/coinjoin-client-options.h \
  coinjoin/coinjoin-server.h \
  coinjoin/coinjoin-util.h \
  coins.h \
  compat.h \
  compat/assumptions.h \
  compat/byteswap.h \
  compat/cpuid.h \
  compat/endian.h \
  compat/sanity.h \
  compressor.h \
  consensus/consensus.h \
  consensus/tx_check.h \
  consensus/tx_verify.h \
  core_io.h \
  core_memusage.h \
  cuckoocache.h \
  ctpl_stl.h \
  cxxtimer.hpp \
  evo/cbtx.h \
  evo/deterministicmns.h \
  evo/evodb.h \
  evo/mnauth.h \
  evo/providertx.h \
  evo/simplifiedmns.h \
  evo/specialtx.h \
  dsnotificationinterface.h \
  governance/governance.h \
  governance/governance-classes.h \
  governance/governance-exceptions.h \
  governance/governance-object.h \
  governance/governance-validators.h \
  governance/governance-vote.h \
  governance/governance-votedb.h \
  future/fee.h \
  future/utils.h \
  flat-database.h \
  hdchain.h \
  flatfile.h \
  fs.h \
  httprpc.h \
  httpserver.h \
  indices/spent_index.h \
  indices/future_index.h \
  index/base.h \
  index/disktxpos.h \
  index/txindex.h \
  indirectmap.h \
  init.h \
  interfaces/chain.h \
  interfaces/handler.h \
  interfaces/node.h \
  interfaces/wallet.h \
  key.h \
  key_io.h \
  keystore.h \
  dbwrapper.h \
  limitedmap.h \
  llmq/quorums.h \
  llmq/quorums_blockprocessor.h \
  llmq/quorums_commitment.h \
  llmq/quorums_chainlocks.h \
  llmq/quorums_debug.h \
  llmq/quorums_dkgsessionhandler.h \
  llmq/quorums_dkgsessionmgr.h \
  llmq/quorums_dkgsession.h \
  llmq/quorums_init.h \
  llmq/quorums_instantsend.h \
  llmq/quorums_signing.h \
  llmq/quorums_signing_shares.h \
  llmq/quorums_utils.h \
  llmq/quorums_parameters.h \
  logging.h \
  logging_timer.h \
  smartnode/activesmartnode.h \
  smartnode/smartnode-meta.h \
  smartnode/smartnode-payments.h \
  smartnode/smartnode-sync.h \
  smartnode/smartnode-utils.h \
  smartnode/smartnode-collaterals.h \
  mapport.h \
  memusage.h \
  merkleblock.h \
  messagesigner.h \
  miner.h \
  net.h \
  net_processing.h \
  netaddress.h \
  netbase.h \
  netfulfilledman.h \
  netmessagemaker.h \
  node/coin.h \
  node/coinstats.h \
  node/context.h \
  node/transaction.h \
  node/utxo_snapshot.h \
  noui.h \
  optional.h \
  policy/feerate.h \
  policy/fees.h \
  policy/policy.h \
  policy/settings.h \
  pow.h \
  protocol.h \
  random.h \
  randomenv.h \
  reverse_iterator.h \
  rpc/blockchain.h \
  rpc/client.h \
  rpc/mining.h \
  rpc/protocol.h \
  rpc/rawtransaction_util.h \
  rpc/register.h \
  rpc/request.h \
  rpc/server.h \
  rpc/util.h \
  rpc/specialtx_utilities.h \
  saltedhasher.h \
  scheduler.h \
  script/descriptor.h \
  script/sigcache.h \
  script/sign.h \
  script/standard.h \
  shutdown.h \
  spork.h \
  stacktraces.h \
  streams.h \
  statsd_client.h \
  support/allocators/mt_pooled_secure.h \
  support/allocators/pooled_secure.h \
  support/allocators/secure.h \
  support/allocators/zeroafterfree.h \
  support/cleanse.h \
  support/events.h \
  support/lockedpool.h \
  sync.h \
  threadsafety.h \
  threadinterrupt.h \
  timedata.h \
  torcontrol.h \
  txdb.h \
  txmempool.h \
  ui_interface.h \
  undo.h \
  unordered_lru_cache.h \
  util/bip32.h \
  util/bytevectorhash.h \
  util/check.h \
  util/error.h \
  util/fees.h \
  util/spanparsing.h \
  util/system.h \
  util/asmap.h \
  util/macros.h \
  util/memory.h \
  util/moneystr.h \
  util/ranges.h \
  util/ref.h \
  util/time.h \
  util/string.h \
  util/threadnames.h \
  util/vector.h \
  util/url.h \
  util/validation.h \
  validation.h \
  validationinterface.h \
  versionbits.h \
  versionbitsinfo.h \
  walletinitinterface.h \
  wallet/bdb.h \
  wallet/coincontrol.h \
  wallet/context.h \
  wallet/crypter.h \
  wallet/db.h \
  wallet/fees.h \
  wallet/ismine.h \
  wallet/load.h \
  wallet/rpcwallet.h \
  wallet/salvage.h \
  wallet/wallet.h \
  wallet/walletdb.h \
  wallet/wallettool.h \
  wallet/walletutil.h \
  wallet/coinselection.h \
  warnings.h \
  zmq/zmqabstractnotifier.h \
  zmq/zmqconfig.h\
  zmq/zmqnotificationinterface.h \
  zmq/zmqpublishnotifier.h \
  zmq/zmqrpc.h


obj/build.h: FORCE
	@$(MKDIR_P) $(builddir)/obj
	@$(top_srcdir)/share/genbuild.sh "$(abs_top_builddir)/src/obj/build.h" \
	  "$(abs_top_srcdir)"
libraptoreum_util_a-clientversion.$(OBJEXT): obj/build.h

# server: shared between raptoreumd and raptoreum-qt
# Contains code accessing mempool and chain state that is meant to be separated
# from wallet and GUI code (see node/README.md). Shared code should go in
# libraptoreum_common or libraptoreum_util libraries instead.
libraptoreum_server_a_CPPFLAGS = $(AM_CPPFLAGS) $(BITCOIN_INCLUDES) $(MINIUPNPC_CPPFLAGS) $(NATPMP_CPPFLAGS) $(EVENT_CFLAGS) $(EVENT_PTHREADS_CFLAGS)
libraptoreum_server_a_CXXFLAGS = $(AM_CXXFLAGS) $(PIE_FLAGS)
libraptoreum_server_a_SOURCES = \
  addrdb.cpp \
  addrman.cpp \
<<<<<<< HEAD
  assets/assets.cpp \
  assets/assetsdb.cpp \
=======
  banman.cpp \
>>>>>>> befaf8c6
  batchedlogger.cpp \
  blockencodings.cpp \
  blockfilter.cpp \
  chain.cpp \
  checkpoints.cpp \
  coinjoin/coinjoin.cpp \
  coinjoin/coinjoin-client-options.cpp\
  coinjoin/coinjoin-server.cpp \
  consensus/tx_verify.cpp \
  dbwrapper.cpp \
  dsnotificationinterface.cpp \
  evo/cbtx.cpp \
  evo/deterministicmns.cpp \
  evo/evodb.cpp \
  evo/mnauth.cpp \
  evo/providertx.cpp \
  evo/simplifiedmns.cpp \
  evo/specialtx.cpp \
  flatfile.cpp \
  httprpc.cpp \
  httpserver.cpp \
  interfaces/chain.cpp \
  interfaces/node.cpp \
  index/base.cpp \
  index/txindex.cpp \
  init.cpp \
  mapport.cpp \
  governance/governance.cpp \
  governance/governance-classes.cpp \
  governance/governance-object.cpp \
  governance/governance-validators.cpp \
  governance/governance-vote.cpp \
  governance/governance-votedb.cpp \
  future/fee.cpp \
  llmq/quorums.cpp \
  llmq/quorums_blockprocessor.cpp \
  llmq/quorums_commitment.cpp \
  llmq/quorums_chainlocks.cpp \
  llmq/quorums_debug.cpp \
  llmq/quorums_dkgsessionhandler.cpp \
  llmq/quorums_dkgsessionmgr.cpp \
  llmq/quorums_dkgsession.cpp \
  llmq/quorums_init.cpp \
  llmq/quorums_instantsend.cpp \
  llmq/quorums_signing.cpp \
  llmq/quorums_signing_shares.cpp \
  llmq/quorums_utils.cpp \
  smartnode/activesmartnode.cpp \
  smartnode/smartnode-meta.cpp \
  smartnode/smartnode-payments.cpp \
  smartnode/smartnode-sync.cpp \
  smartnode/smartnode-utils.cpp \
  messagesigner.cpp \
  miner.cpp \
  net.cpp \
  netfulfilledman.cpp \
  net_processing.cpp \
  node/coin.cpp \
  node/coinstats.cpp \
  node/context.cpp \
  node/transaction.cpp \
  ui_interface.cpp \
  noui.cpp \
  policy/fees.cpp \
  policy/policy.cpp \
  policy/settings.cpp \
  pow.cpp \
  rest.cpp \
  rpc/blockchain.cpp \
  rpc/smartnode.cpp \
  rpc/governance.cpp \
  rpc/mining.cpp \
  rpc/misc.cpp \
  rpc/net.cpp \
  rpc/rawtransaction.cpp \
  rpc/rpcassets.cpp \
  rpc/rpcevo.cpp \
  rpc/rpcquorums.cpp \
  rpc/server.cpp \
  rpc/coinjoin.cpp \
  script/sigcache.cpp \
  shutdown.cpp \
  spork.cpp \
  statsd_client.cpp \
  timedata.cpp \
  torcontrol.cpp \
  txdb.cpp \
  txmempool.cpp \
  ui_interface.cpp \
  validation.cpp \
  validationinterface.cpp \
  versionbits.cpp \
  $(BITCOIN_CORE_H)

if ENABLE_WALLET
libraptoreum_server_a_SOURCES += wallet/init.cpp
endif
if !ENABLE_WALLET
libraptoreum_server_a_SOURCES += dummywallet.cpp
endif

if ENABLE_ZMQ
libraptoreum_zmq_a_CPPFLAGS = $(AM_CPPFLAGS) $(BITCOIN_INCLUDES) $(ZMQ_CFLAGS)
libraptoreum_zmq_a_CXXFLAGS = $(AM_CXXFLAGS) $(PIE_FLAGS)
libraptoreum_zmq_a_SOURCES = \
  zmq/zmqabstractnotifier.cpp \
  zmq/zmqnotificationinterface.cpp \
  zmq/zmqpublishnotifier.cpp \
  zmq/zmqrpc.cpp
endif


# wallet: shared between raptoreumd and raptoreum-qt, but only linked
# when wallet enabled
libraptoreum_wallet_a_CPPFLAGS = $(AM_CPPFLAGS) $(BITCOIN_INCLUDES)
libraptoreum_wallet_a_CXXFLAGS = $(AM_CXXFLAGS) $(PIE_FLAGS)
libraptoreum_wallet_a_SOURCES = \
  coinjoin/coinjoin-client.cpp \
  coinjoin/coinjoin-client-options.cpp \
  coinjoin/coinjoin-util.cpp \
  interfaces/wallet.cpp \
  wallet/bdb.cpp \
  wallet/coincontrol.cpp \
  wallet/context.cpp \
  wallet/crypter.cpp \
  wallet/db.cpp \
  wallet/fees.cpp \
  wallet/ismine.cpp \
  wallet/load.cpp \
  wallet/rpcdump.cpp \
  wallet/rpcwallet.cpp \
  wallet/salvage.cpp \
  wallet/wallet.cpp \
  wallet/walletdb.cpp \
  wallet/walletutil.cpp \
  wallet/coinselection.cpp \
  $(BITCOIN_CORE_H)

libraptoreum_wallet_tool_a_CPPFLAGS = $(AM_CPPFLAGS) $(BITCOIN_INCLUDES)
libraptoreum_wallet_tool_a_CXXFLAGS = $(AM_CXXFLAGS) $(PIE_FLAGS)
libraptoreum_wallet_tool_a_SOURCES = \
  wallet/wallettool.cpp \
  $(BITCOIN_CORE_H)

# crypto primitives library
crypto_libraptoreum_crypto_a_CPPFLAGS = $(AM_CPPFLAGS) $(PIC_FLAGS)
crypto_libraptoreum_crypto_a_CXXFLAGS = $(AM_CXXFLAGS) $(PIE_FLAGS) $(PIC_FLAGS)
crypto_libraptoreum_crypto_a_SOURCES = \
  crypto/aes.cpp \
  crypto/aes.h \
  crypto/chacha_poly_aead.h \
  crypto/chacha_poly_aead.cpp \
  crypto/chacha20.h \
  crypto/chacha20.cpp \
  crypto/common.h \
  crypto/hmac_sha256.cpp \
  crypto/hmac_sha256.h \
  crypto/hmac_sha512.cpp \
  crypto/hmac_sha512.h \
  crypto/poly1305.h \
  crypto/poly1305.cpp \
  crypto/pkcs5_pbkdf2_hmac_sha512.cpp \
  crypto/pkcs5_pbkdf2_hmac_sha512.h \
  crypto/ripemd160.cpp \
  crypto/aes_helper.c \
  crypto/blake.c \
  crypto/bmw.c \
  crypto/cubehash.c \
  crypto/echo.c \
  crypto/groestl.c \
  crypto/jh.c \
  crypto/keccak.c \
  crypto/luffa.c \
  crypto/shavite.c \
  crypto/simd.c \
  crypto/skein.c \
  crypto/sph_hamsi.c \
  crypto/sph_hamsi_helper.c \
  crypto/sph_fugue.c \
  crypto/sph_shabal.c \
  crypto/sph_whirlpool.c \
  crypto/sph_sha2.c \
  crypto/sph_sha512.c \
  crypto/ripemd160.h \
  crypto/sha1.cpp \
  crypto/sha1.h \
  crypto/sha256.cpp \
  crypto/sha256.h \
  crypto/sph_blake.h \
  crypto/sph_bmw.h \
  crypto/sph_cubehash.h \
  crypto/sph_echo.h \
  crypto/sph_groestl.h \
  crypto/sph_jh.h \
  crypto/sph_keccak.h \
  crypto/sph_luffa.h \
  crypto/sph_shavite.h \
  crypto/sph_simd.h \
  crypto/sph_skein.h \
  crypto/sph_hamsi.h \
  crypto/sph_fugue.h \
  crypto/sph_shabal.h \
  crypto/sph_whirlpool.h \
  crypto/sph_sha2.h \
  crypto/sph_types.h \
  crypto/sha512.cpp \
  crypto/sha512.h

if USE_ASM
crypto_libraptoreum_crypto_a_SOURCES += crypto/sha256_sse4.cpp
endif

crypto_libraptoreum_crypto_sse41_a_CXXFLAGS = $(AM_CXXFLAGS) $(PIE_FLAGS)
crypto_libraptoreum_crypto_sse41_a_CPPFLAGS = $(AM_CPPFLAGS)
crypto_libraptoreum_crypto_sse41_a_CXXFLAGS += $(SSE41_CXXFLAGS)
crypto_libraptoreum_crypto_sse41_a_CPPFLAGS += -DENABLE_SSE41
crypto_libraptoreum_crypto_sse41_a_SOURCES = crypto/sha256_sse41.cpp

crypto_libraptoreum_crypto_avx2_a_CXXFLAGS = $(AM_CXXFLAGS) $(PIE_FLAGS)
crypto_libraptoreum_crypto_avx2_a_CPPFLAGS = $(AM_CPPFLAGS)
crypto_libraptoreum_crypto_avx2_a_CXXFLAGS += $(AVX2_CXXFLAGS)
crypto_libraptoreum_crypto_avx2_a_CPPFLAGS += -DENABLE_AVX2
crypto_libraptoreum_crypto_avx2_a_SOURCES = crypto/sha256_avx2.cpp

crypto_libraptoreum_crypto_a_SOURCES += \
  cryptonote/aesb.c \
  cryptonote/c_blake256.c \
  cryptonote/c_groestl.c \
  cryptonote/c_jh.c \
  cryptonote/c_keccak.c \
  cryptonote/c_skein.c \
  cryptonote/oaes_lib.c \
  cryptonote/hash-ops.c \
  cryptonote/slow-hash.c \
  cryptonote/slow-hash.h \
  cryptonote/wild_keccak.cpp \
  cryptonote/c_blake256.h \
  cryptonote/c_groestl.h \
  cryptonote/c_jh.h \
  cryptonote/c_keccak.h \
  cryptonote/crypto.h \
  cryptonote/c_skein.h \
  cryptonote/groestl_tables.h \
  cryptonote/int-util.h \
  cryptonote/oaes_config.h \
  cryptonote/hash-ops.h \
  cryptonote/oaes_lib.h \
  cryptonote/skein_port.h \
  cryptonote/variant2_int_sqrt.h \
  cryptonote/wild_keccak.h \
  cryptonote/warnings.h

crypto_libraptoreum_crypto_x86_shani_a_CXXFLAGS = $(AM_CXXFLAGS) $(PIE_FLAGS)
crypto_libraptoreum_crypto_x86_shani_a_CPPFLAGS = $(AM_CPPFLAGS)
crypto_libraptoreum_crypto_x86_shani_a_CXXFLAGS += $(X86_SHANI_CXXFLAGS)
crypto_libraptoreum_crypto_x86_shani_a_CPPFLAGS += -DENABLE_X86_SHANI
crypto_libraptoreum_crypto_x86_shani_a_SOURCES = crypto/sha256_x86_shani.cpp

crypto_libraptoreum_crypto_arm_shani_a_CXXFLAGS = $(AM_CXXFLAGS) $(PIE_FLAGS)
crypto_libraptoreum_crypto_arm_shani_a_CPPFLAGS = $(AM_CPPFLAGS)
crypto_libraptoreum_crypto_arm_shani_a_CXXFLAGS += $(ARM_SHANI_CXXFLAGS)
crypto_libraptoreum_crypto_arm_shani_a_CPPFLAGS += -DENABLE_ARM_SHANI
crypto_libraptoreum_crypto_arm_shani_a_SOURCES = crypto/sha256_arm_shani.cpp

# consensus: shared between all executables that validate any consensus rules.
libraptoreum_consensus_a_CPPFLAGS = $(AM_CPPFLAGS) $(BITCOIN_INCLUDES)
libraptoreum_consensus_a_CXXFLAGS = $(AM_CXXFLAGS) $(PIE_FLAGS)
libraptoreum_consensus_a_SOURCES = \
  arith_uint256.cpp \
  arith_uint256.h \
  bls/bls.cpp \
  bls/bls.h \
  amount.h \
  founder_payment.cpp \
  founder_payment.h \
  hash_selection.h \
  hash_selection.cpp \
  hash.cpp \
  hash.h \
  cryptonote/slow-hash.h \
  consensus/merkle.cpp \
  consensus/merkle.h \
  consensus/params.h \
  consensus/tx_check.cpp \
  consensus/validation.h \
  prevector.h \
  primitives/block.cpp \
  primitives/block.h \
  primitives/powcache.cpp \
  primitives/powcache.h \
  primitives/transaction.cpp \
  primitives/transaction.h \
  pubkey.cpp \
  pubkey.h \
  script/raptoreumconsensus.cpp \
  script/interpreter.cpp \
  script/interpreter.h \
  script/script.cpp \
  script/script.h \
  script/script_error.cpp \
  script/script_error.h \
  serialize.h \
  span.h \
  streams.h \
  tinyformat.h \
  uint256.cpp \
  uint256.h \
  util/strencodings.cpp \
  util/strencodings.h \
  version.h

# common: shared between raptoreumd, and raptoreum-qt and non-server tools
libraptoreum_common_a_CPPFLAGS = $(AM_CPPFLAGS) $(BITCOIN_INCLUDES)
libraptoreum_common_a_CXXFLAGS = $(AM_CXXFLAGS) $(PIE_FLAGS)
libraptoreum_common_a_SOURCES = \
  assets/assetstype.cpp \
  base58.cpp \
  bech32.cpp \
  founder_payment.cpp \
  bip39.cpp \
  bloom.cpp \
  chainparams.cpp \
  smartnode/smartnode-collaterals.cpp \
  future/utils.cpp \
  coins.cpp \
  compressor.cpp \
  core_read.cpp \
  core_write.cpp \
  hdchain.cpp \
  key.cpp \
  key_io.cpp \
  keystore.cpp \
  merkleblock.cpp \
  netaddress.cpp \
  netbase.cpp \
  policy/feerate.cpp \
  policy/policy.cpp \
  protocol.cpp \
  rpc/rawtransaction_util.cpp \
  rpc/util.cpp \
  saltedhasher.cpp \
  scheduler.cpp \
  script/descriptor.cpp \
  script/sign.cpp \
  script/standard.cpp \
  versionbits.cpp \
  versionbitsinfo.cpp \
  warnings.cpp \
  $(BITCOIN_CORE_H)

# util: shared between all executables.
# This library *must* be included to make sure that the glibc
# sanity checks are linked.
libraptoreum_util_a_CPPFLAGS = $(AM_CPPFLAGS) $(BITCOIN_INCLUDES)
libraptoreum_util_a_CXXFLAGS = $(AM_CXXFLAGS) $(PIE_FLAGS)
libraptoreum_util_a_SOURCES = \
  bls/bls_batchverifier.h \
  bls/bls_ies.cpp \
  bls/bls_ies.h \
  bls/bls_worker.cpp \
  bls/bls_worker.h \
  support/lockedpool.cpp \
  chainparamsbase.cpp \
  clientversion.cpp \
  compat/glibc_sanity.cpp \
  compat/glibcxx_sanity.cpp \
  fs.cpp \
  interfaces/handler.cpp \
  logging.cpp \
  random.cpp \
  randomenv.cpp \
  rpc/request.cpp \
  stacktraces.cpp \
  support/cleanse.cpp \
  sync.cpp \
  threadinterrupt.cpp \
  util/bip32.cpp \
  util/system.cpp \
  util/asmap.cpp \
  util/moneystr.cpp \
  util/spanparsing.cpp \
  util/strencodings.cpp \
  util/string.cpp \
  util/time.cpp \
  util/threadnames.cpp \
  util/error.cpp \
  util/fees.cpp \
  util/url.cpp \
  util/validation.cpp \
  $(BITCOIN_CORE_H)

# cli: shared between raptoreumd and raptoreum-qt
libraptoreum_cli_a_CPPFLAGS = $(AM_CPPFLAGS) $(BITCOIN_INCLUDES)
libraptoreum_cli_a_CXXFLAGS = $(AM_CXXFLAGS) $(PIE_FLAGS)
libraptoreum_cli_a_SOURCES = \
  compat/stdin.h \
  compat/stdin.cpp \
  rpc/client.cpp \
  $(BITCOIN_CORE_H)

nodist_libraptoreum_util_a_SOURCES = $(srcdir)/obj/build.h
#

# raptoreumd binary #
raptoreumd_SOURCES = raptoreumd.cpp
raptoreumd_CPPFLAGS = $(AM_CPPFLAGS) $(BITCOIN_INCLUDES)
raptoreumd_CXXFLAGS = $(AM_CXXFLAGS) $(PIE_FLAGS)
raptoreumd_LDFLAGS = $(LDFLAGS_WRAP_EXCEPTIONS) $(RELDFLAGS) $(AM_LDFLAGS) $(LIBTOOL_APP_LDFLAGS) $(PTHREAD_FLAGS)

if TARGET_WINDOWS
raptoreumd_SOURCES += raptoreumd-res.rc
endif

raptoreumd_LDADD = \
  $(LIBBITCOIN_SERVER) \
  $(LIBBITCOIN_WALLET) \
  $(LIBBITCOIN_SERVER) \
  $(LIBBITCOIN_COMMON) \
  $(LIBUNIVALUE) \
  $(LIBBITCOIN_UTIL) \
  $(LIBBITCOIN_ZMQ) \
  $(LIBBITCOIN_CONSENSUS) \
  $(LIBBITCOIN_CRYPTO) \
  $(LIBLEVELDB) \
  $(LIBLEVELDB_SSE42) \
  $(LIBMEMENV) \
  $(LIBSECP256K1)

raptoreumd_LDADD += $(BACKTRACE_LIB) $(BOOST_LIBS) $(BDB_LIBS) $(MINIUPNPC_LIBS) $(NATPMP_LIBS) $(EVENT_PTHREADS_LIBS) $(EVENT_LIBS) $(ZMQ_LIBS) $(BLS_LIBS) $(GMP_LIBS)

# raptoreum-cli binary #
raptoreum_cli_SOURCES = raptoreum-cli.cpp
raptoreum_cli_CPPFLAGS = $(AM_CPPFLAGS) $(BITCOIN_INCLUDES) $(EVENT_CFLAGS)
raptoreum_cli_CXXFLAGS = $(AM_CXXFLAGS) $(PIE_FLAGS)
raptoreum_cli_LDFLAGS = $(LDFLAGS_WRAP_EXCEPTIONS) $(RELDFLAGS) $(AM_LDFLAGS) $(LIBTOOL_APP_LDFLAGS) $(PTHREAD_FLAGS)

if TARGET_WINDOWS
raptoreum_cli_SOURCES += raptoreum-cli-res.rc
endif

raptoreum_cli_LDADD = \
  $(LIBBITCOIN_CLI) \
  $(LIBUNIVALUE) \
  $(LIBBITCOIN_UTIL) \
  $(LIBBITCOIN_CRYPTO)

raptoreum_cli_LDADD += $(BACKTRACE_LIB) $(BOOST_LIBS) $(EVENT_LIBS) $(BLS_LIBS) $(GMP_LIBS)

# raptoreum-tx binary #
raptoreum_tx_SOURCES = raptoreum-tx.cpp
raptoreum_tx_CPPFLAGS = $(AM_CPPFLAGS) $(BITCOIN_INCLUDES)
raptoreum_tx_CXXFLAGS = $(AM_CXXFLAGS) $(PIE_FLAGS)
raptoreum_tx_LDFLAGS = $(LDFLAGS_WRAP_EXCEPTIONS) $(RELDFLAGS) $(AM_LDFLAGS) $(LIBTOOL_APP_LDFLAGS) $(PTHREAD_FLAGS)

if TARGET_WINDOWS
raptoreum_tx_SOURCES += raptoreum-tx-res.rc
endif

raptoreum_tx_LDADD = \
  $(LIBUNIVALUE) \
  $(LIBBITCOIN_COMMON) \
  $(LIBBITCOIN_UTIL) \
  $(LIBBITCOIN_CONSENSUS) \
  $(LIBBITCOIN_CRYPTO) \
  $(LIBSECP256K1)

raptoreum_tx_LDADD += $(BACKTRACE_LIB) $(BOOST_LIBS) $(BLS_LIBS) $(GMP_LIBS)

# raptoreum-wallet binary #
raptoreum_wallet_SOURCES = raptoreum-wallet.cpp
raptoreum_wallet_CPPFLAGS = $(AM_CPPFLAGS) $(BITCOIN_INCLUDES)
raptoreum_wallet_CXXFLAGS = $(AM_CXXFLAGS) $(PIE_FLAGS)
raptoreum_wallet_LDFLAGS = $(LDFLAGS_WRAP_EXCEPTIONS) $(RELDFLAGS) $(AM_LDFLAGS) $(LIBTOOL_APP_LDFLAGS) $(PTHREAD_FLAGS)

if TARGET_WINDOWS
raptoreum_wallet_SOURCES += raptoreum-wallet-res.rc
endif

# Libraries below may be listed more than once to resolve circular dependencies (see
# https://eli.thegreenplace.net/2013/07/09/library-order-in-static-linking#circular-dependency)
raptoreum_wallet_LDADD = \
  $(LIBBITCOIN_WALLET_TOOL) \
  $(LIBBITCOIN_SERVER) \
  $(LIBBITCOIN_WALLET) \
  $(LIBBITCOIN_SERVER) \
  $(LIBBITCOIN_COMMON) \
  $(LIBBITCOIN_CONSENSUS) \
  $(LIBBITCOIN_UTIL) \
  $(LIBBITCOIN_CRYPTO) \
  $(LIBBITCOIN_ZMQ) \
  $(LIBLEVELDB) \
  $(LIBLEVELDB_SSE42) \
  $(LIBMEMENV) \
  $(LIBSECP256K1) \
  $(LIBUNIVALUE)

raptoreum_wallet_LDADD += $(BACKTRACE_LIB) $(BOOST_LIBS) $(BDB_LIBS) $(EVENT_PTHREADS_LIBS) $(EVENT_LIBS) $(MINIUPNPC_LIBS) $(NATPMP_LIBS) $(ZMQ_LIBS) $(BLS_LIBS) $(GMP_LIBS)
#

# raptoreumconsensus library #
if BUILD_BITCOIN_LIBS
include_HEADERS = script/raptoreumconsensus.h
libraptoreumconsensus_la_SOURCES = support/cleanse.cpp $(crypto_libraptoreum_crypto_a_SOURCES) $(libraptoreum_consensus_a_SOURCES)

libraptoreumconsensus_la_LDFLAGS = $(AM_LDFLAGS) -no-undefined $(RELDFLAGS) $(LIBTOOL_APP_LDFLAGS) $(PTHREAD_FLAGS)
libraptoreumconsensus_la_LIBADD = $(LIBSECP256K1) $(BLS_LIBS) $(GMP_LIBS)
libraptoreumconsensus_la_CPPFLAGS = $(AM_CPPFLAGS) -I$(builddir)/obj -I$(srcdir)/secp256k1/include -DBUILD_BITCOIN_INTERNAL
libraptoreumconsensus_la_CXXFLAGS = $(AM_CXXFLAGS) $(PIE_FLAGS)

endif
#

CTAES_DIST =  crypto/ctaes/bench.c
CTAES_DIST += crypto/ctaes/ctaes.c
CTAES_DIST += crypto/ctaes/ctaes.h
CTAES_DIST += crypto/ctaes/README.md
CTAES_DIST += crypto/ctaes/test.c

CLEANFILES = $(EXTRA_LIBRARIES)

CLEANFILES += *.gcda *.gcno
CLEANFILES += compat/*.gcda compat/*.gcno
CLEANFILES += consensus/*.gcda consensus/*.gcno
CLEANFILES += crc32c/src/*.gcda crc32c/src/*.gcno
CLEANFILES += crypto/*.gcda crypto/*.gcno
CLEANFILES += policy/*.gcda policy/*.gcno
CLEANFILES += primitives/*.gcda primitives/*.gcno
CLEANFILES += script/*.gcda script/*.gcno
CLEANFILES += support/*.gcda support/*.gcno
CLEANFILES += univalue/*.gcda univalue/*.gcno
CLEANFILES += wallet/*.gcda wallet/*.gcno
CLEANFILES += wallet/test/*.gcda wallet/test/*.gcno
CLEANFILES += zmq/*.gcda zmq/*.gcno
CLEANFILES += obj/build.h

EXTRA_DIST = $(CTAES_DIST)

config/raptoreum-config.h: config/stamp-h1
	@$(MAKE) -C $(top_builddir) $(subdir)/$(@)
config/stamp-h1: $(top_srcdir)/$(subdir)/config/raptoreum-config.h.in $(top_builddir)/config.status
	$(AM_V_at)$(MAKE) -C $(top_builddir) $(subdir)/$(@)
$(top_srcdir)/$(subdir)/config/raptoreum-config.h.in:  $(am__configure_deps)
	$(AM_V_at)$(MAKE) -C $(top_srcdir) $(subdir)/config/raptoreum-config.h.in


clean-local:
	-$(MAKE) -C secp256k1 clean
	-rm -f leveldb/*/*.gcda leveldb/*/*.gcno leveldb/helpers/memenv/*.gcda leveldb/helpers/memenv/*.gcno
	-rm -f config.h
	-rm -rf test/__pycache__
	-rm -rf *.dSYM test/*.dSYM bench/*.dSYM qt/*.dSYM qt/test/*.dSYM

.rc.o:
	@test -f $(WINDRES)
	## FIXME: How to get the appropriate modulename_CPPFLAGS in here?
	$(AM_V_GEN) $(WINDRES) $(DEFS) $(DEFAULT_INCLUDES) $(INCLUDES) $(CPPFLAGS) -DWINDRES_PREPROC -i $< -o $@

check-symbols: $(bin_PROGRAMS)
	@echo "Running symbol and dynamic library checks..."
	$(AM_V_at) $(PYTHON) $(top_srcdir)/contrib/devtools/symbol-check.py $(bin_PROGRAMS)

check-security: $(bin_PROGRAMS)
if HARDEN
	@echo "Checking binary security..."
	$(AM_V_at) $(PYTHON) $(top_srcdir)/contrib/devtools/security-check.py $(bin_PROGRAMS)
endif

include Makefile.crc32c.include
include Makefile.leveldb.include

if ENABLE_TESTS
include Makefile.test.include
endif

if ENABLE_BENCH
include Makefile.bench.include
endif

if ENABLE_QT
include Makefile.qt.include
endif

if ENABLE_QT_TESTS
include Makefile.qttest.include
endif

include Makefile.univalue.include<|MERGE_RESOLUTION|>--- conflicted
+++ resolved
@@ -351,12 +351,9 @@
 libraptoreum_server_a_SOURCES = \
   addrdb.cpp \
   addrman.cpp \
-<<<<<<< HEAD
+  banman.cpp \
   assets/assets.cpp \
   assets/assetsdb.cpp \
-=======
-  banman.cpp \
->>>>>>> befaf8c6
   batchedlogger.cpp \
   blockencodings.cpp \
   blockfilter.cpp \
