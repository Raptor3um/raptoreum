FROM ubuntu:bionic

# Build and base stuff
# (zlib1g-dev and libssl-dev are needed for the Qt host binary builds, but should not be used by target binaries)
# We split this up into multiple RUN lines as we might need to retry multiple times on Travis. This way we allow better
# cache usage.
ENV APT_ARGS="-y --no-install-recommends --no-upgrade"
RUN apt-get update && apt-get install $APT_ARGS git wget unzip && rm -rf /var/lib/apt/lists/*
RUN apt-get update && apt-get install $APT_ARGS g++ && rm -rf /var/lib/apt/lists/*
RUN apt-get update && apt-get install $APT_ARGS autotools-dev libtool m4 automake autoconf pkg-config && rm -rf /var/lib/apt/lists/*
RUN apt-get update && apt-get install $APT_ARGS zlib1g-dev libssl1.0-dev curl ccache bsdmainutils cmake && rm -rf /var/lib/apt/lists/*
RUN apt-get update && apt-get install $APT_ARGS python3 python3-dev && rm -rf /var/lib/apt/lists/*
RUN apt-get update && apt-get install $APT_ARGS python3-pip python3-setuptools && rm -rf /var/lib/apt/lists/*

# Python stuff
RUN pip3 install pyzmq # really needed?
RUN pip3 install jinja2
RUN pip3 install flake8

# raptoreum_hash
RUN git clone https://github.com/raptoreum/raptoreum_hash
RUN cd raptoreum_hash && python3 setup.py install

ARG USER_ID=1000
ARG GROUP_ID=1000

# add user with specified (or default) user/group ids
ENV USER_ID ${USER_ID}
ENV GROUP_ID ${GROUP_ID}
RUN groupadd -g ${GROUP_ID} raptoreum
RUN useradd -u ${USER_ID} -g raptoreum -s /bin/bash -m -d /raptoreum raptoreum

# Packages needed for all target builds
RUN dpkg --add-architecture i386
RUN apt-get update && apt-get install $APT_ARGS g++-7-multilib && rm -rf /var/lib/apt/lists/*
RUN apt-get update && apt-get install $APT_ARGS g++-arm-linux-gnueabihf && rm -rf /var/lib/apt/lists/*
RUN apt-get update && apt-get install $APT_ARGS g++-mingw-w64-i686 && rm -rf /var/lib/apt/lists/*
RUN apt-get update && apt-get install $APT_ARGS g++-mingw-w64-x86-64 && rm -rf /var/lib/apt/lists/*
RUN apt-get update && apt-get install $APT_ARGS wine-stable wine32 wine64 bc nsis && rm -rf /var/lib/apt/lists/*
RUN apt-get update && apt-get install $APT_ARGS python3-zmq && rm -rf /var/lib/apt/lists/*
<<<<<<< HEAD
RUN apt-get update && apt-get install $APT_ARGS shellcheck && rm -rf /var/lib/apt/lists/*
=======
>>>>>>> d63d9d81
RUN apt-get update && apt-get install $APT_ARGS imagemagick libcap-dev librsvg2-bin libz-dev libbz2-dev libtiff-tools && rm -rf /var/lib/apt/lists/*

# This is a hack. It is needed because gcc-multilib and g++-multilib are conflicting with g++-arm-linux-gnueabihf. This is
# due to gcc-multilib installing the following symbolic link, which is needed for -m32 support. However, this causes
# arm builds to also have the asm folder implicitely in the include search path. This is kind of ok, because the asm folder
# for arm has precedence.
RUN ln -s x86_64-linux-gnu/asm /usr/include/asm

# Make sure std::thread and friends is available
RUN \
  update-alternatives --set i686-w64-mingw32-gcc /usr/bin/i686-w64-mingw32-gcc-posix; \
  update-alternatives --set i686-w64-mingw32-g++  /usr/bin/i686-w64-mingw32-g++-posix; \
  update-alternatives --set x86_64-w64-mingw32-gcc  /usr/bin/x86_64-w64-mingw32-gcc-posix; \
  update-alternatives --set x86_64-w64-mingw32-g++  /usr/bin/x86_64-w64-mingw32-g++-posix; \
  exit 0

RUN mkdir /raptoreum-src && \
  mkdir -p /cache/ccache && \
  mkdir /cache/depends && \
  mkdir /cache/sdk-sources && \
  chown $USER_ID:$GROUP_ID /raptoreum-src && \
  chown $USER_ID:$GROUP_ID /cache && \
  chown $USER_ID:$GROUP_ID /cache -R
WORKDIR /raptoreum-src

USER raptoreum<|MERGE_RESOLUTION|>--- conflicted
+++ resolved
@@ -38,10 +38,7 @@
 RUN apt-get update && apt-get install $APT_ARGS g++-mingw-w64-x86-64 && rm -rf /var/lib/apt/lists/*
 RUN apt-get update && apt-get install $APT_ARGS wine-stable wine32 wine64 bc nsis && rm -rf /var/lib/apt/lists/*
 RUN apt-get update && apt-get install $APT_ARGS python3-zmq && rm -rf /var/lib/apt/lists/*
-<<<<<<< HEAD
 RUN apt-get update && apt-get install $APT_ARGS shellcheck && rm -rf /var/lib/apt/lists/*
-=======
->>>>>>> d63d9d81
 RUN apt-get update && apt-get install $APT_ARGS imagemagick libcap-dev librsvg2-bin libz-dev libbz2-dev libtiff-tools && rm -rf /var/lib/apt/lists/*
 
 # This is a hack. It is needed because gcc-multilib and g++-multilib are conflicting with g++-arm-linux-gnueabihf. This is
