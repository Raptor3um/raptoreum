--- conflicted
+++ resolved
@@ -47,11 +47,7 @@
     - $DOCKER_RUN_IN_BUILDER ./ci/build_depends.sh
     - $DOCKER_RUN_IN_BUILDER ./ci/build_src.sh
     - $DOCKER_RUN_IN_BUILDER ./ci/test_unittests.sh
-<<<<<<< HEAD
     - if [ "$TRAVIS_EVENT_TYPE" = "cron" ]; then extended="--extended --exclude feature_pruning,feature_dbcrash"; fi
-=======
-    - if [ "$TRAVIS_EVENT_TYPE" = "cron" ]; then extended="--extended --exclude pruning,dbcrash"; fi
->>>>>>> d63d9d81
     - $DOCKER_RUN_IN_BUILDER ./ci/test_integrationtests.sh --quiet --jobs=3 ${extended}
 
 builddocker: &builddocker
@@ -146,11 +142,7 @@
 
 before_cache:
   # Save builder image
-<<<<<<< HEAD
-  - docker save dash-builder-$BUILD_TARGET-$TRAVIS_JOB_NUMBER $(docker history -q dash-builder-$BUILD_TARGET-$TRAVIS_JOB_NUMBER | grep -v \<missing\>) | gzip -2 > $HOME/cache/docker/dash-builder-$BUILD_TARGET.tar.gz
-=======
   - docker save raptoreum-builder-$BUILD_TARGET-$TRAVIS_JOB_NUMBER $(docker history -q raptoreum-builder-$BUILD_TARGET-$TRAVIS_JOB_NUMBER | grep -v \<missing\>) | gzip -2 > $HOME/cache/docker/raptoreum-builder-$BUILD_TARGET.tar.gz
->>>>>>> d63d9d81
 
 install:
     # Fix annoying Travis bug: a branch with a single commit has an empty TRAVIS_COMMIT_RANGE sometimes
@@ -175,14 +167,7 @@
     # See https://github.com/travis-ci/travis-ci/issues/4704. If this gets fixed, this line can also be removed.
     - python3 -c 'import os,sys,fcntl; flags = fcntl.fcntl(sys.stdout, fcntl.F_GETFL); fcntl.fcntl(sys.stdout, fcntl.F_SETFL, flags&~os.O_NONBLOCK);'
     # Build docker image only for develop branch of the main repo
-<<<<<<< HEAD
-    - if [ "$TRAVIS_REPO_SLUG" != "dashpay/dash" -o "$TRAVIS_BRANCH" != "develop" -o "$TRAVIS_PULL_REQUEST" != "false" ]; then export DOCKER_BUILD="false"; echo DOCKER_BUILD=$DOCKER_BUILD; fi
-    # TODO: Check keys and signed commits
-    #- if [ "$TRAVIS_REPO_SLUG" = "dashpay/dash" -a "$TRAVIS_PULL_REQUEST" = "false" ]; then while read LINE; do travis_retry gpg --keyserver hkp://subset.pool.sks-keyservers.net --recv-keys $LINE; done < contrib/verify-commits/trusted-keys; fi
-    #- if [ "$TRAVIS_REPO_SLUG" = "dashpay/dash" -a "$TRAVIS_EVENT_TYPE" = "cron" ]; then travis_wait 30 contrib/verify-commits/verify-commits.sh; fi
-=======
     - if [ "$TRAVIS_REPO_SLUG" != "raptoreum/raptoreum" -o "$TRAVIS_BRANCH" != "develop" -o "$TRAVIS_PULL_REQUEST" != "false" ]; then export DOCKER_BUILD="false"; echo DOCKER_BUILD=$DOCKER_BUILD; fi
->>>>>>> d63d9d81
 after_script:
     - echo $TRAVIS_COMMIT_RANGE
     - echo $TRAVIS_COMMIT_LOG
