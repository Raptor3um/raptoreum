dnl Copyright (c) 2013-2016 The Bitcoin Core developers
dnl Distributed under the MIT software license, see the accompanying
dnl file COPYING or http://www.opensource.org/licenses/mit-license.php.

dnl Helper for cases where a qt dependency is not met.
dnl Output: If qt version is auto, set bitcoin_enable_qt to false. Else, exit.
AC_DEFUN([BITCOIN_QT_FAIL],[
  if test "x$bitcoin_qt_want_version" = xauto && test "x$bitcoin_qt_force" != xyes; then
    if test "x$bitcoin_enable_qt" != xno; then
      AC_MSG_WARN([$1; dash-qt frontend will not be built])
    fi
    bitcoin_enable_qt=no
    bitcoin_enable_qt_test=no
  else
    AC_MSG_ERROR([$1])
  fi
])

AC_DEFUN([BITCOIN_QT_CHECK],[
  if test "x$bitcoin_enable_qt" != xno && test "x$bitcoin_qt_want_version" != xno; then
    true
    $1
  else
    true
    $2
  fi
])

dnl BITCOIN_QT_PATH_PROGS([FOO], [foo foo2], [/path/to/search/first], [continue if missing])
dnl Helper for finding the path of programs needed for Qt.
dnl Inputs: $1: Variable to be set
dnl Inputs: $2: List of programs to search for
dnl Inputs: $3: Look for $2 here before $PATH
dnl Inputs: $4: If "yes", don't fail if $2 is not found.
dnl Output: $1 is set to the path of $2 if found. $2 are searched in order.
AC_DEFUN([BITCOIN_QT_PATH_PROGS],[
  BITCOIN_QT_CHECK([
    if test "x$3" != x; then
      AC_PATH_PROGS($1,$2,,$3)
    else
      AC_PATH_PROGS($1,$2)
    fi
    if test "x$$1" = x && test "x$4" != xyes; then
      BITCOIN_QT_FAIL([$1 not found])
    fi
  ])
])

dnl Initialize qt input.
dnl This must be called before any other BITCOIN_QT* macros to ensure that
dnl input variables are set correctly.
dnl CAUTION: Do not use this inside of a conditional.
AC_DEFUN([BITCOIN_QT_INIT],[
  dnl enable qt support
  AC_ARG_WITH([gui],
<<<<<<< HEAD
    [AS_HELP_STRING([--with-gui@<:@=no|qt5|auto@:>@],
    [build dash-qt GUI (default=auto)])],
=======
    [AS_HELP_STRING([--with-gui@<:@=no|qt4|qt5|auto@:>@],
    [build raptoreum-qt GUI (default=auto, qt5 tried first)])],
>>>>>>> d63d9d81
    [
     bitcoin_qt_want_version=$withval
     if test "x$bitcoin_qt_want_version" = xyes; then
       bitcoin_qt_force=yes
       bitcoin_qt_want_version=auto
     fi
    ],
    [bitcoin_qt_want_version=auto])

  AS_IF([test "x$with_gui" = xqt5_debug],
        [AS_CASE([$host],
                 [*darwin*], [qt_lib_suffix=_debug],
                 [*mingw*], [qt_lib_suffix=d],
                 [qt_lib_suffix= ]); bitcoin_qt_want_version=qt5],
        [qt_lib_suffix= ])

  AC_ARG_WITH([qt-incdir],[AS_HELP_STRING([--with-qt-incdir=INC_DIR],[specify qt include path (overridden by pkgconfig)])], [qt_include_path=$withval], [])
  AC_ARG_WITH([qt-libdir],[AS_HELP_STRING([--with-qt-libdir=LIB_DIR],[specify qt lib path (overridden by pkgconfig)])], [qt_lib_path=$withval], [])
  AC_ARG_WITH([qt-plugindir],[AS_HELP_STRING([--with-qt-plugindir=PLUGIN_DIR],[specify qt plugin path (overridden by pkgconfig)])], [qt_plugin_path=$withval], [])
  AC_ARG_WITH([qt-translationdir],[AS_HELP_STRING([--with-qt-translationdir=PLUGIN_DIR],[specify qt translation path (overridden by pkgconfig)])], [qt_translation_path=$withval], [])
  AC_ARG_WITH([qt-bindir],[AS_HELP_STRING([--with-qt-bindir=BIN_DIR],[specify qt bin path])], [qt_bin_path=$withval], [])

  AC_ARG_WITH([qtdbus],
    [AS_HELP_STRING([--with-qtdbus],
    [enable DBus support (default is yes if qt is enabled and QtDBus is found)])],
    [use_dbus=$withval],
    [use_dbus=auto])

  AC_SUBST(QT_TRANSLATION_DIR,$qt_translation_path)
])

dnl Find Qt libraries and includes.
dnl
dnl   BITCOIN_QT_CONFIGURE([MINIMUM-VERSION])
dnl
dnl Outputs: See _BITCOIN_QT_FIND_LIBS
dnl Outputs: Sets variables for all qt-related tools.
dnl Outputs: bitcoin_enable_qt, bitcoin_enable_qt_dbus, bitcoin_enable_qt_test
AC_DEFUN([BITCOIN_QT_CONFIGURE],[
<<<<<<< HEAD
  qt_version=">= $1"
  qt_lib_prefix="Qt5"
  BITCOIN_QT_CHECK([_BITCOIN_QT_FIND_LIBS])
=======
  use_pkgconfig=$1

  if test "x$use_pkgconfig" = x; then
    use_pkgconfig=yes
  fi

  if test "x$use_pkgconfig" = xyes; then
    BITCOIN_QT_CHECK([_BITCOIN_QT_FIND_LIBS_WITH_PKGCONFIG([$2])])
  else
    BITCOIN_QT_CHECK([_BITCOIN_QT_FIND_LIBS_WITHOUT_PKGCONFIG])
  fi
>>>>>>> d63d9d81

  dnl This is ugly and complicated. Yuck. Works as follows:
  dnl For Qt5, we can check a header to find out whether Qt is build
  dnl statically. When Qt is built statically, some plugins must be linked into
  dnl the final binary as well.
  dnl With Qt5, languages moved into core and the WindowsIntegration plugin was
  dnl added.
  dnl _BITCOIN_QT_CHECK_STATIC_PLUGINS does a quick link-check and appends the
  dnl results to QT_LIBS.
  BITCOIN_QT_CHECK([
  TEMP_CPPFLAGS=$CPPFLAGS
  TEMP_CXXFLAGS=$CXXFLAGS
  CPPFLAGS="$QT_INCLUDES $CPPFLAGS"
  CXXFLAGS="$PIC_FLAGS $CXXFLAGS"
<<<<<<< HEAD
  _BITCOIN_QT_IS_STATIC
  if test "x$bitcoin_cv_static_qt" = xyes; then
    _BITCOIN_QT_FIND_STATIC_PLUGINS
    AC_DEFINE(QT_STATICPLUGIN, 1, [Define this symbol if qt plugins are static])
    _BITCOIN_QT_CHECK_STATIC_PLUGINS([Q_IMPORT_PLUGIN(QMinimalIntegrationPlugin)],[-lqminimal])
    AC_DEFINE(QT_QPA_PLATFORM_MINIMAL, 1, [Define this symbol if the minimal qt platform exists])
    if test "x$TARGET_OS" = xwindows; then
      _BITCOIN_QT_CHECK_STATIC_PLUGINS([Q_IMPORT_PLUGIN(QWindowsIntegrationPlugin)],[-lqwindows])
      AC_DEFINE(QT_QPA_PLATFORM_WINDOWS, 1, [Define this symbol if the qt platform is windows])
    elif test "x$TARGET_OS" = xlinux; then
      _BITCOIN_QT_CHECK_STATIC_PLUGINS([Q_IMPORT_PLUGIN(QXcbIntegrationPlugin)],[-lqxcb -lxcb-static])
      AC_DEFINE(QT_QPA_PLATFORM_XCB, 1, [Define this symbol if the qt platform is xcb])
    elif test "x$TARGET_OS" = xdarwin; then
      AX_CHECK_LINK_FLAG([[-framework IOKit]],[QT_LIBS="$QT_LIBS -framework IOKit"],[AC_MSG_ERROR(could not iokit framework)])
      _BITCOIN_QT_CHECK_STATIC_PLUGINS([Q_IMPORT_PLUGIN(QCocoaIntegrationPlugin)],[-lqcocoa])
      AC_DEFINE(QT_QPA_PLATFORM_COCOA, 1, [Define this symbol if the qt platform is cocoa])
=======
  if test "x$bitcoin_qt_got_major_vers" = x5; then
    _BITCOIN_QT_IS_STATIC
    if test "x$bitcoin_cv_static_qt" = xyes; then
      _BITCOIN_QT_FIND_STATIC_PLUGINS
      AC_DEFINE(QT_STATICPLUGIN, 1, [Define this symbol if qt plugins are static])
      AC_CACHE_CHECK(for Qt < 5.4, bitcoin_cv_need_acc_widget,[
        AC_COMPILE_IFELSE([AC_LANG_PROGRAM([[
            #include <QtCore/qconfig.h>
            #ifndef QT_VERSION
            #  include <QtCore/qglobal.h>
            #endif
          ]],
          [[
            #if QT_VERSION >= 0x050400
            choke
            #endif
          ]])],
        [bitcoin_cv_need_acc_widget=yes],
        [bitcoin_cv_need_acc_widget=no])
      ])
      if test "x$bitcoin_cv_need_acc_widget" = xyes; then
        _BITCOIN_QT_CHECK_STATIC_PLUGINS([Q_IMPORT_PLUGIN(AccessibleFactory)], [-lqtaccessiblewidgets])
      fi
      _BITCOIN_QT_CHECK_STATIC_PLUGINS([Q_IMPORT_PLUGIN(QMinimalIntegrationPlugin)],[-lqminimal])
      AC_DEFINE(QT_QPA_PLATFORM_MINIMAL, 1, [Define this symbol if the minimal qt platform exists])
      if test "x$TARGET_OS" = xwindows; then
        _BITCOIN_QT_CHECK_STATIC_PLUGINS([Q_IMPORT_PLUGIN(QWindowsIntegrationPlugin)],[-lqwindows])
        AC_DEFINE(QT_QPA_PLATFORM_WINDOWS, 1, [Define this symbol if the qt platform is windows])
      elif test "x$TARGET_OS" = xlinux; then
        _BITCOIN_QT_CHECK_STATIC_PLUGINS([Q_IMPORT_PLUGIN(QXcbIntegrationPlugin)],[-lqxcb -lxcb-static])
        AC_DEFINE(QT_QPA_PLATFORM_XCB, 1, [Define this symbol if the qt platform is xcb])
      elif test "x$TARGET_OS" = xdarwin; then
        AX_CHECK_LINK_FLAG([[-framework IOKit]],[QT_LIBS="$QT_LIBS -framework IOKit"],[AC_MSG_ERROR(could not iokit framework)])
        _BITCOIN_QT_CHECK_STATIC_PLUGINS([Q_IMPORT_PLUGIN(QCocoaIntegrationPlugin)],[-lqcocoa])
        AC_DEFINE(QT_QPA_PLATFORM_COCOA, 1, [Define this symbol if the qt platform is cocoa])
      fi
    fi
  else
    if test "x$TARGET_OS" = xwindows; then
      AC_DEFINE(QT_STATICPLUGIN, 1, [Define this symbol if qt plugins are static])
      _BITCOIN_QT_CHECK_STATIC_PLUGINS([
         Q_IMPORT_PLUGIN(qcncodecs)
         Q_IMPORT_PLUGIN(qjpcodecs)
         Q_IMPORT_PLUGIN(qtwcodecs)
         Q_IMPORT_PLUGIN(qkrcodecs)
         Q_IMPORT_PLUGIN(AccessibleFactory)],
         [-lqcncodecs -lqjpcodecs -lqtwcodecs -lqkrcodecs -lqtaccessiblewidgets])
>>>>>>> d63d9d81
    fi
  fi
  CPPFLAGS=$TEMP_CPPFLAGS
  CXXFLAGS=$TEMP_CXXFLAGS
  ])

<<<<<<< HEAD
  if test "x$qt_bin_path" = x; then
    qt_bin_path="`$PKG_CONFIG --variable=host_bins Qt5Core 2>/dev/null`"
=======
  if test "x$use_pkgconfig$qt_bin_path" = xyes; then
    if test "x$bitcoin_qt_got_major_vers" = x5; then
      qt_bin_path="`$PKG_CONFIG --variable=host_bins Qt5Core 2>/dev/null`"
    fi
>>>>>>> d63d9d81
  fi

  if test "x$use_hardening" != xno; then
    BITCOIN_QT_CHECK([
    AC_MSG_CHECKING(whether -fPIE can be used with this Qt config)
    TEMP_CPPFLAGS=$CPPFLAGS
    TEMP_CXXFLAGS=$CXXFLAGS
    CPPFLAGS="$QT_INCLUDES $CPPFLAGS"
    CXXFLAGS="$PIE_FLAGS $CXXFLAGS"
    AC_COMPILE_IFELSE([AC_LANG_PROGRAM([[
        #include <QtCore/qconfig.h>
        #ifndef QT_VERSION
        #  include <QtCore/qglobal.h>
        #endif
      ]],
      [[
        #if defined(QT_REDUCE_RELOCATIONS)
        choke
        #endif
      ]])],
      [ AC_MSG_RESULT(yes); QT_PIE_FLAGS=$PIE_FLAGS ],
      [ AC_MSG_RESULT(no); QT_PIE_FLAGS=$PIC_FLAGS]
    )
    CPPFLAGS=$TEMP_CPPFLAGS
    CXXFLAGS=$TEMP_CXXFLAGS
    ])
  else
    BITCOIN_QT_CHECK([
    AC_MSG_CHECKING(whether -fPIC is needed with this Qt config)
    TEMP_CPPFLAGS=$CPPFLAGS
    CPPFLAGS="$QT_INCLUDES $CPPFLAGS"
    AC_COMPILE_IFELSE([AC_LANG_PROGRAM([[
        #include <QtCore/qconfig.h>
        #ifndef QT_VERSION
        #  include <QtCore/qglobal.h>
        #endif
      ]],
      [[
        #if defined(QT_REDUCE_RELOCATIONS)
        choke
        #endif
      ]])],
      [ AC_MSG_RESULT(no)],
      [ AC_MSG_RESULT(yes); QT_PIE_FLAGS=$PIC_FLAGS]
    )
    CPPFLAGS=$TEMP_CPPFLAGS
    ])
  fi

  BITCOIN_QT_PATH_PROGS([MOC], [moc-qt5 moc5 moc], $qt_bin_path)
  BITCOIN_QT_PATH_PROGS([UIC], [uic-qt5 uic5 uic], $qt_bin_path)
  BITCOIN_QT_PATH_PROGS([RCC], [rcc-qt5 rcc5 rcc], $qt_bin_path)
  BITCOIN_QT_PATH_PROGS([LRELEASE], [lrelease-qt5 lrelease5 lrelease], $qt_bin_path)
  BITCOIN_QT_PATH_PROGS([LUPDATE], [lupdate-qt5 lupdate5 lupdate],$qt_bin_path, yes)

  BITCOIN_QT_CHECK([
    AC_CACHE_CHECK([whether $RCC accepts --format-version option],
                   [ac_cv_prog_rcc_accepts_format_version],
                   [ac_cv_prog_rcc_accepts_format_version=no
                    echo '<!DOCTYPE RCC><RCC version="1.0"/>' > conftest.qrc
                    $RCC --format-version 1 conftest.qrc >/dev/null 2>&1 && ac_cv_prog_rcc_accepts_format_version=yes
                    rm -f conftest.qrc])
    if test "$ac_cv_prog_rcc_accepts_format_version" = yes; then
      RCCFLAGS="--format-version 1"
    else
      RCCFLAGS=
    fi
    AC_SUBST(RCCFLAGS)
  ])

  MOC_DEFS='-DHAVE_CONFIG_H -I$(srcdir)'
  case $host in
    *darwin*)
     BITCOIN_QT_CHECK([
       MOC_DEFS="${MOC_DEFS} -DQ_OS_MAC"
       base_frameworks="-framework Foundation -framework ApplicationServices -framework AppKit"
       AX_CHECK_LINK_FLAG([[$base_frameworks]],[QT_LIBS="$QT_LIBS $base_frameworks"],[AC_MSG_ERROR(could not find base frameworks)])
     ])
    ;;
    *mingw*)
       BITCOIN_QT_CHECK([
         AX_CHECK_LINK_FLAG([[-mwindows]],[QT_LDFLAGS="$QT_LDFLAGS -mwindows"],[AC_MSG_WARN(-mwindows linker support not detected)])
       ])
  esac


  dnl enable qt support
  AC_MSG_CHECKING([whether to build ]AC_PACKAGE_NAME[ GUI])
  BITCOIN_QT_CHECK([
    bitcoin_enable_qt=yes
    bitcoin_enable_qt_test=yes
    if test "x$have_qt_test" = xno; then
      bitcoin_enable_qt_test=no
    fi
    bitcoin_enable_qt_dbus=no
    if test "x$use_dbus" != xno && test "x$have_qt_dbus" = xyes; then
      bitcoin_enable_qt_dbus=yes
    fi
    if test "x$use_dbus" = xyes && test "x$have_qt_dbus" = xno; then
      AC_MSG_ERROR([libQtDBus not found. Install libQtDBus or remove --with-qtdbus.])
    fi
    if test "x$LUPDATE" = x; then
      AC_MSG_WARN([lupdate is required to update qt translations])
    fi
  ],[
    bitcoin_enable_qt=no
  ])
  if test x$bitcoin_enable_qt = xyes; then
    AC_MSG_RESULT([$bitcoin_enable_qt ($qt_lib_prefix)])
  else
    AC_MSG_RESULT([$bitcoin_enable_qt])
  fi

  AC_SUBST(QT_PIE_FLAGS)
  AC_SUBST(QT_INCLUDES)
  AC_SUBST(QT_LIBS)
  AC_SUBST(QT_LDFLAGS)
  AC_SUBST(QT_DBUS_INCLUDES)
  AC_SUBST(QT_DBUS_LIBS)
  AC_SUBST(QT_TEST_INCLUDES)
  AC_SUBST(QT_TEST_LIBS)
  AC_SUBST(QT_SELECT, qt5)
  AC_SUBST(MOC_DEFS)
])

dnl All macros below are internal and should _not_ be used from the main
dnl configure.ac.
dnl ----

<<<<<<< HEAD
=======
dnl Internal. Check if the included version of Qt is Qt5.
dnl Requires: INCLUDES must be populated as necessary.
dnl Output: bitcoin_cv_qt5=yes|no
AC_DEFUN([_BITCOIN_QT_CHECK_QT5],[
  AC_CACHE_CHECK(for Qt 5, bitcoin_cv_qt5,[
  AC_COMPILE_IFELSE([AC_LANG_PROGRAM([[
      #include <QtCore/qconfig.h>
      #ifndef QT_VERSION
      #  include <QtCore/qglobal.h>
      #endif
    ]],
    [[
      #if QT_VERSION < 0x050000
      choke
      #endif
    ]])],
    [bitcoin_cv_qt5=yes],
    [bitcoin_cv_qt5=no])
])])

>>>>>>> d63d9d81
dnl Internal. Check if the linked version of Qt was built as static libs.
dnl Requires: Qt5.
dnl Requires: INCLUDES and LIBS must be populated as necessary.
dnl Output: bitcoin_cv_static_qt=yes|no
AC_DEFUN([_BITCOIN_QT_IS_STATIC],[
  AC_CACHE_CHECK(for static Qt, bitcoin_cv_static_qt,[
<<<<<<< HEAD
    AC_COMPILE_IFELSE([AC_LANG_PROGRAM([[
        #include <QtCore/qconfig.h>
        #ifndef QT_VERSION
        #  include <QtCore/qglobal.h>
        #endif
      ]],
      [[
        #if !defined(QT_STATIC)
        choke
        #endif
      ]])],
      [bitcoin_cv_static_qt=yes],
      [bitcoin_cv_static_qt=no])
    ])
=======
  AC_COMPILE_IFELSE([AC_LANG_PROGRAM([[
      #include <QtCore/qconfig.h>
      #ifndef QT_VERSION
      #  include <QtCore/qglobal.h>
      #endif
    ]],
    [[
      #if !defined(QT_STATIC)
      choke
      #endif
    ]])],
    [bitcoin_cv_static_qt=yes],
    [bitcoin_cv_static_qt=no])
  ])
  if test "x$bitcoin_cv_static_qt" = xyes; then
    AC_DEFINE(QT_STATICPLUGIN, 1, [Define this symbol for static Qt plugins])
  fi
>>>>>>> d63d9d81
])

dnl Internal. Check if the link-requirements for static plugins are met.
dnl Requires: INCLUDES and LIBS must be populated as necessary.
dnl Inputs: $1: A series of Q_IMPORT_PLUGIN().
dnl Inputs: $2: The libraries that resolve $1.
dnl Output: QT_LIBS is prepended or configure exits.
AC_DEFUN([_BITCOIN_QT_CHECK_STATIC_PLUGINS],[
  AC_MSG_CHECKING(for static Qt plugins: $2)
  CHECK_STATIC_PLUGINS_TEMP_LIBS="$LIBS"
  LIBS="$2${qt_lib_suffix} $QT_LIBS $LIBS"
  AC_LINK_IFELSE([AC_LANG_PROGRAM([[
    #define QT_STATICPLUGIN
    #include <QtPlugin>
    $1]],
    [[return 0;]])],
    [AC_MSG_RESULT(yes); QT_LIBS="$2${qt_lib_suffix} $QT_LIBS"],
    [AC_MSG_RESULT(no); BITCOIN_QT_FAIL(Could not resolve: $2)])
  LIBS="$CHECK_STATIC_PLUGINS_TEMP_LIBS"
])

dnl Internal. Find paths necessary for linking qt static plugins
dnl Inputs: qt_plugin_path. optional.
dnl Outputs: QT_LIBS is appended
AC_DEFUN([_BITCOIN_QT_FIND_STATIC_PLUGINS],[
<<<<<<< HEAD
    if test "x$qt_plugin_path" != x; then
      QT_LIBS="$QT_LIBS -L$qt_plugin_path/platforms"
      if test -d "$qt_plugin_path/accessible"; then
        QT_LIBS="$QT_LIBS -L$qt_plugin_path/accessible"
      fi
      PKG_CHECK_MODULES([QTFONTDATABASE], [Qt5FontDatabaseSupport${qt_lib_suffix}], [QT_LIBS="-lQt5FontDatabaseSupport${qt_lib_suffix} $QT_LIBS"])
      PKG_CHECK_MODULES([QTEVENTDISPATCHER], [Qt5EventDispatcherSupport${qt_lib_suffix}], [QT_LIBS="-lQt5EventDispatcherSupport${qt_lib_suffix} $QT_LIBS"])
      PKG_CHECK_MODULES([QTTHEME], [Qt5ThemeSupport${qt_lib_suffix}], [QT_LIBS="-lQt5ThemeSupport${qt_lib_suffix} $QT_LIBS"])
      PKG_CHECK_MODULES([QTDEVICEDISCOVERY], [Qt5DeviceDiscoverySupport${qt_lib_suffix}], [QT_LIBS="-lQt5DeviceDiscoverySupport${qt_lib_suffix} $QT_LIBS"])
      PKG_CHECK_MODULES([QTACCESSIBILITY], [Qt5AccessibilitySupport${qt_lib_suffix}], [QT_LIBS="-lQt5AccessibilitySupport${qt_lib_suffix} $QT_LIBS"])
      PKG_CHECK_MODULES([QTFB], [Qt5FbSupport${qt_lib_suffix}], [QT_LIBS="-lQt5FbSupport${qt_lib_suffix} $QT_LIBS"])
      if test "x$TARGET_OS" = xlinux; then
        PKG_CHECK_MODULES([QTXCBQPA], [Qt5XcbQpa], [QT_LIBS="$QTXCBQPA_LIBS $QT_LIBS"])
      elif test "x$TARGET_OS" = xdarwin; then
        PKG_CHECK_MODULES([QTCLIPBOARD], [Qt5ClipboardSupport${qt_lib_suffix}], [QT_LIBS="-lQt5ClipboardSupport${qt_lib_suffix} $QT_LIBS"])
        PKG_CHECK_MODULES([QTGRAPHICS], [Qt5GraphicsSupport${qt_lib_suffix}], [QT_LIBS="-lQt5GraphicsSupport${qt_lib_suffix} $QT_LIBS"])
        PKG_CHECK_MODULES([QTCGL], [Qt5CglSupport${qt_lib_suffix}], [QT_LIBS="-lQt5CglSupport${qt_lib_suffix} $QT_LIBS"])
      fi
=======
  if test "x$bitcoin_qt_got_major_vers" = x5; then
      if test "x$qt_plugin_path" != x; then
        QT_LIBS="$QT_LIBS -L$qt_plugin_path/platforms"
        if test -d "$qt_plugin_path/accessible"; then
          QT_LIBS="$QT_LIBS -L$qt_plugin_path/accessible"
        fi
      fi
     if test "x$use_pkgconfig" = xyes; then
     : dnl
     m4_ifdef([PKG_CHECK_MODULES],[
       PKG_CHECK_MODULES([QTPLATFORM], [Qt5PlatformSupport], [QT_LIBS="$QTPLATFORM_LIBS $QT_LIBS"])
       if test "x$TARGET_OS" = xlinux; then
         PKG_CHECK_MODULES([X11XCB], [x11-xcb], [QT_LIBS="$X11XCB_LIBS $QT_LIBS"])
         if ${PKG_CONFIG} --exists "Qt5Core >= 5.5" 2>/dev/null; then
           PKG_CHECK_MODULES([QTXCBQPA], [Qt5XcbQpa], [QT_LIBS="$QTXCBQPA_LIBS $QT_LIBS"])
         fi
       elif test "x$TARGET_OS" = xdarwin; then
         PKG_CHECK_MODULES([QTPRINT], [Qt5PrintSupport], [QT_LIBS="$QTPRINT_LIBS $QT_LIBS"])
       fi
     ])
     else
       if test "x$TARGET_OS" = xwindows; then
         AC_CACHE_CHECK(for Qt >= 5.6, bitcoin_cv_need_platformsupport,[
           AC_COMPILE_IFELSE([AC_LANG_PROGRAM([[
               #include <QtCore/qconfig.h>
               #ifndef QT_VERSION
               #  include <QtCore/qglobal.h>
               #endif
             ]],
             [[
               #if QT_VERSION < 0x050600
               choke
               #endif
             ]])],
           [bitcoin_cv_need_platformsupport=yes],
           [bitcoin_cv_need_platformsupport=no])
         ])
         if test "x$bitcoin_cv_need_platformsupport" = xyes; then
           BITCOIN_QT_CHECK(AC_CHECK_LIB([${QT_LIB_PREFIX}PlatformSupport],[main],,BITCOIN_QT_FAIL(lib${QT_LIB_PREFIX}PlatformSupport not found)))
         fi
       fi
     fi
  else
    if test "x$qt_plugin_path" != x; then
      QT_LIBS="$QT_LIBS -L$qt_plugin_path/accessible"
      QT_LIBS="$QT_LIBS -L$qt_plugin_path/codecs"
>>>>>>> d63d9d81
    fi
])

dnl Internal. Find Qt libraries using pkg-config.
dnl Outputs: All necessary QT_* variables are set.
dnl Outputs: have_qt_test and have_qt_dbus are set (if applicable) to yes|no.
<<<<<<< HEAD
AC_DEFUN([_BITCOIN_QT_FIND_LIBS],[
  BITCOIN_QT_CHECK([
    PKG_CHECK_MODULES([QT_CORE], [${qt_lib_prefix}Core${qt_lib_suffix} $qt_version], [],
                      [BITCOIN_QT_FAIL([${qt_lib_prefix}Core${qt_lib_suffix} $qt_version not found])])
=======
AC_DEFUN([_BITCOIN_QT_FIND_LIBS_WITH_PKGCONFIG],[
  m4_ifdef([PKG_CHECK_MODULES],[
  auto_priority_version=$1
  if test "x$auto_priority_version" = x; then
    auto_priority_version=qt5
  fi
    if test "x$bitcoin_qt_want_version" = xqt5 ||  ( test "x$bitcoin_qt_want_version" = xauto && test "x$auto_priority_version" = xqt5 ); then
      QT_LIB_PREFIX=Qt5
      bitcoin_qt_got_major_vers=5
    else
      QT_LIB_PREFIX=Qt
      bitcoin_qt_got_major_vers=4
    fi
    qt5_modules="Qt5Core Qt5Gui Qt5Network Qt5Widgets"
    qt4_modules="QtCore QtGui QtNetwork"
    BITCOIN_QT_CHECK([
      if test "x$bitcoin_qt_want_version" = xqt5 || ( test "x$bitcoin_qt_want_version" = xauto && test "x$auto_priority_version" = xqt5 ); then
        PKG_CHECK_MODULES([QT5], [$qt5_modules], [QT_INCLUDES="$QT5_CFLAGS"; QT_LIBS="$QT5_LIBS" have_qt=yes],[have_qt=no])
      elif test "x$bitcoin_qt_want_version" = xqt4 || ( test "x$bitcoin_qt_want_version" = xauto && test "x$auto_priority_version" = xqt4 ); then
        PKG_CHECK_MODULES([QT4], [$qt4_modules], [QT_INCLUDES="$QT4_CFLAGS"; QT_LIBS="$QT4_LIBS" ; have_qt=yes], [have_qt=no])
      fi

      dnl qt version is set to 'auto' and the preferred version wasn't found. Now try the other.
      if test "x$have_qt" = xno && test "x$bitcoin_qt_want_version" = xauto; then
        if test "x$auto_priority_version" = xqt5; then
          PKG_CHECK_MODULES([QT4], [$qt4_modules], [QT_INCLUDES="$QT4_CFLAGS"; QT_LIBS="$QT4_LIBS" ; have_qt=yes; QT_LIB_PREFIX=Qt; bitcoin_qt_got_major_vers=4], [have_qt=no])
        else
          PKG_CHECK_MODULES([QT5], [$qt5_modules], [QT_INCLUDES="$QT5_CFLAGS"; QT_LIBS="$QT5_LIBS" ; have_qt=yes; QT_LIB_PREFIX=Qt5; bitcoin_qt_got_major_vers=5], [have_qt=no])
        fi
      fi
      if test "x$have_qt" != xyes; then
        have_qt=no
        BITCOIN_QT_FAIL([Qt dependencies not found])
      fi
    ])
    BITCOIN_QT_CHECK([
      PKG_CHECK_MODULES([QT_TEST], [${QT_LIB_PREFIX}Test], [QT_TEST_INCLUDES="$QT_TEST_CFLAGS"; have_qt_test=yes], [have_qt_test=no])
      if test "x$use_dbus" != xno; then
        PKG_CHECK_MODULES([QT_DBUS], [${QT_LIB_PREFIX}DBus], [QT_DBUS_INCLUDES="$QT_DBUS_CFLAGS"; have_qt_dbus=yes], [have_qt_dbus=no])
      fi
    ])
>>>>>>> d63d9d81
  ])
  BITCOIN_QT_CHECK([
<<<<<<< HEAD
    PKG_CHECK_MODULES([QT_GUI], [${qt_lib_prefix}Gui${qt_lib_suffix} $qt_version], [],
                      [BITCOIN_QT_FAIL([${qt_lib_prefix}Gui${qt_lib_suffix} $qt_version not found])])
=======
    if test "x$qt_include_path" != x; then
      QT_INCLUDES="-I$qt_include_path -I$qt_include_path/QtCore -I$qt_include_path/QtGui -I$qt_include_path/QtWidgets -I$qt_include_path/QtNetwork -I$qt_include_path/QtTest -I$qt_include_path/QtDBus"
      CPPFLAGS="$QT_INCLUDES $CPPFLAGS"
    fi
>>>>>>> d63d9d81
  ])
  BITCOIN_QT_CHECK([
<<<<<<< HEAD
    PKG_CHECK_MODULES([QT_WIDGETS], [${qt_lib_prefix}Widgets${qt_lib_suffix} $qt_version], [],
                      [BITCOIN_QT_FAIL([${qt_lib_prefix}Widgets${qt_lib_suffix} $qt_version not found])])
=======
    if test "x$bitcoin_qt_want_version" = xauto; then
      _BITCOIN_QT_CHECK_QT5
    fi
    if test "x$bitcoin_cv_qt5" = xyes || test "x$bitcoin_qt_want_version" = xqt5; then
      QT_LIB_PREFIX=Qt5
      bitcoin_qt_got_major_vers=5
    else
      QT_LIB_PREFIX=Qt
      bitcoin_qt_got_major_vers=4
    fi
>>>>>>> d63d9d81
  ])
  BITCOIN_QT_CHECK([
<<<<<<< HEAD
    PKG_CHECK_MODULES([QT_NETWORK], [${qt_lib_prefix}Network${qt_lib_suffix} $qt_version], [],
                      [BITCOIN_QT_FAIL([${qt_lib_prefix}Network${qt_lib_suffix} $qt_version not found])])
  ])
  QT_INCLUDES="$QT_CORE_CFLAGS $QT_GUI_CFLAGS $QT_WIDGETS_CFLAGS $QT_NETWORK_CFLAGS"
  QT_LIBS="$QT_CORE_LIBS $QT_GUI_LIBS $QT_WIDGETS_LIBS $QT_NETWORK_LIBS"

  BITCOIN_QT_CHECK([
    PKG_CHECK_MODULES([QT_TEST], [${qt_lib_prefix}Test${qt_lib_suffix} $qt_version], [QT_TEST_INCLUDES="$QT_TEST_CFLAGS"; have_qt_test=yes], [have_qt_test=no])
    if test "x$use_dbus" != xno; then
      PKG_CHECK_MODULES([QT_DBUS], [${qt_lib_prefix}DBus $qt_version], [QT_DBUS_INCLUDES="$QT_DBUS_CFLAGS"; have_qt_dbus=yes], [have_qt_dbus=no])
    fi
  ])
=======
    LIBS=
    if test "x$qt_lib_path" != x; then
      LIBS="$LIBS -L$qt_lib_path"
    fi

    if test "x$TARGET_OS" = xwindows; then
      AC_CHECK_LIB([imm32],      [main],, BITCOIN_QT_FAIL(libimm32 not found))
    fi
  ])

  BITCOIN_QT_CHECK(AC_CHECK_LIB([z] ,[main],,AC_MSG_WARN([zlib not found. Assuming qt has it built-in])))
  BITCOIN_QT_CHECK(AC_SEARCH_LIBS([png_error] ,[qtpng png],,AC_MSG_WARN([libpng not found. Assuming qt has it built-in])))
  BITCOIN_QT_CHECK(AC_SEARCH_LIBS([jpeg_create_decompress] ,[qtjpeg jpeg],,AC_MSG_WARN([libjpeg not found. Assuming qt has it built-in])))
  BITCOIN_QT_CHECK(AC_SEARCH_LIBS([pcre16_exec], [qtpcre pcre16],,AC_MSG_WARN([libpcre16 not found. Assuming qt has it built-in])))
  BITCOIN_QT_CHECK(AC_SEARCH_LIBS([hb_ot_tags_from_script] ,[qtharfbuzzng harfbuzz],,AC_MSG_WARN([libharfbuzz not found. Assuming qt has it built-in or support is disabled])))
  BITCOIN_QT_CHECK(AC_CHECK_LIB([${QT_LIB_PREFIX}Core]   ,[main],,BITCOIN_QT_FAIL(lib${QT_LIB_PREFIX}Core not found)))
  BITCOIN_QT_CHECK(AC_CHECK_LIB([${QT_LIB_PREFIX}Gui]    ,[main],,BITCOIN_QT_FAIL(lib${QT_LIB_PREFIX}Gui not found)))
  BITCOIN_QT_CHECK(AC_CHECK_LIB([${QT_LIB_PREFIX}Network],[main],,BITCOIN_QT_FAIL(lib${QT_LIB_PREFIX}Network not found)))
  if test "x$bitcoin_qt_got_major_vers" = x5; then
    BITCOIN_QT_CHECK(AC_CHECK_LIB([${QT_LIB_PREFIX}Widgets],[main],,BITCOIN_QT_FAIL(lib${QT_LIB_PREFIX}Widgets not found)))
  fi
  QT_LIBS="$LIBS"
  LIBS="$TEMP_LIBS"

  BITCOIN_QT_CHECK([
    LIBS=
    if test "x$qt_lib_path" != x; then
      LIBS="-L$qt_lib_path"
    fi
    AC_CHECK_LIB([${QT_LIB_PREFIX}Test],      [main],, have_qt_test=no)
    AC_CHECK_HEADER([QTest],, have_qt_test=no)
    QT_TEST_LIBS="$LIBS"
    if test "x$use_dbus" != xno; then
      LIBS=
      if test "x$qt_lib_path" != x; then
        LIBS="-L$qt_lib_path"
      fi
      AC_CHECK_LIB([${QT_LIB_PREFIX}DBus],      [main],, have_qt_dbus=no)
      AC_CHECK_HEADER([QtDBus],, have_qt_dbus=no)
      QT_DBUS_LIBS="$LIBS"
    fi
  ])
  CPPFLAGS="$TEMP_CPPFLAGS"
  CXXFLAGS="$TEMP_CXXFLAGS"
  LIBS="$TEMP_LIBS"
>>>>>>> d63d9d81
])<|MERGE_RESOLUTION|>--- conflicted
+++ resolved
@@ -53,13 +53,8 @@
 AC_DEFUN([BITCOIN_QT_INIT],[
   dnl enable qt support
   AC_ARG_WITH([gui],
-<<<<<<< HEAD
     [AS_HELP_STRING([--with-gui@<:@=no|qt5|auto@:>@],
-    [build dash-qt GUI (default=auto)])],
-=======
-    [AS_HELP_STRING([--with-gui@<:@=no|qt4|qt5|auto@:>@],
-    [build raptoreum-qt GUI (default=auto, qt5 tried first)])],
->>>>>>> d63d9d81
+    [build raptoreum-qt GUI (default=auto)])],
     [
      bitcoin_qt_want_version=$withval
      if test "x$bitcoin_qt_want_version" = xyes; then
@@ -99,23 +94,9 @@
 dnl Outputs: Sets variables for all qt-related tools.
 dnl Outputs: bitcoin_enable_qt, bitcoin_enable_qt_dbus, bitcoin_enable_qt_test
 AC_DEFUN([BITCOIN_QT_CONFIGURE],[
-<<<<<<< HEAD
   qt_version=">= $1"
   qt_lib_prefix="Qt5"
   BITCOIN_QT_CHECK([_BITCOIN_QT_FIND_LIBS])
-=======
-  use_pkgconfig=$1
-
-  if test "x$use_pkgconfig" = x; then
-    use_pkgconfig=yes
-  fi
-
-  if test "x$use_pkgconfig" = xyes; then
-    BITCOIN_QT_CHECK([_BITCOIN_QT_FIND_LIBS_WITH_PKGCONFIG([$2])])
-  else
-    BITCOIN_QT_CHECK([_BITCOIN_QT_FIND_LIBS_WITHOUT_PKGCONFIG])
-  fi
->>>>>>> d63d9d81
 
   dnl This is ugly and complicated. Yuck. Works as follows:
   dnl For Qt5, we can check a header to find out whether Qt is build
@@ -130,7 +111,6 @@
   TEMP_CXXFLAGS=$CXXFLAGS
   CPPFLAGS="$QT_INCLUDES $CPPFLAGS"
   CXXFLAGS="$PIC_FLAGS $CXXFLAGS"
-<<<<<<< HEAD
   _BITCOIN_QT_IS_STATIC
   if test "x$bitcoin_cv_static_qt" = xyes; then
     _BITCOIN_QT_FIND_STATIC_PLUGINS
@@ -147,70 +127,14 @@
       AX_CHECK_LINK_FLAG([[-framework IOKit]],[QT_LIBS="$QT_LIBS -framework IOKit"],[AC_MSG_ERROR(could not iokit framework)])
       _BITCOIN_QT_CHECK_STATIC_PLUGINS([Q_IMPORT_PLUGIN(QCocoaIntegrationPlugin)],[-lqcocoa])
       AC_DEFINE(QT_QPA_PLATFORM_COCOA, 1, [Define this symbol if the qt platform is cocoa])
-=======
-  if test "x$bitcoin_qt_got_major_vers" = x5; then
-    _BITCOIN_QT_IS_STATIC
-    if test "x$bitcoin_cv_static_qt" = xyes; then
-      _BITCOIN_QT_FIND_STATIC_PLUGINS
-      AC_DEFINE(QT_STATICPLUGIN, 1, [Define this symbol if qt plugins are static])
-      AC_CACHE_CHECK(for Qt < 5.4, bitcoin_cv_need_acc_widget,[
-        AC_COMPILE_IFELSE([AC_LANG_PROGRAM([[
-            #include <QtCore/qconfig.h>
-            #ifndef QT_VERSION
-            #  include <QtCore/qglobal.h>
-            #endif
-          ]],
-          [[
-            #if QT_VERSION >= 0x050400
-            choke
-            #endif
-          ]])],
-        [bitcoin_cv_need_acc_widget=yes],
-        [bitcoin_cv_need_acc_widget=no])
-      ])
-      if test "x$bitcoin_cv_need_acc_widget" = xyes; then
-        _BITCOIN_QT_CHECK_STATIC_PLUGINS([Q_IMPORT_PLUGIN(AccessibleFactory)], [-lqtaccessiblewidgets])
-      fi
-      _BITCOIN_QT_CHECK_STATIC_PLUGINS([Q_IMPORT_PLUGIN(QMinimalIntegrationPlugin)],[-lqminimal])
-      AC_DEFINE(QT_QPA_PLATFORM_MINIMAL, 1, [Define this symbol if the minimal qt platform exists])
-      if test "x$TARGET_OS" = xwindows; then
-        _BITCOIN_QT_CHECK_STATIC_PLUGINS([Q_IMPORT_PLUGIN(QWindowsIntegrationPlugin)],[-lqwindows])
-        AC_DEFINE(QT_QPA_PLATFORM_WINDOWS, 1, [Define this symbol if the qt platform is windows])
-      elif test "x$TARGET_OS" = xlinux; then
-        _BITCOIN_QT_CHECK_STATIC_PLUGINS([Q_IMPORT_PLUGIN(QXcbIntegrationPlugin)],[-lqxcb -lxcb-static])
-        AC_DEFINE(QT_QPA_PLATFORM_XCB, 1, [Define this symbol if the qt platform is xcb])
-      elif test "x$TARGET_OS" = xdarwin; then
-        AX_CHECK_LINK_FLAG([[-framework IOKit]],[QT_LIBS="$QT_LIBS -framework IOKit"],[AC_MSG_ERROR(could not iokit framework)])
-        _BITCOIN_QT_CHECK_STATIC_PLUGINS([Q_IMPORT_PLUGIN(QCocoaIntegrationPlugin)],[-lqcocoa])
-        AC_DEFINE(QT_QPA_PLATFORM_COCOA, 1, [Define this symbol if the qt platform is cocoa])
-      fi
-    fi
-  else
-    if test "x$TARGET_OS" = xwindows; then
-      AC_DEFINE(QT_STATICPLUGIN, 1, [Define this symbol if qt plugins are static])
-      _BITCOIN_QT_CHECK_STATIC_PLUGINS([
-         Q_IMPORT_PLUGIN(qcncodecs)
-         Q_IMPORT_PLUGIN(qjpcodecs)
-         Q_IMPORT_PLUGIN(qtwcodecs)
-         Q_IMPORT_PLUGIN(qkrcodecs)
-         Q_IMPORT_PLUGIN(AccessibleFactory)],
-         [-lqcncodecs -lqjpcodecs -lqtwcodecs -lqkrcodecs -lqtaccessiblewidgets])
->>>>>>> d63d9d81
     fi
   fi
   CPPFLAGS=$TEMP_CPPFLAGS
   CXXFLAGS=$TEMP_CXXFLAGS
   ])
 
-<<<<<<< HEAD
   if test "x$qt_bin_path" = x; then
     qt_bin_path="`$PKG_CONFIG --variable=host_bins Qt5Core 2>/dev/null`"
-=======
-  if test "x$use_pkgconfig$qt_bin_path" = xyes; then
-    if test "x$bitcoin_qt_got_major_vers" = x5; then
-      qt_bin_path="`$PKG_CONFIG --variable=host_bins Qt5Core 2>/dev/null`"
-    fi
->>>>>>> d63d9d81
   fi
 
   if test "x$use_hardening" != xno; then
@@ -340,36 +264,12 @@
 dnl configure.ac.
 dnl ----
 
-<<<<<<< HEAD
-=======
-dnl Internal. Check if the included version of Qt is Qt5.
-dnl Requires: INCLUDES must be populated as necessary.
-dnl Output: bitcoin_cv_qt5=yes|no
-AC_DEFUN([_BITCOIN_QT_CHECK_QT5],[
-  AC_CACHE_CHECK(for Qt 5, bitcoin_cv_qt5,[
-  AC_COMPILE_IFELSE([AC_LANG_PROGRAM([[
-      #include <QtCore/qconfig.h>
-      #ifndef QT_VERSION
-      #  include <QtCore/qglobal.h>
-      #endif
-    ]],
-    [[
-      #if QT_VERSION < 0x050000
-      choke
-      #endif
-    ]])],
-    [bitcoin_cv_qt5=yes],
-    [bitcoin_cv_qt5=no])
-])])
-
->>>>>>> d63d9d81
 dnl Internal. Check if the linked version of Qt was built as static libs.
 dnl Requires: Qt5.
 dnl Requires: INCLUDES and LIBS must be populated as necessary.
 dnl Output: bitcoin_cv_static_qt=yes|no
 AC_DEFUN([_BITCOIN_QT_IS_STATIC],[
   AC_CACHE_CHECK(for static Qt, bitcoin_cv_static_qt,[
-<<<<<<< HEAD
     AC_COMPILE_IFELSE([AC_LANG_PROGRAM([[
         #include <QtCore/qconfig.h>
         #ifndef QT_VERSION
@@ -384,25 +284,6 @@
       [bitcoin_cv_static_qt=yes],
       [bitcoin_cv_static_qt=no])
     ])
-=======
-  AC_COMPILE_IFELSE([AC_LANG_PROGRAM([[
-      #include <QtCore/qconfig.h>
-      #ifndef QT_VERSION
-      #  include <QtCore/qglobal.h>
-      #endif
-    ]],
-    [[
-      #if !defined(QT_STATIC)
-      choke
-      #endif
-    ]])],
-    [bitcoin_cv_static_qt=yes],
-    [bitcoin_cv_static_qt=no])
-  ])
-  if test "x$bitcoin_cv_static_qt" = xyes; then
-    AC_DEFINE(QT_STATICPLUGIN, 1, [Define this symbol for static Qt plugins])
-  fi
->>>>>>> d63d9d81
 ])
 
 dnl Internal. Check if the link-requirements for static plugins are met.
@@ -428,7 +309,6 @@
 dnl Inputs: qt_plugin_path. optional.
 dnl Outputs: QT_LIBS is appended
 AC_DEFUN([_BITCOIN_QT_FIND_STATIC_PLUGINS],[
-<<<<<<< HEAD
     if test "x$qt_plugin_path" != x; then
       QT_LIBS="$QT_LIBS -L$qt_plugin_path/platforms"
       if test -d "$qt_plugin_path/accessible"; then
@@ -447,139 +327,26 @@
         PKG_CHECK_MODULES([QTGRAPHICS], [Qt5GraphicsSupport${qt_lib_suffix}], [QT_LIBS="-lQt5GraphicsSupport${qt_lib_suffix} $QT_LIBS"])
         PKG_CHECK_MODULES([QTCGL], [Qt5CglSupport${qt_lib_suffix}], [QT_LIBS="-lQt5CglSupport${qt_lib_suffix} $QT_LIBS"])
       fi
-=======
-  if test "x$bitcoin_qt_got_major_vers" = x5; then
-      if test "x$qt_plugin_path" != x; then
-        QT_LIBS="$QT_LIBS -L$qt_plugin_path/platforms"
-        if test -d "$qt_plugin_path/accessible"; then
-          QT_LIBS="$QT_LIBS -L$qt_plugin_path/accessible"
-        fi
-      fi
-     if test "x$use_pkgconfig" = xyes; then
-     : dnl
-     m4_ifdef([PKG_CHECK_MODULES],[
-       PKG_CHECK_MODULES([QTPLATFORM], [Qt5PlatformSupport], [QT_LIBS="$QTPLATFORM_LIBS $QT_LIBS"])
-       if test "x$TARGET_OS" = xlinux; then
-         PKG_CHECK_MODULES([X11XCB], [x11-xcb], [QT_LIBS="$X11XCB_LIBS $QT_LIBS"])
-         if ${PKG_CONFIG} --exists "Qt5Core >= 5.5" 2>/dev/null; then
-           PKG_CHECK_MODULES([QTXCBQPA], [Qt5XcbQpa], [QT_LIBS="$QTXCBQPA_LIBS $QT_LIBS"])
-         fi
-       elif test "x$TARGET_OS" = xdarwin; then
-         PKG_CHECK_MODULES([QTPRINT], [Qt5PrintSupport], [QT_LIBS="$QTPRINT_LIBS $QT_LIBS"])
-       fi
-     ])
-     else
-       if test "x$TARGET_OS" = xwindows; then
-         AC_CACHE_CHECK(for Qt >= 5.6, bitcoin_cv_need_platformsupport,[
-           AC_COMPILE_IFELSE([AC_LANG_PROGRAM([[
-               #include <QtCore/qconfig.h>
-               #ifndef QT_VERSION
-               #  include <QtCore/qglobal.h>
-               #endif
-             ]],
-             [[
-               #if QT_VERSION < 0x050600
-               choke
-               #endif
-             ]])],
-           [bitcoin_cv_need_platformsupport=yes],
-           [bitcoin_cv_need_platformsupport=no])
-         ])
-         if test "x$bitcoin_cv_need_platformsupport" = xyes; then
-           BITCOIN_QT_CHECK(AC_CHECK_LIB([${QT_LIB_PREFIX}PlatformSupport],[main],,BITCOIN_QT_FAIL(lib${QT_LIB_PREFIX}PlatformSupport not found)))
-         fi
-       fi
-     fi
-  else
-    if test "x$qt_plugin_path" != x; then
-      QT_LIBS="$QT_LIBS -L$qt_plugin_path/accessible"
-      QT_LIBS="$QT_LIBS -L$qt_plugin_path/codecs"
->>>>>>> d63d9d81
     fi
 ])
 
 dnl Internal. Find Qt libraries using pkg-config.
 dnl Outputs: All necessary QT_* variables are set.
 dnl Outputs: have_qt_test and have_qt_dbus are set (if applicable) to yes|no.
-<<<<<<< HEAD
 AC_DEFUN([_BITCOIN_QT_FIND_LIBS],[
   BITCOIN_QT_CHECK([
     PKG_CHECK_MODULES([QT_CORE], [${qt_lib_prefix}Core${qt_lib_suffix} $qt_version], [],
                       [BITCOIN_QT_FAIL([${qt_lib_prefix}Core${qt_lib_suffix} $qt_version not found])])
-=======
-AC_DEFUN([_BITCOIN_QT_FIND_LIBS_WITH_PKGCONFIG],[
-  m4_ifdef([PKG_CHECK_MODULES],[
-  auto_priority_version=$1
-  if test "x$auto_priority_version" = x; then
-    auto_priority_version=qt5
-  fi
-    if test "x$bitcoin_qt_want_version" = xqt5 ||  ( test "x$bitcoin_qt_want_version" = xauto && test "x$auto_priority_version" = xqt5 ); then
-      QT_LIB_PREFIX=Qt5
-      bitcoin_qt_got_major_vers=5
-    else
-      QT_LIB_PREFIX=Qt
-      bitcoin_qt_got_major_vers=4
-    fi
-    qt5_modules="Qt5Core Qt5Gui Qt5Network Qt5Widgets"
-    qt4_modules="QtCore QtGui QtNetwork"
-    BITCOIN_QT_CHECK([
-      if test "x$bitcoin_qt_want_version" = xqt5 || ( test "x$bitcoin_qt_want_version" = xauto && test "x$auto_priority_version" = xqt5 ); then
-        PKG_CHECK_MODULES([QT5], [$qt5_modules], [QT_INCLUDES="$QT5_CFLAGS"; QT_LIBS="$QT5_LIBS" have_qt=yes],[have_qt=no])
-      elif test "x$bitcoin_qt_want_version" = xqt4 || ( test "x$bitcoin_qt_want_version" = xauto && test "x$auto_priority_version" = xqt4 ); then
-        PKG_CHECK_MODULES([QT4], [$qt4_modules], [QT_INCLUDES="$QT4_CFLAGS"; QT_LIBS="$QT4_LIBS" ; have_qt=yes], [have_qt=no])
-      fi
-
-      dnl qt version is set to 'auto' and the preferred version wasn't found. Now try the other.
-      if test "x$have_qt" = xno && test "x$bitcoin_qt_want_version" = xauto; then
-        if test "x$auto_priority_version" = xqt5; then
-          PKG_CHECK_MODULES([QT4], [$qt4_modules], [QT_INCLUDES="$QT4_CFLAGS"; QT_LIBS="$QT4_LIBS" ; have_qt=yes; QT_LIB_PREFIX=Qt; bitcoin_qt_got_major_vers=4], [have_qt=no])
-        else
-          PKG_CHECK_MODULES([QT5], [$qt5_modules], [QT_INCLUDES="$QT5_CFLAGS"; QT_LIBS="$QT5_LIBS" ; have_qt=yes; QT_LIB_PREFIX=Qt5; bitcoin_qt_got_major_vers=5], [have_qt=no])
-        fi
-      fi
-      if test "x$have_qt" != xyes; then
-        have_qt=no
-        BITCOIN_QT_FAIL([Qt dependencies not found])
-      fi
-    ])
-    BITCOIN_QT_CHECK([
-      PKG_CHECK_MODULES([QT_TEST], [${QT_LIB_PREFIX}Test], [QT_TEST_INCLUDES="$QT_TEST_CFLAGS"; have_qt_test=yes], [have_qt_test=no])
-      if test "x$use_dbus" != xno; then
-        PKG_CHECK_MODULES([QT_DBUS], [${QT_LIB_PREFIX}DBus], [QT_DBUS_INCLUDES="$QT_DBUS_CFLAGS"; have_qt_dbus=yes], [have_qt_dbus=no])
-      fi
-    ])
->>>>>>> d63d9d81
-  ])
-  BITCOIN_QT_CHECK([
-<<<<<<< HEAD
+  ])
+  BITCOIN_QT_CHECK([
     PKG_CHECK_MODULES([QT_GUI], [${qt_lib_prefix}Gui${qt_lib_suffix} $qt_version], [],
                       [BITCOIN_QT_FAIL([${qt_lib_prefix}Gui${qt_lib_suffix} $qt_version not found])])
-=======
-    if test "x$qt_include_path" != x; then
-      QT_INCLUDES="-I$qt_include_path -I$qt_include_path/QtCore -I$qt_include_path/QtGui -I$qt_include_path/QtWidgets -I$qt_include_path/QtNetwork -I$qt_include_path/QtTest -I$qt_include_path/QtDBus"
-      CPPFLAGS="$QT_INCLUDES $CPPFLAGS"
-    fi
->>>>>>> d63d9d81
-  ])
-  BITCOIN_QT_CHECK([
-<<<<<<< HEAD
+  ])
+  BITCOIN_QT_CHECK([
     PKG_CHECK_MODULES([QT_WIDGETS], [${qt_lib_prefix}Widgets${qt_lib_suffix} $qt_version], [],
                       [BITCOIN_QT_FAIL([${qt_lib_prefix}Widgets${qt_lib_suffix} $qt_version not found])])
-=======
-    if test "x$bitcoin_qt_want_version" = xauto; then
-      _BITCOIN_QT_CHECK_QT5
-    fi
-    if test "x$bitcoin_cv_qt5" = xyes || test "x$bitcoin_qt_want_version" = xqt5; then
-      QT_LIB_PREFIX=Qt5
-      bitcoin_qt_got_major_vers=5
-    else
-      QT_LIB_PREFIX=Qt
-      bitcoin_qt_got_major_vers=4
-    fi
->>>>>>> d63d9d81
-  ])
-  BITCOIN_QT_CHECK([
-<<<<<<< HEAD
+  ])
+  BITCOIN_QT_CHECK([
     PKG_CHECK_MODULES([QT_NETWORK], [${qt_lib_prefix}Network${qt_lib_suffix} $qt_version], [],
                       [BITCOIN_QT_FAIL([${qt_lib_prefix}Network${qt_lib_suffix} $qt_version not found])])
   ])
@@ -592,51 +359,4 @@
       PKG_CHECK_MODULES([QT_DBUS], [${qt_lib_prefix}DBus $qt_version], [QT_DBUS_INCLUDES="$QT_DBUS_CFLAGS"; have_qt_dbus=yes], [have_qt_dbus=no])
     fi
   ])
-=======
-    LIBS=
-    if test "x$qt_lib_path" != x; then
-      LIBS="$LIBS -L$qt_lib_path"
-    fi
-
-    if test "x$TARGET_OS" = xwindows; then
-      AC_CHECK_LIB([imm32],      [main],, BITCOIN_QT_FAIL(libimm32 not found))
-    fi
-  ])
-
-  BITCOIN_QT_CHECK(AC_CHECK_LIB([z] ,[main],,AC_MSG_WARN([zlib not found. Assuming qt has it built-in])))
-  BITCOIN_QT_CHECK(AC_SEARCH_LIBS([png_error] ,[qtpng png],,AC_MSG_WARN([libpng not found. Assuming qt has it built-in])))
-  BITCOIN_QT_CHECK(AC_SEARCH_LIBS([jpeg_create_decompress] ,[qtjpeg jpeg],,AC_MSG_WARN([libjpeg not found. Assuming qt has it built-in])))
-  BITCOIN_QT_CHECK(AC_SEARCH_LIBS([pcre16_exec], [qtpcre pcre16],,AC_MSG_WARN([libpcre16 not found. Assuming qt has it built-in])))
-  BITCOIN_QT_CHECK(AC_SEARCH_LIBS([hb_ot_tags_from_script] ,[qtharfbuzzng harfbuzz],,AC_MSG_WARN([libharfbuzz not found. Assuming qt has it built-in or support is disabled])))
-  BITCOIN_QT_CHECK(AC_CHECK_LIB([${QT_LIB_PREFIX}Core]   ,[main],,BITCOIN_QT_FAIL(lib${QT_LIB_PREFIX}Core not found)))
-  BITCOIN_QT_CHECK(AC_CHECK_LIB([${QT_LIB_PREFIX}Gui]    ,[main],,BITCOIN_QT_FAIL(lib${QT_LIB_PREFIX}Gui not found)))
-  BITCOIN_QT_CHECK(AC_CHECK_LIB([${QT_LIB_PREFIX}Network],[main],,BITCOIN_QT_FAIL(lib${QT_LIB_PREFIX}Network not found)))
-  if test "x$bitcoin_qt_got_major_vers" = x5; then
-    BITCOIN_QT_CHECK(AC_CHECK_LIB([${QT_LIB_PREFIX}Widgets],[main],,BITCOIN_QT_FAIL(lib${QT_LIB_PREFIX}Widgets not found)))
-  fi
-  QT_LIBS="$LIBS"
-  LIBS="$TEMP_LIBS"
-
-  BITCOIN_QT_CHECK([
-    LIBS=
-    if test "x$qt_lib_path" != x; then
-      LIBS="-L$qt_lib_path"
-    fi
-    AC_CHECK_LIB([${QT_LIB_PREFIX}Test],      [main],, have_qt_test=no)
-    AC_CHECK_HEADER([QTest],, have_qt_test=no)
-    QT_TEST_LIBS="$LIBS"
-    if test "x$use_dbus" != xno; then
-      LIBS=
-      if test "x$qt_lib_path" != x; then
-        LIBS="-L$qt_lib_path"
-      fi
-      AC_CHECK_LIB([${QT_LIB_PREFIX}DBus],      [main],, have_qt_dbus=no)
-      AC_CHECK_HEADER([QtDBus],, have_qt_dbus=no)
-      QT_DBUS_LIBS="$LIBS"
-    fi
-  ])
-  CPPFLAGS="$TEMP_CPPFLAGS"
-  CXXFLAGS="$TEMP_CXXFLAGS"
-  LIBS="$TEMP_LIBS"
->>>>>>> d63d9d81
 ])