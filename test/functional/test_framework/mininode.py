#!/usr/bin/env python3
# Copyright (c) 2010 ArtForz -- public domain half-a-node
# Copyright (c) 2012 Jeff Garzik
# Copyright (c) 2010-2016 The Bitcoin Core developers
# Distributed under the MIT software license, see the accompanying
# file COPYING or http://www.opensource.org/licenses/mit-license.php.
"""Raptoreum P2P network half-a-node.

This python code was modified from ArtForz' public domain half-a-node, as
found in the mini-node branch of http://github.com/jgarzik/pynode.

P2PConnection: A low-level connection object to a node's P2P interface
P2PInterface: A high-level interface object for communicating to a node over P2P
P2PDataStore: A p2p interface class that keeps a store of transactions and blocks
              and can respond correctly to getdata and getheaders messages
"""
import asyncore
from collections import defaultdict
from io import BytesIO
import logging
import socket
import struct
import sys
import threading

from test_framework.messages import *
from test_framework.util import wait_until

MSG_TX = 1
MSG_BLOCK = 2
MSG_TYPE_MASK = 0xffffffff >> 2

logger = logging.getLogger("TestFramework.mininode")

MESSAGEMAP = {
    b"addr": msg_addr,
    b"block": msg_block,
    b"blocktxn": msg_blocktxn,
    b"cmpctblock": msg_cmpctblock,
    b"getaddr": msg_getaddr,
    b"getblocks": msg_getblocks,
    b"getblocktxn": msg_getblocktxn,
    b"getdata": msg_getdata,
    b"getheaders": msg_getheaders,
    b"headers": msg_headers,
    b"inv": msg_inv,
    b"mempool": msg_mempool,
    b"ping": msg_ping,
    b"pong": msg_pong,
    b"reject": msg_reject,
    b"sendcmpct": msg_sendcmpct,
    b"sendheaders": msg_sendheaders,
    b"tx": msg_tx,
    b"verack": msg_verack,
    b"version": msg_version,
    # Dash Specific
    b"clsig": msg_clsig,
    b"getmnlistd": msg_getmnlistd,
    b"getsporks": None,
    b"govsync": None,
    b"islock": msg_islock,
    b"mnlistdiff": msg_mnlistdiff,
    b"notfound": None,
    b"qfcommit": None,
    b"qsendrecsigs": None,
<<<<<<< HEAD
    b"qgetdata": msg_qgetdata,
    b"qdata": msg_qdata,
    b"qwatch" : None,
=======
>>>>>>> d63d9d81
    b"senddsq": None,
    b"spork": None,
}

MAGIC_BYTES = {
    "mainnet": b"\xbf\x0c\x6b\xbd",   # mainnet
    "testnet3": b"\xce\xe2\xca\xff",  # testnet3
    "regtest": b"\xfc\xc1\xb7\xdc",   # regtest
    "devnet": b"\xe2\xca\xff\xce",    # devnet
}

class P2PConnection(asyncore.dispatcher):
    """A low-level connection object to a node's P2P interface.

    This class is responsible for:

    - opening and closing the TCP connection to the node
    - reading bytes from and writing bytes to the socket
    - deserializing and serializing the P2P message header
    - logging messages as they are sent and received

    This class contains no logic for handing the P2P message payloads. It must be
    sub-classed and the on_message() callback overridden."""
<<<<<<< HEAD

    def __init__(self):
        super().__init__(map=mininode_socket_map)

        self._conn_open = False

    @property
    def is_connected(self):
        return self._conn_open

    def peer_connect(self, dstaddr, dstport, *, net, devnet_name=None, uacomment=None):
        self.dstaddr = dstaddr
        self.dstport = dstport
        self.create_socket(socket.AF_INET, socket.SOCK_STREAM)
        self.socket.setsockopt(socket.IPPROTO_TCP, socket.TCP_NODELAY, 1)
        self.sendbuf = b""
        self.recvbuf = b""
        self._asyncore_pre_connection = True
        self.network = net
        self.devnet_name = devnet_name
        self.uacomment = uacomment
        self.disconnect = False

        if self.network == "devnet" and self.devnet_name is not None:
            if self.uacomment is None:
                self.strSubVer = MY_SUBVERSION % ("(devnet=devnet-%s)" % self.devnet_name).encode()
            else:
                self.strSubVer = MY_SUBVERSION % ("(devnet=devnet-%s,%s)" % (self.devnet_name, self.uacomment)).encode()
        elif self.uacomment is not None:
            self.strSubVer = MY_SUBVERSION % ("(%s)" % self.uacomment).encode()
        else:
            self.strSubVer = MY_SUBVERSION % b""

        logger.debug('Connecting to Dash Node: %s:%d' % (self.dstaddr, self.dstport))

        try:
            self.connect((dstaddr, dstport))
        except:
            self.handle_close()

    def peer_disconnect(self):
        # Connection could have already been closed by other end.
        if self.is_connected:
            self.disconnect = True  # Signal asyncore to disconnect

    # Connection and disconnection methods

    def handle_connect(self):
        """asyncore callback when a connection is opened."""
        if not self.is_connected:
            logger.debug("Connected & Listening: %s:%d" % (self.dstaddr, self.dstport))
            self._conn_open = True
            self._asyncore_pre_connection = False
            self.on_open()

    def handle_close(self):
        """asyncore callback when a connection is closed."""
        logger.debug("Closing connection to: %s:%d" % (self.dstaddr, self.dstport))
        self._conn_open = False
        self.recvbuf = b""
        self.sendbuf = b""
        try:
            self.close()
        except:
            pass
        self.on_close()

    # Socket read methods

    def handle_read(self):
        """asyncore callback when data is read from the socket."""
        t = self.recv(8192)
        if len(t) > 0:
            self.recvbuf += t
            self._on_data()

    def _on_data(self):
        """Try to read P2P messages from the recv buffer.

        This method reads data from the buffer in a loop. It deserializes,
        parses and verifies the P2P header, then passes the P2P payload to
        the on_message callback for processing."""
        try:
            while True:
                if len(self.recvbuf) < 4:
                    return
                if self.recvbuf[:4] != MAGIC_BYTES[self.network]:
                    raise ValueError("got garbage %s" % repr(self.recvbuf))
                if len(self.recvbuf) < 4 + 12 + 4 + 4:
                    return
                command = self.recvbuf[4:4+12].split(b"\x00", 1)[0]
                msglen = struct.unpack("<i", self.recvbuf[4+12:4+12+4])[0]
                checksum = self.recvbuf[4+12+4:4+12+4+4]
                if len(self.recvbuf) < 4 + 12 + 4 + 4 + msglen:
                    return
                msg = self.recvbuf[4+12+4+4:4+12+4+4+msglen]
                th = sha256(msg)
                h = sha256(th)
                if checksum != h[:4]:
                    raise ValueError("got bad checksum " + repr(self.recvbuf))
                self.recvbuf = self.recvbuf[4+12+4+4+msglen:]
                if command not in MESSAGEMAP:
                    raise ValueError("Received unknown command from %s:%d: '%s' %s" % (self.dstaddr, self.dstport, command, repr(msg)))
                if MESSAGEMAP[command] is None:
                    # Command is known but we don't want/need to handle it
                    continue
                f = BytesIO(msg)
                t = MESSAGEMAP[command]()
                t.deserialize(f)
                self._log_message("receive", t)
                self.on_message(t)
        except Exception as e:
            logger.exception('Error reading message:', repr(e))
            raise

    def on_message(self, message):
        """Callback for processing a P2P payload. Must be overridden by derived class."""
        raise NotImplementedError

    # Socket write methods

    def writable(self):
        """asyncore method to determine whether the handle_write() callback should be called on the next loop."""
        with mininode_lock:
            length = len(self.sendbuf)
        return length > 0 or self._asyncore_pre_connection

    def handle_write(self):
        """asyncore callback when data should be written to the socket."""
        with mininode_lock:
            # asyncore does not expose socket connection, only the first read/write
            # event, thus we must check connection manually here to know when we
            # actually connect
            if self._asyncore_pre_connection:
                self.handle_connect()
            if not self.writable():
                return

=======

    def __init__(self):
        super().__init__(map=mininode_socket_map)

    def peer_connect(self, dstaddr, dstport, net="regtest", devnet_name=None):
        self.dstaddr = dstaddr
        self.dstport = dstport
        self.create_socket(socket.AF_INET, socket.SOCK_STREAM)
        self.socket.setsockopt(socket.IPPROTO_TCP, socket.TCP_NODELAY, 1)
        self.sendbuf = b""
        self.recvbuf = b""
        self.state = "connecting"
        self.network = net
        self.devnet_name = devnet_name
        self.disconnect = False

        logger.debug('Connecting to Raptoreum Node: %s:%d' % (self.dstaddr, self.dstport))

        try:
            self.connect((dstaddr, dstport))
        except:
            self.handle_close()

    def peer_disconnect(self):
        # Connection could have already been closed by other end.
        if self.state == "connected":
            self.disconnect_node()

    # Connection and disconnection methods

    def handle_connect(self):
        """asyncore callback when a connection is opened."""
        if self.state != "connected":
            logger.debug("Connected & Listening: %s:%d" % (self.dstaddr, self.dstport))
            self.state = "connected"
            self.on_open()

    def handle_close(self):
        """asyncore callback when a connection is closed."""
        logger.debug("Closing connection to: %s:%d" % (self.dstaddr, self.dstport))
        self.state = "closed"
        self.recvbuf = b""
        self.sendbuf = b""
        try:
            self.close()
        except:
            pass
        self.on_close()

    def disconnect_node(self):
        """Disconnect the p2p connection.

        Called by the test logic thread. Causes the p2p connection
        to be disconnected on the next iteration of the asyncore loop."""
        self.disconnect = True

    # Socket read methods

    def handle_read(self):
        """asyncore callback when data is read from the socket."""
        t = self.recv(8192)
        if len(t) > 0:
            self.recvbuf += t
            self._on_data()

    def _on_data(self):
        """Try to read P2P messages from the recv buffer.

        This method reads data from the buffer in a loop. It deserializes,
        parses and verifies the P2P header, then passes the P2P payload to
        the on_message callback for processing."""
        try:
            while True:
                if len(self.recvbuf) < 4:
                    return
                if self.recvbuf[:4] != MAGIC_BYTES[self.network]:
                    raise ValueError("got garbage %s" % repr(self.recvbuf))
                if len(self.recvbuf) < 4 + 12 + 4 + 4:
                    return
                command = self.recvbuf[4:4+12].split(b"\x00", 1)[0]
                msglen = struct.unpack("<i", self.recvbuf[4+12:4+12+4])[0]
                checksum = self.recvbuf[4+12+4:4+12+4+4]
                if len(self.recvbuf) < 4 + 12 + 4 + 4 + msglen:
                    return
                msg = self.recvbuf[4+12+4+4:4+12+4+4+msglen]
                th = sha256(msg)
                h = sha256(th)
                if checksum != h[:4]:
                    raise ValueError("got bad checksum " + repr(self.recvbuf))
                self.recvbuf = self.recvbuf[4+12+4+4+msglen:]
                if command not in MESSAGEMAP:
                    raise ValueError("Received unknown command from %s:%d: '%s' %s" % (self.dstaddr, self.dstport, command, repr(msg)))
                if MESSAGEMAP[command] is None:
                    # Command is known but we don't want/need to handle it
                    continue
                f = BytesIO(msg)
                t = MESSAGEMAP[command]()
                t.deserialize(f)
                self._log_message("receive", t)
                self.on_message(t)
        except Exception as e:
            logger.exception('Error reading message:', repr(e))
            raise

    def on_message(self, message):
        """Callback for processing a P2P payload. Must be overridden by derived class."""
        raise NotImplementedError

    # Socket write methods

    def writable(self):
        """asyncore method to determine whether the handle_write() callback should be called on the next loop."""
        with mininode_lock:
            pre_connection = self.state == "connecting"
            length = len(self.sendbuf)
        return (length > 0 or pre_connection)

    def handle_write(self):
        """asyncore callback when data should be written to the socket."""
        with mininode_lock:
            # asyncore does not expose socket connection, only the first read/write
            # event, thus we must check connection manually here to know when we
            # actually connect
            if self.state == "connecting":
                self.handle_connect()
            if not self.writable():
                return

>>>>>>> d63d9d81
            try:
                sent = self.send(self.sendbuf)
            except:
                self.handle_close()
                return
            self.sendbuf = self.sendbuf[sent:]
<<<<<<< HEAD

    def send_message(self, message):
        """Send a P2P message over the socket.

        This method takes a P2P payload, builds the P2P header and adds
        the message to the send buffer to be sent over the socket."""
        if not self.is_connected:
            raise IOError('Not connected')
        self._log_message("send", message)
        tmsg = self._build_message(message)
        with mininode_lock:
            if len(self.sendbuf) == 0:
                try:
                    sent = self.send(tmsg)
                    self.sendbuf = tmsg[sent:]
                except BlockingIOError:
                    self.sendbuf = tmsg
            else:
                self.sendbuf += tmsg

    # Class utility methods

    def _build_message(self, message):
        """Build a serialized P2P message"""
        command = message.command
        data = message.serialize()
        tmsg = MAGIC_BYTES[self.network]
        tmsg += command
        tmsg += b"\x00" * (12 - len(command))
        tmsg += struct.pack("<I", len(data))
        th = sha256(data)
        h = sha256(th)
        tmsg += h[:4]
        tmsg += data
        return tmsg
=======

    def send_message(self, message, pushbuf=False):
        """Send a P2P message over the socket.

        This method takes a P2P payload, builds the P2P header and adds
        the message to the send buffer to be sent over the socket."""
        if self.state != "connected" and not pushbuf:
            raise IOError('Not connected, no pushbuf')
        self._log_message("send", message)
        command = message.command
        data = message.serialize()
        tmsg = MAGIC_BYTES[self.network]
        tmsg += command
        tmsg += b"\x00" * (12 - len(command))
        tmsg += struct.pack("<I", len(data))
        th = sha256(data)
        h = sha256(th)
        tmsg += h[:4]
        tmsg += data
        with mininode_lock:
            if (len(self.sendbuf) == 0 and not pushbuf):
                try:
                    sent = self.send(tmsg)
                    self.sendbuf = tmsg[sent:]
                except BlockingIOError:
                    self.sendbuf = tmsg
            else:
                self.sendbuf += tmsg

    # Class utility methods
>>>>>>> d63d9d81

    def _log_message(self, direction, msg):
        """Logs a message being sent or received over the connection."""
        if direction == "send":
            log_message = "Send message to "
        elif direction == "receive":
            log_message = "Received message from "
        log_message += "%s:%d: %s" % (self.dstaddr, self.dstport, repr(msg)[:500])
        if len(log_message) > 500:
            log_message += "... (msg truncated)"
        logger.debug(log_message)


class P2PInterface(P2PConnection):
    """A high-level P2P interface class for communicating with a Bitcoin node.

    This class provides high-level callbacks for processing P2P message
    payloads, as well as convenience methods for interacting with the
    node over P2P.

    Individual testcases should subclass this and override the on_* methods
    if they want to alter message handling behaviour."""
    def __init__(self):
        super().__init__()

        # Track number of messages of each type received and the most recent
        # message of each type
        self.message_count = defaultdict(int)
        self.last_message = {}

        # A count of the number of ping messages we've sent to the node
        self.ping_counter = 1

        # The network services received from the peer
        self.nServices = 0
<<<<<<< HEAD

    def peer_connect(self, *args, services=NODE_NETWORK, send_version=True, **kwargs):
        super().peer_connect(*args, **kwargs)

=======

    def peer_connect(self, *args, services=NODE_NETWORK, send_version=True, **kwargs):
        super().peer_connect(*args, **kwargs)

>>>>>>> d63d9d81
        if send_version:
            # Send a version msg
            vt = msg_version()
            vt.nServices = services
            vt.addrTo.ip = self.dstaddr
            vt.addrTo.port = self.dstport
            vt.addrFrom.ip = "0.0.0.0"
            vt.addrFrom.port = 0
<<<<<<< HEAD
            vt.strSubVer = self.strSubVer
            self.sendbuf = self._build_message(vt)  # Will be sent right after handle_connect
=======
            if self.network == "devnet" and self.devnet_name is not None:
                vt.strSubVer = MY_SUBVERSION_DEVNET % self.devnet_name.encode()
            self.send_message(vt, True)
>>>>>>> d63d9d81

    # Message receiving methods

    def on_message(self, message):
        """Receive message and dispatch message to appropriate callback.

        We keep a count of how many of each message type has been received
        and the most recent message of each type."""
        with mininode_lock:
            try:
                command = message.command.decode('ascii')
                self.message_count[command] += 1
                self.last_message[command] = message
                getattr(self, 'on_' + command)(message)
            except:
                print("ERROR delivering %s (%s)" % (repr(message), sys.exc_info()[0]))
                raise

    # Callback methods. Can be overridden by subclasses in individual test
    # cases to provide custom message handling behaviour.

    def on_open(self):
        pass

    def on_close(self):
        pass

    def on_addr(self, message): pass
    def on_block(self, message): pass
    def on_blocktxn(self, message): pass
    def on_cmpctblock(self, message): pass
    def on_feefilter(self, message): pass
    def on_getaddr(self, message): pass
    def on_getblocks(self, message): pass
    def on_getblocktxn(self, message): pass
    def on_getdata(self, message): pass
    def on_getheaders(self, message): pass
    def on_headers(self, message): pass
    def on_mempool(self, message): pass
    def on_pong(self, message): pass
    def on_reject(self, message): pass
    def on_sendcmpct(self, message): pass
    def on_sendheaders(self, message): pass
    def on_tx(self, message): pass

    def on_inv(self, message):
        want = msg_getdata()
        for i in message.inv:
            if i.type != 0:
                want.inv.append(i)
        if len(want.inv):
            self.send_message(want)

    def on_ping(self, message):
        self.send_message(msg_pong(message.nonce))

    def on_mnlistdiff(self, message): pass
    def on_clsig(self, message): pass
    def on_islock(self, message): pass

<<<<<<< HEAD
    def on_qgetdata(self, message): pass
    def on_qdata(self, message): pass
    def on_qwatch(self, message): pass

=======
>>>>>>> d63d9d81
    def on_verack(self, message):
        self.verack_received = True

    def on_version(self, message):
        assert message.nVersion >= MIN_VERSION_SUPPORTED, "Version {} received. Test framework only supports versions greater than {}".format(message.nVersion, MIN_VERSION_SUPPORTED)
        self.send_message(msg_verack())
        self.nServices = message.nServices

    # Connection helper methods

    def wait_for_disconnect(self, timeout=60):
<<<<<<< HEAD
        test_function = lambda: not self.is_connected
=======
        test_function = lambda: self.state != "connected"
>>>>>>> d63d9d81
        wait_until(test_function, timeout=timeout, lock=mininode_lock)
        # This is a hack. The related issues should be fixed by bitcoin 14119 and 14457.
        time.sleep(1)

    # Message receiving helper methods

    def wait_for_block(self, blockhash, timeout=60):
        test_function = lambda: self.last_message.get("block") and self.last_message["block"].block.rehash() == blockhash
        wait_until(test_function, timeout=timeout, lock=mininode_lock)

    def wait_for_getdata(self, timeout=60):
        """Waits for a getdata message.

        Receiving any getdata message will satisfy the predicate. the last_message["getdata"]
        value must be explicitly cleared before calling this method, or this will return
        immediately with success. TODO: change this method to take a hash value and only
        return true if the correct block/tx has been requested."""
        test_function = lambda: self.last_message.get("getdata")
        wait_until(test_function, timeout=timeout, lock=mininode_lock)

    def wait_for_getheaders(self, timeout=60):
        """Waits for a getheaders message.

        Receiving any getheaders message will satisfy the predicate. the last_message["getheaders"]
        value must be explicitly cleared before calling this method, or this will return
        immediately with success. TODO: change this method to take a hash value and only
        return true if the correct block header has been requested."""
        test_function = lambda: self.last_message.get("getheaders")
        wait_until(test_function, timeout=timeout, lock=mininode_lock)

    def wait_for_inv(self, expected_inv, timeout=60):
        """Waits for an INV message and checks that the first inv object in the message was as expected."""
        if len(expected_inv) > 1:
            raise NotImplementedError("wait_for_inv() will only verify the first inv object")
        test_function = lambda: self.last_message.get("inv") and \
                                self.last_message["inv"].inv[0].type == expected_inv[0].type and \
                                self.last_message["inv"].inv[0].hash == expected_inv[0].hash
        wait_until(test_function, timeout=timeout, lock=mininode_lock)

    def wait_for_verack(self, timeout=60):
        test_function = lambda: self.message_count["verack"]
        wait_until(test_function, timeout=timeout, lock=mininode_lock)

    # Message sending helper functions

    def send_and_ping(self, message):
        self.send_message(message)
        self.sync_with_ping()

    # Sync up with the node
    def sync_with_ping(self, timeout=60):
        self.send_message(msg_ping(nonce=self.ping_counter))
        test_function = lambda: self.last_message.get("pong") and self.last_message["pong"].nonce == self.ping_counter
        wait_until(test_function, timeout=timeout, lock=mininode_lock)
        self.ping_counter += 1


# Keep our own socket map for asyncore, so that we can track disconnects
<<<<<<< HEAD
# ourselves (to work around an issue with closing an asyncore socket when
=======
# ourselves (to workaround an issue with closing an asyncore socket when
>>>>>>> d63d9d81
# using select)
mininode_socket_map = dict()

# One lock for synchronizing all data access between the networking thread (see
# NetworkThread below) and the thread running the test logic.  For simplicity,
# P2PConnection acquires this lock whenever delivering a message to a P2PInterface,
# and whenever adding anything to the send buffer (in send_message()).  This
# lock should be acquired in the thread running the test logic to synchronize
# access to any data shared with the P2PInterface or P2PConnection.
mininode_lock = threading.RLock()

class NetworkThread(threading.Thread):
    def __init__(self):
        super().__init__(name="NetworkThread")

    def run(self):
        while mininode_socket_map:
            # We check for whether to disconnect outside of the asyncore
            # loop to work around the behavior of asyncore when using
            # select
            disconnected = []
            for fd, obj in mininode_socket_map.items():
                if obj.disconnect:
                    disconnected.append(obj)
            [obj.handle_close() for obj in disconnected]
            asyncore.loop(0.1, use_poll=True, map=mininode_socket_map, count=1)
        logger.debug("Network thread closing")

def network_thread_start():
    """Start the network thread."""
    # Only one network thread may run at a time
    assert not network_thread_running()

    NetworkThread().start()

def network_thread_running():
    """Return whether the network thread is running."""
    return any([thread.name == "NetworkThread" for thread in threading.enumerate()])

def network_thread_join(timeout=10):
    """Wait timeout seconds for the network thread to terminate.

    Throw if the network thread doesn't terminate in timeout seconds."""
    network_threads = [thread for thread in threading.enumerate() if thread.name == "NetworkThread"]
    assert len(network_threads) <= 1
    for thread in network_threads:
        thread.join(timeout)
        assert not thread.is_alive()

class P2PDataStore(P2PInterface):
    """A P2P data store class.

    Keeps a block and transaction store and responds correctly to getdata and getheaders requests."""

    def __init__(self):
        super().__init__()
        self.reject_code_received = None
        self.reject_reason_received = None
        # store of blocks. key is block hash, value is a CBlock object
        self.block_store = {}
        self.last_block_hash = ''
        # store of txs. key is txid, value is a CTransaction object
        self.tx_store = {}
        self.getdata_requests = []

    def on_getdata(self, message):
        """Check for the tx/block in our stores and if found, reply with an inv message."""
        for inv in message.inv:
            self.getdata_requests.append(inv.hash)
            if (inv.type & MSG_TYPE_MASK) == MSG_TX and inv.hash in self.tx_store.keys():
                self.send_message(msg_tx(self.tx_store[inv.hash]))
            elif (inv.type & MSG_TYPE_MASK) == MSG_BLOCK and inv.hash in self.block_store.keys():
                self.send_message(msg_block(self.block_store[inv.hash]))
            else:
                logger.debug('getdata message type {} received.'.format(hex(inv.type)))

    def on_getheaders(self, message):
        """Search back through our block store for the locator, and reply with a headers message if found."""

        locator, hash_stop = message.locator, message.hashstop

        # Assume that the most recent block added is the tip
        if not self.block_store:
            return

        headers_list = [self.block_store[self.last_block_hash]]
        maxheaders = 2000
        while headers_list[-1].sha256 not in locator.vHave:
            # Walk back through the block store, adding headers to headers_list
            # as we go.
            prev_block_hash = headers_list[-1].hashPrevBlock
            if prev_block_hash in self.block_store:
                prev_block_header = CBlockHeader(self.block_store[prev_block_hash])
                headers_list.append(prev_block_header)
                if prev_block_header.sha256 == hash_stop:
                    # if this is the hashstop header, stop here
                    break
            else:
                logger.debug('block hash {} not found in block store'.format(hex(prev_block_hash)))
                break

        # Truncate the list if there are too many headers
        headers_list = headers_list[:-maxheaders - 1:-1]
        response = msg_headers(headers_list)

        if response is not None:
            self.send_message(response)

    def on_reject(self, message):
        """Store reject reason and code for testing."""
        self.reject_code_received = message.code
        self.reject_reason_received = message.reason

    def send_blocks_and_test(self, blocks, rpc, success=True, request_block=True, reject_code=None, reject_reason=None, timeout=60):
        """Send blocks to test node and test whether the tip advances.

         - add all blocks to our block_store
         - send a headers message for the final block
         - the on_getheaders handler will ensure that any getheaders are responded to
         - if request_block is True: wait for getdata for each of the blocks. The on_getdata handler will
           ensure that any getdata messages are responded to
         - if success is True: assert that the node's tip advances to the most recent block
         - if success is False: assert that the node's tip doesn't advance
         - if reject_code and reject_reason are set: assert that the correct reject message is received"""

        with mininode_lock:
            self.reject_code_received = None
            self.reject_reason_received = None

            for block in blocks:
                self.block_store[block.sha256] = block
                self.last_block_hash = block.sha256

        self.send_message(msg_headers([CBlockHeader(blocks[-1])]))

        if request_block:
            wait_until(lambda: blocks[-1].sha256 in self.getdata_requests, timeout=timeout, lock=mininode_lock)

        if success:
            wait_until(lambda: rpc.getbestblockhash() == blocks[-1].hash, timeout=timeout)
        else:
            assert rpc.getbestblockhash() != blocks[-1].hash

        if reject_code is not None:
            wait_until(lambda: self.reject_code_received == reject_code, lock=mininode_lock)
        if reject_reason is not None:
            wait_until(lambda: self.reject_reason_received == reject_reason, lock=mininode_lock)

    def send_txs_and_test(self, txs, rpc, success=True, expect_disconnect=False, reject_code=None, reject_reason=None):
        """Send txs to test node and test whether they're accepted to the mempool.

         - add all txs to our tx_store
         - send tx messages for all txs
         - if success is True/False: assert that the txs are/are not accepted to the mempool
         - if expect_disconnect is True: Skip the sync with ping
         - if reject_code and reject_reason are set: assert that the correct reject message is received."""

        with mininode_lock:
            self.reject_code_received = None
            self.reject_reason_received = None

            for tx in txs:
                self.tx_store[tx.sha256] = tx

        for tx in txs:
            self.send_message(msg_tx(tx))

        if expect_disconnect:
            self.wait_for_disconnect()
        else:
            self.sync_with_ping()

        raw_mempool = rpc.getrawmempool()
        if success:
            # Check that all txs are now in the mempool
            for tx in txs:
                assert tx.hash in raw_mempool, "{} not found in mempool".format(tx.hash)
        else:
            # Check that none of the txs are now in the mempool
            for tx in txs:
                assert tx.hash not in raw_mempool, "{} tx found in mempool".format(tx.hash)

        if reject_code is not None:
            wait_until(lambda: self.reject_code_received == reject_code, lock=mininode_lock)
        if reject_reason is not None:
            wait_until(lambda: self.reject_reason_received == reject_reason, lock=mininode_lock)<|MERGE_RESOLUTION|>--- conflicted
+++ resolved
@@ -63,12 +63,9 @@
     b"notfound": None,
     b"qfcommit": None,
     b"qsendrecsigs": None,
-<<<<<<< HEAD
     b"qgetdata": msg_qgetdata,
     b"qdata": msg_qdata,
     b"qwatch" : None,
-=======
->>>>>>> d63d9d81
     b"senddsq": None,
     b"spork": None,
 }
@@ -92,7 +89,6 @@
 
     This class contains no logic for handing the P2P message payloads. It must be
     sub-classed and the on_message() callback overridden."""
-<<<<<<< HEAD
 
     def __init__(self):
         super().__init__(map=mininode_socket_map)
@@ -231,143 +227,12 @@
             if not self.writable():
                 return
 
-=======
-
-    def __init__(self):
-        super().__init__(map=mininode_socket_map)
-
-    def peer_connect(self, dstaddr, dstport, net="regtest", devnet_name=None):
-        self.dstaddr = dstaddr
-        self.dstport = dstport
-        self.create_socket(socket.AF_INET, socket.SOCK_STREAM)
-        self.socket.setsockopt(socket.IPPROTO_TCP, socket.TCP_NODELAY, 1)
-        self.sendbuf = b""
-        self.recvbuf = b""
-        self.state = "connecting"
-        self.network = net
-        self.devnet_name = devnet_name
-        self.disconnect = False
-
-        logger.debug('Connecting to Raptoreum Node: %s:%d' % (self.dstaddr, self.dstport))
-
-        try:
-            self.connect((dstaddr, dstport))
-        except:
-            self.handle_close()
-
-    def peer_disconnect(self):
-        # Connection could have already been closed by other end.
-        if self.state == "connected":
-            self.disconnect_node()
-
-    # Connection and disconnection methods
-
-    def handle_connect(self):
-        """asyncore callback when a connection is opened."""
-        if self.state != "connected":
-            logger.debug("Connected & Listening: %s:%d" % (self.dstaddr, self.dstport))
-            self.state = "connected"
-            self.on_open()
-
-    def handle_close(self):
-        """asyncore callback when a connection is closed."""
-        logger.debug("Closing connection to: %s:%d" % (self.dstaddr, self.dstport))
-        self.state = "closed"
-        self.recvbuf = b""
-        self.sendbuf = b""
-        try:
-            self.close()
-        except:
-            pass
-        self.on_close()
-
-    def disconnect_node(self):
-        """Disconnect the p2p connection.
-
-        Called by the test logic thread. Causes the p2p connection
-        to be disconnected on the next iteration of the asyncore loop."""
-        self.disconnect = True
-
-    # Socket read methods
-
-    def handle_read(self):
-        """asyncore callback when data is read from the socket."""
-        t = self.recv(8192)
-        if len(t) > 0:
-            self.recvbuf += t
-            self._on_data()
-
-    def _on_data(self):
-        """Try to read P2P messages from the recv buffer.
-
-        This method reads data from the buffer in a loop. It deserializes,
-        parses and verifies the P2P header, then passes the P2P payload to
-        the on_message callback for processing."""
-        try:
-            while True:
-                if len(self.recvbuf) < 4:
-                    return
-                if self.recvbuf[:4] != MAGIC_BYTES[self.network]:
-                    raise ValueError("got garbage %s" % repr(self.recvbuf))
-                if len(self.recvbuf) < 4 + 12 + 4 + 4:
-                    return
-                command = self.recvbuf[4:4+12].split(b"\x00", 1)[0]
-                msglen = struct.unpack("<i", self.recvbuf[4+12:4+12+4])[0]
-                checksum = self.recvbuf[4+12+4:4+12+4+4]
-                if len(self.recvbuf) < 4 + 12 + 4 + 4 + msglen:
-                    return
-                msg = self.recvbuf[4+12+4+4:4+12+4+4+msglen]
-                th = sha256(msg)
-                h = sha256(th)
-                if checksum != h[:4]:
-                    raise ValueError("got bad checksum " + repr(self.recvbuf))
-                self.recvbuf = self.recvbuf[4+12+4+4+msglen:]
-                if command not in MESSAGEMAP:
-                    raise ValueError("Received unknown command from %s:%d: '%s' %s" % (self.dstaddr, self.dstport, command, repr(msg)))
-                if MESSAGEMAP[command] is None:
-                    # Command is known but we don't want/need to handle it
-                    continue
-                f = BytesIO(msg)
-                t = MESSAGEMAP[command]()
-                t.deserialize(f)
-                self._log_message("receive", t)
-                self.on_message(t)
-        except Exception as e:
-            logger.exception('Error reading message:', repr(e))
-            raise
-
-    def on_message(self, message):
-        """Callback for processing a P2P payload. Must be overridden by derived class."""
-        raise NotImplementedError
-
-    # Socket write methods
-
-    def writable(self):
-        """asyncore method to determine whether the handle_write() callback should be called on the next loop."""
-        with mininode_lock:
-            pre_connection = self.state == "connecting"
-            length = len(self.sendbuf)
-        return (length > 0 or pre_connection)
-
-    def handle_write(self):
-        """asyncore callback when data should be written to the socket."""
-        with mininode_lock:
-            # asyncore does not expose socket connection, only the first read/write
-            # event, thus we must check connection manually here to know when we
-            # actually connect
-            if self.state == "connecting":
-                self.handle_connect()
-            if not self.writable():
-                return
-
->>>>>>> d63d9d81
             try:
                 sent = self.send(self.sendbuf)
             except:
                 self.handle_close()
                 return
             self.sendbuf = self.sendbuf[sent:]
-<<<<<<< HEAD
 
     def send_message(self, message):
         """Send a P2P message over the socket.
@@ -403,38 +268,6 @@
         tmsg += h[:4]
         tmsg += data
         return tmsg
-=======
-
-    def send_message(self, message, pushbuf=False):
-        """Send a P2P message over the socket.
-
-        This method takes a P2P payload, builds the P2P header and adds
-        the message to the send buffer to be sent over the socket."""
-        if self.state != "connected" and not pushbuf:
-            raise IOError('Not connected, no pushbuf')
-        self._log_message("send", message)
-        command = message.command
-        data = message.serialize()
-        tmsg = MAGIC_BYTES[self.network]
-        tmsg += command
-        tmsg += b"\x00" * (12 - len(command))
-        tmsg += struct.pack("<I", len(data))
-        th = sha256(data)
-        h = sha256(th)
-        tmsg += h[:4]
-        tmsg += data
-        with mininode_lock:
-            if (len(self.sendbuf) == 0 and not pushbuf):
-                try:
-                    sent = self.send(tmsg)
-                    self.sendbuf = tmsg[sent:]
-                except BlockingIOError:
-                    self.sendbuf = tmsg
-            else:
-                self.sendbuf += tmsg
-
-    # Class utility methods
->>>>>>> d63d9d81
 
     def _log_message(self, direction, msg):
         """Logs a message being sent or received over the connection."""
@@ -470,17 +303,10 @@
 
         # The network services received from the peer
         self.nServices = 0
-<<<<<<< HEAD
 
     def peer_connect(self, *args, services=NODE_NETWORK, send_version=True, **kwargs):
         super().peer_connect(*args, **kwargs)
 
-=======
-
-    def peer_connect(self, *args, services=NODE_NETWORK, send_version=True, **kwargs):
-        super().peer_connect(*args, **kwargs)
-
->>>>>>> d63d9d81
         if send_version:
             # Send a version msg
             vt = msg_version()
@@ -489,14 +315,8 @@
             vt.addrTo.port = self.dstport
             vt.addrFrom.ip = "0.0.0.0"
             vt.addrFrom.port = 0
-<<<<<<< HEAD
             vt.strSubVer = self.strSubVer
             self.sendbuf = self._build_message(vt)  # Will be sent right after handle_connect
-=======
-            if self.network == "devnet" and self.devnet_name is not None:
-                vt.strSubVer = MY_SUBVERSION_DEVNET % self.devnet_name.encode()
-            self.send_message(vt, True)
->>>>>>> d63d9d81
 
     # Message receiving methods
 
@@ -557,13 +377,10 @@
     def on_clsig(self, message): pass
     def on_islock(self, message): pass
 
-<<<<<<< HEAD
     def on_qgetdata(self, message): pass
     def on_qdata(self, message): pass
     def on_qwatch(self, message): pass
 
-=======
->>>>>>> d63d9d81
     def on_verack(self, message):
         self.verack_received = True
 
@@ -575,11 +392,7 @@
     # Connection helper methods
 
     def wait_for_disconnect(self, timeout=60):
-<<<<<<< HEAD
         test_function = lambda: not self.is_connected
-=======
-        test_function = lambda: self.state != "connected"
->>>>>>> d63d9d81
         wait_until(test_function, timeout=timeout, lock=mininode_lock)
         # This is a hack. The related issues should be fixed by bitcoin 14119 and 14457.
         time.sleep(1)
@@ -638,11 +451,7 @@
 
 
 # Keep our own socket map for asyncore, so that we can track disconnects
-<<<<<<< HEAD
 # ourselves (to work around an issue with closing an asyncore socket when
-=======
-# ourselves (to workaround an issue with closing an asyncore socket when
->>>>>>> d63d9d81
 # using select)
 mininode_socket_map = dict()
 
