--- conflicted
+++ resolved
@@ -1,22 +1,13 @@
 #!/usr/bin/env python3
 # Copyright (c) 2014-2016 The Bitcoin Core developers
-<<<<<<< HEAD
 # Copyright (c) 2014-2021 The Dash Core developers
-# Distributed under the MIT software license, see the accompanying
-# file COPYING or http://www.opensource.org/licenses/mit-license.php.
-"""Base class for RPC testing."""
-
-import configparser
-import copy
-=======
-# Copyright (c) 2014-2020 The Dash Core developers
 # Copyright (c) 2020-2022 The Raptoreum developers
 # Distributed under the MIT software license, see the accompanying
 # file COPYING or http://www.opensource.org/licenses/mit-license.php.
 """Base class for RPC testing."""
+
+import configparser
 import copy
-from collections import deque
->>>>>>> d63d9d81
 from enum import Enum
 import logging
 import optparse
@@ -50,10 +41,7 @@
     disconnect_nodes,
     force_finish_mnsync,
     get_datadir_path,
-<<<<<<< HEAD
     hex_str_to_bytes,
-=======
->>>>>>> d63d9d81
     initialize_datadir,
     p2p_port,
     set_node_times,
@@ -99,10 +87,7 @@
         self.nodes = []
         self.mocktime = 0
         self.supports_cli = False
-<<<<<<< HEAD
         self.bind_to_localhost_only = True
-=======
->>>>>>> d63d9d81
         self.extra_args_from_options = []
         self.set_test_params()
 
@@ -115,19 +100,11 @@
         parser.add_option("--nocleanup", dest="nocleanup", default=False, action="store_true",
                           help="Leave raptoreumds and test.* datadir on exit or error")
         parser.add_option("--noshutdown", dest="noshutdown", default=False, action="store_true",
-<<<<<<< HEAD
                           help="Don't stop dashds after the test execution")
         parser.add_option("--srcdir", dest="srcdir", default=os.path.abspath(os.path.dirname(os.path.realpath(__file__)) + "/../../../src"),
                           help="Source directory containing dashd/dash-cli (default: %default)")
         parser.add_option("--cachedir", dest="cachedir", default=os.path.abspath(os.path.dirname(os.path.realpath(__file__)) + "/../../cache"),
                           help="Directory for caching pregenerated datadirs (default: %default)")
-=======
-                          help="Don't stop raptoreumds after the test execution")
-        parser.add_option("--srcdir", dest="srcdir", default=os.path.normpath(os.path.dirname(os.path.realpath(__file__)) + "/../../../src"),
-                          help="Source directory containing raptoreumd/raptoreum-cli (default: %default)")
-        parser.add_option("--cachedir", dest="cachedir", default=os.path.normpath(os.path.dirname(os.path.realpath(__file__)) + "/../../cache"),
-                          help="Directory for caching pregenerated datadirs")
->>>>>>> d63d9d81
         parser.add_option("--tmpdir", dest="tmpdir", help="Root directory for datadirs")
         parser.add_option("-l", "--loglevel", dest="loglevel", default="INFO",
                           help="log events at this level and higher to the console. Can be set to DEBUG, INFO, WARNING, ERROR or CRITICAL. Passing --loglevel DEBUG will output all logs to console. Note that logs at all levels are always written to the test_framework.log file in the temporary test directory.")
@@ -146,11 +123,8 @@
                           help="use dash-cli instead of RPC for all commands")
         parser.add_option("--dashd-arg", dest="dashd_extra_args", default=[], type='string', action='append',
                           help="Pass extra args to all dashd instances")
-<<<<<<< HEAD
         parser.add_option("--timeoutscale", dest="timeout_scale", default=1, type='int' ,
                           help="Scale the test timeouts by multiplying them with the here provided value (defaul: 1)")
-=======
->>>>>>> d63d9d81
         self.add_options(parser)
         (self.options, self.args) = parser.parse_args()
 
@@ -169,14 +143,11 @@
 
         self.options.cachedir = os.path.abspath(self.options.cachedir)
 
-<<<<<<< HEAD
         config = configparser.ConfigParser()
         config.read_file(open(self.options.configfile))
         self.options.bitcoind = os.getenv("BITCOIND", default=config["environment"]["BUILDDIR"] + '/src/dashd' + config["environment"]["EXEEXT"])
         self.options.bitcoincli = os.getenv("BITCOINCLI", default=config["environment"]["BUILDDIR"] + '/src/dash-cli' + config["environment"]["EXEEXT"])
 
-=======
->>>>>>> d63d9d81
         self.extra_args_from_options = self.options.dashd_extra_args
 
         # Set up temp directory and start logging
@@ -225,11 +196,7 @@
         else:
             for node in self.nodes:
                 node.cleanup_on_exit = False
-<<<<<<< HEAD
-            self.log.info("Note: dashds were not stopped and may still be running")
-=======
-            self.log.info("Note: raptoreums were not stopped and may still be running")
->>>>>>> d63d9d81
+            self.log.info("Note: raptoreumds were not stopped and may still be running")
 
         if not self.options.nocleanup and not self.options.noshutdown and success != TestStatus.FAILED:
             self.log.info("Cleaning up {} on exit".format(self.options.tmpdir))
@@ -315,17 +282,10 @@
         assert_equal(len(binary), num_nodes)
         old_num_nodes = len(self.nodes)
         for i in range(num_nodes):
-<<<<<<< HEAD
             self.nodes.append(TestNode(old_num_nodes + i, get_datadir_path(self.options.tmpdir, old_num_nodes + i), self.extra_args_from_options, chain=self.chain, rpchost=rpchost, timewait=timewait, bitcoind=binary[i], bitcoin_cli=self.options.bitcoincli, stderr=stderr, mocktime=self.mocktime, coverage_dir=self.options.coveragedir, extra_conf=extra_confs[i], extra_args=extra_args[i], use_cli=self.options.usecli))
-
-    def start_node(self, i, *args, **kwargs):
-        """Start a dashd"""
-=======
-            self.nodes.append(TestNode(old_num_nodes + i, self.options.tmpdir, extra_args[i], self.extra_args_from_options, rpchost, timewait=timewait, binary=binary[i], stderr=stderr, mocktime=self.mocktime, coverage_dir=self.options.coveragedir, use_cli=self.options.usecli))
 
     def start_node(self, i, *args, **kwargs):
         """Start a raptoreumd"""
->>>>>>> d63d9d81
 
         node = self.nodes[i]
 
@@ -336,11 +296,7 @@
             coverage.write_all_rpc_commands(self.options.coveragedir, node.rpc)
 
     def start_nodes(self, extra_args=None, stderr=None, *args, **kwargs):
-<<<<<<< HEAD
-        """Start multiple dashds"""
-=======
         """Start multiple raptoreumds"""
->>>>>>> d63d9d81
 
         if extra_args is None:
             extra_args = [None] * self.num_nodes
@@ -378,30 +334,6 @@
         """Stop and start a test node"""
         self.stop_node(i)
         self.start_node(i, extra_args)
-<<<<<<< HEAD
-=======
-
-    def assert_start_raises_init_error(self, i, extra_args=None, expected_msg=None, *args, **kwargs):
-        with tempfile.SpooledTemporaryFile(max_size=2**16) as log_stderr:
-            try:
-                self.start_node(i, extra_args, stderr=log_stderr, *args, **kwargs)
-                self.stop_node(i)
-            except Exception as e:
-                assert 'raptoreumd exited' in str(e)  # node must have shutdown
-                self.nodes[i].running = False
-                self.nodes[i].process = None
-                if expected_msg is not None:
-                    log_stderr.seek(0)
-                    stderr = log_stderr.read().decode('utf-8')
-                    if expected_msg not in stderr:
-                        raise AssertionError("Expected error \"" + expected_msg + "\" not found in:\n" + stderr)
-            else:
-                if expected_msg is None:
-                    assert_msg = "raptoreumd should have exited with an error"
-                else:
-                    assert_msg = "raptoreumd should have exited with expected error " + expected_msg
-                raise AssertionError(assert_msg)
->>>>>>> d63d9d81
 
     def wait_for_node_exit(self, i, timeout):
         self.nodes[i].process.wait(timeout)
@@ -424,7 +356,6 @@
 
     def sync_blocks(self, nodes=None, **kwargs):
         sync_blocks(nodes or self.nodes, **kwargs)
-<<<<<<< HEAD
 
     def sync_mempools(self, nodes=None, **kwargs):
         if self.mocktime != 0:
@@ -433,16 +364,6 @@
             if 'wait_func' not in kwargs:
                 kwargs['wait_func'] = lambda: self.bump_mocktime(3, nodes=nodes)
 
-=======
-
-    def sync_mempools(self, nodes=None, **kwargs):
-        if self.mocktime != 0:
-            if 'wait' not in kwargs:
-                kwargs['wait'] = 0.1
-            if 'wait_func' not in kwargs:
-                kwargs['wait_func'] = lambda: self.bump_mocktime(3, nodes=nodes)
-
->>>>>>> d63d9d81
         sync_mempools(nodes or self.nodes, **kwargs)
 
     def sync_all(self, nodes=None, **kwargs):
@@ -486,13 +407,8 @@
         # User can provide log level as a number or string (eg DEBUG). loglevel was caught as a string, so try to convert it to an int
         ll = int(self.options.loglevel) if self.options.loglevel.isdigit() else self.options.loglevel.upper()
         ch.setLevel(ll)
-<<<<<<< HEAD
         # Format logs the same as dashd's debug.log with microprecision (so log files can be concatenated and sorted)
         formatter = logging.Formatter(fmt='%(asctime)s.%(msecs)03d000Z %(name)s (%(levelname)s): %(message)s', datefmt='%Y-%m-%dT%H:%M:%S')
-=======
-        # Format logs the same as raptoreumd's debug.log with microprecision (so log files can be concatenated and sorted)
-        formatter = logging.Formatter(fmt='%(asctime)s.%(msecs)03d000 %(name)s (%(levelname)s): %(message)s', datefmt='%Y-%m-%d %H:%M:%S')
->>>>>>> d63d9d81
         formatter.converter = time.gmtime
         fh.setFormatter(formatter)
         ch.setFormatter(formatter)
@@ -531,22 +447,13 @@
             # Create cache directories, run raptoreumds:
             self.set_genesis_mocktime()
             for i in range(MAX_NODES):
-<<<<<<< HEAD
                 datadir = initialize_datadir(self.options.cachedir, i, self.chain)
                 args = [self.options.bitcoind, "-datadir=" + datadir, "-mocktime="+str(GENESISTIME)]
-=======
-                datadir = initialize_datadir(self.options.cachedir, i)
-                args = [os.getenv("RAPTOREUMD", "raptoreumd"), "-server", "-keypool=1", "-datadir=" + datadir, "-discover=0", "-mocktime="+str(GENESISTIME)]
->>>>>>> d63d9d81
                 if i > 0:
                     args.append("-connect=127.0.0.1:" + str(p2p_port(0)))
                 if extra_args is not None:
                     args.extend(extra_args)
-<<<<<<< HEAD
                 self.nodes.append(TestNode(i, get_datadir_path(self.options.cachedir, i), chain=self.chain, extra_conf=["bind=127.0.0.1"], extra_args=[],extra_args_from_options=self.extra_args_from_options, rpchost=None, timewait=None, bitcoind=self.options.bitcoind, bitcoin_cli=self.options.bitcoincli, stderr=stderr, mocktime=self.mocktime, coverage_dir=None))
-=======
-                self.nodes.append(TestNode(i, self.options.cachedir, extra_args=[], extra_args_from_options=self.extra_args_from_options, rpchost=None, timewait=None, binary=None, stderr=stderr, mocktime=self.mocktime, coverage_dir=None))
->>>>>>> d63d9d81
                 self.nodes[i].args = args
                 self.start_node(i)
 
@@ -577,12 +484,8 @@
             self.disable_mocktime()
 
             def cache_path(n, *paths):
-<<<<<<< HEAD
                 chain = get_chain_folder(get_datadir_path(self.options.cachedir, n), self.chain)
                 return os.path.join(get_datadir_path(self.options.cachedir, n), chain, *paths)
-=======
-                return os.path.join(get_datadir_path(self.options.cachedir, n), "regtest", *paths)
->>>>>>> d63d9d81
 
             for i in range(MAX_NODES):
                 for entry in os.listdir(cache_path(i)):
@@ -593,11 +496,7 @@
             from_dir = get_datadir_path(self.options.cachedir, i)
             to_dir = get_datadir_path(self.options.tmpdir, i)
             shutil.copytree(from_dir, to_dir)
-<<<<<<< HEAD
             initialize_datadir(self.options.tmpdir, i, self.chain)  # Overwrite port/rpcport in dash.conf
-=======
-            initialize_datadir(self.options.tmpdir, i)  # Overwrite port/rpcport in raptoreum.conf
->>>>>>> d63d9d81
 
     def _initialize_chain_clean(self):
         """Initialize empty blockchain for use by the test.
@@ -640,17 +539,10 @@
             for i in range(0, num_nodes):
                 self.extra_args[i].append("-dip3params=30:50")
 
-<<<<<<< HEAD
-        # make sure to activate dip8 after prepare_masternodes has finished its job already
-        self.set_dash_dip8_activation(200)
-
-=======
->>>>>>> d63d9d81
         # LLMQ default test params (no need to pass -llmqtestparams)
         self.llmq_size = 3
         self.llmq_threshold = 2
 
-<<<<<<< HEAD
         # This is nRequestTimeout in dash-q-recovery thread
         self.quorum_data_thread_request_timeout_seconds = 10
         # This is EXPIRATION_TIMEOUT in CQuorumDataRequest
@@ -671,13 +563,6 @@
             if slow_mode:
                 self.sync_blocks()
         self.sync_blocks()
-=======
-    def set_dash_dip8_activation(self, activate_after_block):
-        window = int((activate_after_block + 2) / 3)
-        threshold = int((window + 1) / 2)
-        for i in range(0, self.num_nodes):
-            self.extra_args[i].append("-vbparams=dip0008:0:999999999999:%d:%d" % (window, threshold))
->>>>>>> d63d9d81
 
     def set_dash_llmq_test_params(self, llmq_size, llmq_threshold):
         self.llmq_size = llmq_size
@@ -738,14 +623,10 @@
 
         self.nodes[0].generate(1)
 
-<<<<<<< HEAD
         if operatorReward > 0:
             self.nodes[0].protx('update_service', proTxHash, ipAndPort, bls['secret'], operatorPayoutAddress, address)
 
         self.mninfo.append(MasternodeInfo(proTxHash, ownerAddr, votingAddr, bls['public'], bls['secret'], address, txid, collateral_vout))
-=======
-        self.mninfo.append(SmartnodeInfo(proTxHash, ownerAddr, votingAddr, bls['public'], bls['secret'], address, txid, collateral_vout))
->>>>>>> d63d9d81
         self.sync_all()
 
         self.log.info("Prepared smartnode %d: collateral_txid=%s, collateral_vout=%d, protxHash=%s" % (idx, txid, collateral_vout, proTxHash))
@@ -809,11 +690,7 @@
         executor.shutdown()
 
     def start_masternode(self, mninfo, extra_args=None):
-<<<<<<< HEAD
-        args = ['-masternodeblsprivkey=%s' % mninfo.keyOperator] + self.extra_args[mninfo.nodeIdx]
-=======
         args = ['-smartnodeblsprivkey=%s' % mninfo.keyOperator] + self.extra_args[mninfo.nodeIdx]
->>>>>>> d63d9d81
         if extra_args is not None:
             args += extra_args
         self.start_node(mninfo.nodeIdx, extra_args=args)
@@ -981,11 +858,7 @@
             all_ok = True
             for node in nodes:
                 s = node.quorum("dkgstatus")
-<<<<<<< HEAD
                 if 'llmq_test' not in s["session"]:
-=======
-                if s["session"] == {}:
->>>>>>> d63d9d81
                     continue
                 if "quorumConnections" not in s:
                     all_ok = False
@@ -1015,11 +888,7 @@
 
             for mn in mninfos:
                 s = mn.node.quorum('dkgstatus')
-<<<<<<< HEAD
                 if 'llmq_test' not in s["session"]:
-=======
-                if s["session"] == {}:
->>>>>>> d63d9d81
                     continue
                 if "quorumConnections" not in s:
                     return ret()
@@ -1093,7 +962,6 @@
             return all_ok
         wait_until(check_dkg_comitments, timeout=timeout, sleep=0.1)
 
-<<<<<<< HEAD
     def wait_for_quorum_list(self, quorum_hash, nodes, timeout=15, sleep=2):
         def wait_func():
             if quorum_hash in self.nodes[0].quorum("list")["llmq_test"]:
@@ -1105,41 +973,27 @@
         wait_until(wait_func, timeout=timeout, sleep=sleep)
 
     def mine_quorum(self, expected_connections=None, expected_members=None, expected_contributions=None, expected_complaints=0, expected_justifications=0, expected_commitments=None, mninfos_online=None, mninfos_valid=None):
-        spork21_active = self.nodes[0].spork('show')['SPORK_21_QUORUM_ALL_CONNECTED'] <= 1
-        spork23_active = self.nodes[0].spork('show')['SPORK_23_QUORUM_POSE'] <= 1
+        spork23_active = self.nodes[0].spork('show')['SPORK_23_QUORUM_ALL_CONNECTED'] <= 1
+        spork25_active = self.nodes[0].spork('show')['SPORK_25_QUORUM_POSE'] <= 1
 
         if expected_connections is None:
-            expected_connections = (self.llmq_size - 1) if spork21_active else 2
-=======
-    def mine_quorum(self, expected_members=None, expected_connections=2, expected_contributions=None, expected_complaints=0, expected_justifications=0, expected_commitments=None, mninfos=None):
->>>>>>> d63d9d81
+            expected_connections = (self.llmq_size - 1) if spork23_active else 2
         if expected_members is None:
             expected_members = self.llmq_size
         if expected_contributions is None:
             expected_contributions = self.llmq_size
         if expected_commitments is None:
             expected_commitments = self.llmq_size
-<<<<<<< HEAD
         if mninfos_online is None:
             mninfos_online = self.mninfo.copy()
         if mninfos_valid is None:
             mninfos_valid = self.mninfo.copy()
-=======
-        if mninfos is None:
-            mninfos = self.mninfo
->>>>>>> d63d9d81
 
         self.log.info("Mining quorum: expected_members=%d, expected_connections=%d, expected_contributions=%d, expected_complaints=%d, expected_justifications=%d, "
                       "expected_commitments=%d" % (expected_members, expected_connections, expected_contributions, expected_complaints,
                                                    expected_justifications, expected_commitments))
 
-<<<<<<< HEAD
         nodes = [self.nodes[0]] + [mn.node for mn in mninfos_online]
-=======
-        nodes = [self.nodes[0]] + [mn.node for mn in mninfos]
-
-        quorums = self.nodes[0].quorum("list")
->>>>>>> d63d9d81
 
         # move forward to next DKG
         skip_count = 24 - (self.nodes[0].getblockcount() % 24)
@@ -1151,74 +1005,46 @@
         q = self.nodes[0].getbestblockhash()
 
         self.log.info("Waiting for phase 1 (init)")
-<<<<<<< HEAD
         self.wait_for_quorum_phase(q, 1, expected_members, None, 0, mninfos_online)
         self.wait_for_quorum_connections(expected_connections, nodes, wait_proc=lambda: self.bump_mocktime(1, nodes=nodes))
-        if spork23_active:
-            self.wait_for_masternode_probes(mninfos_valid, wait_proc=lambda: self.bump_mocktime(1, nodes=nodes))
-=======
-        self.wait_for_quorum_phase(q, 1, expected_members, None, 0, mninfos)
-        self.wait_for_quorum_connections(expected_connections, nodes, wait_proc=lambda: self.bump_mocktime(1, nodes=nodes))
-        if self.nodes[0].spork('show')['SPORK_21_QUORUM_ALL_CONNECTED'] == 0:
-            self.wait_for_masternode_probes(mninfos, wait_proc=lambda: self.bump_mocktime(1, nodes=nodes))
->>>>>>> d63d9d81
+        if spork25_active:
+            self.wait_for_smartnode_probes(mninfos_valid, wait_proc=lambda: self.bump_mocktime(1, nodes=nodes))
         self.bump_mocktime(1, nodes=nodes)
         self.nodes[0].generate(2)
         sync_blocks(nodes)
 
         self.log.info("Waiting for phase 2 (contribute)")
-<<<<<<< HEAD
         self.wait_for_quorum_phase(q, 2, expected_members, "receivedContributions", expected_contributions, mninfos_online)
-=======
-        self.wait_for_quorum_phase(q, 2, expected_members, "receivedContributions", expected_contributions, mninfos)
->>>>>>> d63d9d81
         self.bump_mocktime(1, nodes=nodes)
         self.nodes[0].generate(2)
         sync_blocks(nodes)
 
         self.log.info("Waiting for phase 3 (complain)")
-<<<<<<< HEAD
         self.wait_for_quorum_phase(q, 3, expected_members, "receivedComplaints", expected_complaints, mninfos_online)
-=======
-        self.wait_for_quorum_phase(q, 3, expected_members, "receivedComplaints", expected_complaints, mninfos)
->>>>>>> d63d9d81
         self.bump_mocktime(1, nodes=nodes)
         self.nodes[0].generate(2)
         sync_blocks(nodes)
 
         self.log.info("Waiting for phase 4 (justify)")
-<<<<<<< HEAD
         self.wait_for_quorum_phase(q, 4, expected_members, "receivedJustifications", expected_justifications, mninfos_online)
-=======
-        self.wait_for_quorum_phase(q, 4, expected_members, "receivedJustifications", expected_justifications, mninfos)
->>>>>>> d63d9d81
         self.bump_mocktime(1, nodes=nodes)
         self.nodes[0].generate(2)
         sync_blocks(nodes)
 
         self.log.info("Waiting for phase 5 (commit)")
-<<<<<<< HEAD
         self.wait_for_quorum_phase(q, 5, expected_members, "receivedPrematureCommitments", expected_commitments, mninfos_online)
-=======
-        self.wait_for_quorum_phase(q, 5, expected_members, "receivedPrematureCommitments", expected_commitments, mninfos)
->>>>>>> d63d9d81
         self.bump_mocktime(1, nodes=nodes)
         self.nodes[0].generate(2)
         sync_blocks(nodes)
 
         self.log.info("Waiting for phase 6 (mining)")
-<<<<<<< HEAD
         self.wait_for_quorum_phase(q, 6, expected_members, None, 0, mninfos_online)
-=======
-        self.wait_for_quorum_phase(q, 6, expected_members, None, 0, mninfos)
->>>>>>> d63d9d81
 
         self.log.info("Waiting final commitment")
         self.wait_for_quorum_commitment(q, nodes)
 
         self.log.info("Mining final commitment")
         self.bump_mocktime(1, nodes=nodes)
-<<<<<<< HEAD
         self.nodes[0].getblocktemplate() # this calls CreateNewBlock
         self.nodes[0].generate(1)
         sync_blocks(nodes)
@@ -1228,15 +1054,6 @@
 
         new_quorum = self.nodes[0].quorum("list", 1)["llmq_test"][0]
         assert_equal(q, new_quorum)
-=======
-        self.nodes[0].generate(1)
-        while quorums == self.nodes[0].quorum("list"):
-            time.sleep(2)
-            self.bump_mocktime(1, nodes=nodes)
-            self.nodes[0].generate(1)
-            sync_blocks(nodes)
-        new_quorum = self.nodes[0].quorum("list", 1)["llmq_test"][0]
->>>>>>> d63d9d81
         quorum_info = self.nodes[0].quorum("info", 100, new_quorum)
 
         # Mine 8 (SIGN_HEIGHT_OFFSET) more blocks to make sure that the new quorum gets eligable for signing sessions
@@ -1248,7 +1065,6 @@
 
         return new_quorum
 
-<<<<<<< HEAD
     def get_recovered_sig(self, rec_sig_id, rec_sig_msg_hash, llmq_type=100, node=None):
         # Note: recsigs aren't relayed to regular nodes by default,
         # make sure to pick a mn as a node to query for recsigs.
@@ -1261,9 +1077,7 @@
                 time.sleep(0.1)
         assert False
 
-=======
->>>>>>> d63d9d81
-    def get_quorum_masternodes(self, q):
+    def get_quorum_smartnodes(self, q):
         qi = self.nodes[0].quorum('info', 100, q)
         result = []
         for m in qi['members']:
@@ -1276,7 +1090,6 @@
                 return mn
         return None
 
-<<<<<<< HEAD
     def test_mn_quorum_data(self, test_mn, quorum_type_in, quorum_hash_in, test_secret=True, expect_secret=True):
         quorum_info = test_mn.node.quorum("info", quorum_type_in, quorum_hash_in, True)
         if test_secret and expect_secret != ("secretKeyShare" in quorum_info):
@@ -1309,8 +1122,6 @@
 
         wait_until(test_mns, timeout=timeout, sleep=0.5)
 
-=======
->>>>>>> d63d9d81
     def wait_for_mnauth(self, node, count, timeout=10):
         def test():
             pi = node.getpeerinfo()
@@ -1325,7 +1136,6 @@
 class SkipTest(Exception):
     """This exception is raised to skip a test"""
     def __init__(self, message):
-<<<<<<< HEAD
         self.message = message
 
 
@@ -1343,7 +1153,4 @@
     config.read_file(open(test_instance.options.configfile))
 
     if not config["components"].getboolean("ENABLE_ZMQ"):
-        raise SkipTest("dashd has not been built with zmq enabled.")
-=======
-        self.message = message
->>>>>>> d63d9d81
+        raise SkipTest("dashd has not been built with zmq enabled.")