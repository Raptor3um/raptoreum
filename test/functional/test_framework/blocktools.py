#!/usr/bin/env python3
# Copyright (c) 2015-2016 The Bitcoin Core developers
# Distributed under the MIT software license, see the accompanying
# file COPYING or http://www.opensource.org/licenses/mit-license.php.
"""Utilities for manipulating blocks and transactions."""

from .mininode import *
from .script import CScript, OP_TRUE, OP_CHECKSIG

# Create a block (with regtest difficulty)
def create_block(hashprev, coinbase, nTime=None):
    block = CBlock()
    if nTime is None:
        import time
        block.nTime = int(time.time()+600)
    else:
        block.nTime = nTime
    block.hashPrevBlock = hashprev
    block.nBits = 0x207fffff # Will break after a difficulty adjustment...
    block.vtx.append(coinbase)
    block.hashMerkleRoot = block.calc_merkle_root()
    block.calc_sha256()
    return block

def serialize_script_num(value):
    r = bytearray(0)
    if value == 0:
        return r
    neg = value < 0
    absvalue = -value if neg else value
    while (absvalue):
        r.append(int(absvalue & 0xff))
        absvalue >>= 8
    if r[-1] & 0x80:
        r.append(0x80 if neg else 0)
    elif neg:
        r[-1] |= 0x80
    return r

# Create a coinbase transaction, assuming no miner fees.
# If pubkey is passed in, the coinbase output will be a P2PK output;
# otherwise an anyone-can-spend output.
def create_coinbase(height, pubkey = None, dip4_activated=False):
    coinbase = CTransaction()
    coinbase.vin.append(CTxIn(COutPoint(0, 0xffffffff),
                ser_string(serialize_script_num(height)), 0xffffffff))
    coinbaseoutput = CTxOut()
    coinbaseoutput.nValue = 500 * COIN
    halvings = int(height/150) # regtest
    coinbaseoutput.nValue >>= halvings
    if (pubkey != None):
        coinbaseoutput.scriptPubKey = CScript([pubkey, OP_CHECKSIG])
    else:
        coinbaseoutput.scriptPubKey = CScript([OP_TRUE])
    coinbase.vout = [ coinbaseoutput ]
    if dip4_activated:
        coinbase.nVersion = 3
        coinbase.nType = 5
        cbtx_payload = CCbTx(2, height, 0, 0)
        coinbase.vExtraPayload = cbtx_payload.serialize()
    coinbase.calc_sha256()
    return coinbase

# Create a transaction.
# If the scriptPubKey is not specified, make it anyone-can-spend.
def create_transaction(prevtx, n, sig, value, scriptPubKey=CScript()):
    tx = CTransaction()
    assert(n < len(prevtx.vout))
    tx.vin.append(CTxIn(COutPoint(prevtx.sha256, n), sig, 0xffffffff))
    tx.vout.append(CTxOut(value, scriptPubKey))
    tx.calc_sha256()
    return tx

def get_legacy_sigopcount_block(block, fAccurate=True):
    count = 0
    for tx in block.vtx:
        count += get_legacy_sigopcount_tx(tx, fAccurate)
    return count

def get_legacy_sigopcount_tx(tx, fAccurate=True):
    count = 0
    for i in tx.vout:
        count += i.scriptPubKey.GetSigOpCount(fAccurate)
    for j in tx.vin:
        # scriptSig might be of type bytes, so convert to CScript for the moment
        count += CScript(j.scriptSig).GetSigOpCount(fAccurate)
    return count

<<<<<<< HEAD
# Identical to GetMasternodePayment in C++ code
def get_masternode_payment(nHeight, blockValue, nReallocActivationHeight):
=======
# Identical to GetSmartnodePayment in C++ code
def get_smartnode_payment(nHeight, blockValue):
>>>>>>> d63d9d81
    ret = int(blockValue / 5)

    nMNPIBlock = 350
    nMNPIPeriod = 10

    if nHeight > nMNPIBlock:
        ret += int(blockValue / 20)
    if nHeight > nMNPIBlock+(nMNPIPeriod* 1):
        ret += int(blockValue / 20)
    if nHeight > nMNPIBlock+(nMNPIPeriod* 2):
        ret += int(blockValue / 20)
    if nHeight > nMNPIBlock+(nMNPIPeriod* 3):
        ret += int(blockValue / 40)
    if nHeight > nMNPIBlock+(nMNPIPeriod* 4):
        ret += int(blockValue / 40)
    if nHeight > nMNPIBlock+(nMNPIPeriod* 5):
        ret += int(blockValue / 40)
    if nHeight > nMNPIBlock+(nMNPIPeriod* 6):
        ret += int(blockValue / 40)
    if nHeight > nMNPIBlock+(nMNPIPeriod* 7):
        ret += int(blockValue / 40)
    if nHeight > nMNPIBlock+(nMNPIPeriod* 9):
        ret += int(blockValue / 40)

    if nHeight < nReallocActivationHeight:
        # Block Reward Realocation is not activated yet, nothing to do
        return ret

    nSuperblockCycle = 10
    # Actual realocation starts in the cycle next to one activation happens in
    nReallocStart = nReallocActivationHeight - nReallocActivationHeight % nSuperblockCycle + nSuperblockCycle

    if nHeight < nReallocStart:
        # Activated but we have to wait for the next cycle to start realocation, nothing to do
        return ret

    # Periods used to reallocate the masternode reward from 50% to 60%
    vecPeriods = [
        513, # Period 1:  51.3%
        526, # Period 2:  52.6%
        533, # Period 3:  53.3%
        540, # Period 4:  54%
        546, # Period 5:  54.6%
        552, # Period 6:  55.2%
        557, # Period 7:  55.7%
        562, # Period 8:  56.2%
        567, # Period 9:  56.7%
        572, # Period 10: 57.2%
        577, # Period 11: 57.7%
        582, # Period 12: 58.2%
        585, # Period 13: 58.5%
        588, # Period 14: 58.8%
        591, # Period 15: 59.1%
        594, # Period 16: 59.4%
        597, # Period 17: 59.7%
        599, # Period 18: 59.9%
        600  # Period 19: 60%
    ]

    nReallocCycle = nSuperblockCycle * 3
    nCurrentPeriod = min(int((nHeight - nReallocStart) / nReallocCycle), len(vecPeriods) - 1)

    return int(blockValue * vecPeriods[nCurrentPeriod] / 1000)<|MERGE_RESOLUTION|>--- conflicted
+++ resolved
@@ -86,13 +86,8 @@
         count += CScript(j.scriptSig).GetSigOpCount(fAccurate)
     return count
 
-<<<<<<< HEAD
-# Identical to GetMasternodePayment in C++ code
-def get_masternode_payment(nHeight, blockValue, nReallocActivationHeight):
-=======
 # Identical to GetSmartnodePayment in C++ code
 def get_smartnode_payment(nHeight, blockValue):
->>>>>>> d63d9d81
     ret = int(blockValue / 5)
 
     nMNPIBlock = 350
