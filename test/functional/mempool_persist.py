--- conflicted
+++ resolved
@@ -29,11 +29,7 @@
     transactions in its mempool. This tests that -persistmempool=0
     does not overwrite a previously valid mempool stored on disk.
   - Remove node0 mempool.dat and verify savemempool RPC recreates it
-<<<<<<< HEAD
     and verify that node1 can load it and has 5 transactions in its
-=======
-    and verify that node1 can load it and has 5 transaction in its
->>>>>>> d63d9d81
     mempool.
   - Verify that savemempool throws when the RPC is called if
     node1 can't write to disk.
@@ -74,7 +70,6 @@
         # Also don't store the mempool, to keep the datadir clean
         self.start_node(1, extra_args=["-persistmempool=0"])
         self.start_node(0)
-<<<<<<< HEAD
         self.start_node(2)
         # Give dashd a second to reload the mempool
         wait_until(lambda: len(self.nodes[0].getrawmempool()) == 5, timeout=1)
@@ -84,17 +79,6 @@
 
         # Verify accounting of mempool transactions after restart is correct
         self.nodes[2].syncwithvalidationinterfacequeue()  # Flush mempool to wallet
-=======
-        self.start_node(1)
-        self.start_node(2)
-        # Give raptoreumd a second to reload the mempool
-        time.sleep(1)
-        wait_until(lambda: len(self.nodes[0].getrawmempool()) == 5)
-        wait_until(lambda: len(self.nodes[2].getrawmempool()) == 5)
-        assert_equal(len(self.nodes[1].getrawmempool()), 0)
-
-        # Verify accounting of mempool transactions after restart is correct
->>>>>>> d63d9d81
         assert_equal(node2_balance, self.nodes[2].getbalance())
 
         self.log.debug("Stop-start node0 with -persistmempool=0. Verify that it doesn't load its mempool.dat file.")
@@ -109,13 +93,8 @@
         self.start_node(0)
         wait_until(lambda: len(self.nodes[0].getrawmempool()) == 5)
 
-<<<<<<< HEAD
         mempooldat0 = os.path.join(self.nodes[0].datadir, self.chain, 'mempool.dat')
         mempooldat1 = os.path.join(self.nodes[1].datadir, self.chain, 'mempool.dat')
-=======
-        mempooldat0 = os.path.join(self.options.tmpdir, 'node0', 'regtest', 'mempool.dat')
-        mempooldat1 = os.path.join(self.options.tmpdir, 'node1', 'regtest', 'mempool.dat')
->>>>>>> d63d9d81
         self.log.debug("Remove the mempool.dat file. Verify that savemempool to disk via RPC re-creates it")
         os.remove(mempooldat0)
         self.nodes[0].savemempool()
