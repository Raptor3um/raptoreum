--- conflicted
+++ resolved
@@ -58,7 +58,6 @@
 BASE_SCRIPTS= [
     # Scripts that are run by the travis build process.
     # Longest test should go first, to favor running tests in parallel
-<<<<<<< HEAD
     'feature_dip3_deterministicmns.py', # NOTE: needs dash_hash to pass
     'feature_block_reward_reallocation.py',
     'feature_llmq_data_recovery.py',
@@ -90,35 +89,6 @@
     'p2p_sendheaders.py', # NOTE: needs dash_hash to pass
     'wallet_zapwallettxes.py',
     'wallet_importmulti.py',
-=======
-    'dip3-deterministicmns.py', # NOTE: needs raptoreum_hash to pass
-    'wallet-hd.py',
-    'walletbackup.py',
-    # vv Tests less than 5m vv
-    'p2p-fullblocktest.py', # NOTE: needs raptoreum_hash to pass
-    'fundrawtransaction.py',
-    'fundrawtransaction-hd.py',
-    # vv Tests less than 2m vv
-    'p2p-instantsend.py',
-    'wallet.py',
-    'wallet-accounts.py',
-    'wallet-dump.py',
-    'listtransactions.py',
-    'multikeysporks.py',
-    'llmq-signing.py', # NOTE: needs raptoreum_hash to pass
-    'llmq-signing.py --spork21', # NOTE: needs raptoreum_hash to pass
-    'llmq-chainlocks.py', # NOTE: needs raptoreum_hash to pass
-    'llmq-connections.py', # NOTE: needs raptoreum_hash to pass
-    'llmq-simplepose.py', # NOTE: needs raptoreum_hash to pass
-    'llmq-is-cl-conflicts.py', # NOTE: needs raptoreum_hash to pass
-    'llmq-is-retroactive.py', # NOTE: needs raptoreum_hash to pass
-    'llmq-dkgerrors.py', # NOTE: needs raptoreum_hash to pass
-    'dip4-coinbasemerkleroots.py', # NOTE: needs raptoreum_hash to pass
-    # vv Tests less than 60s vv
-    'sendheaders.py', # NOTE: needs raptoreum_hash to pass
-    'zapwallettxes.py',
-    'importmulti.py',
->>>>>>> d63d9d81
     'mempool_limit.py',
     'rpc_txoutproof.py',
     'wallet_listreceivedby.py',
@@ -139,7 +109,6 @@
     'mempool_spend_coinbase.py',
     'mempool_reorg.py',
     'mempool_persist.py',
-<<<<<<< HEAD
     'wallet_multiwallet.py',
     'interface_http.py',
     'rpc_users.py',
@@ -203,56 +172,6 @@
     'p2p_node_network_limited.py',
     'feature_blocksdir.py',
     'feature_config_args.py',
-=======
-    'multiwallet.py',
-    'multiwallet.py --usecli',
-    'httpbasics.py',
-    'multi_rpc.py',
-    'proxy_test.py',
-    'signrawtransactions.py',
-    'disconnect_ban.py',
-    'addressindex.py',
-    'timestampindex.py',
-    'spentindex.py',
-    'decodescript.py',
-    'blockchain.py',
-    'deprecated_rpc.py',
-    'disablewallet.py',
-    'net.py',
-    'keypool.py',
-    'keypool-hd.py',
-    'p2p-mempool.py',
-    'prioritise_transaction.py',
-    'invalidblockrequest.py', # NOTE: needs raptoreum_hash to pass
-    'invalidtxrequest.py', # NOTE: needs raptoreum_hash to pass
-    'p2p-versionbits-warning.py',
-    'preciousblock.py',
-    'importprunedfunds.py',
-    'signmessages.py',
-    'nulldummy.py',
-    'import-rescan.py',
-    'mining.py',
-    'rpcnamedargs.py',
-    'listsinceblock.py',
-    'p2p-leaktests.py',
-    'p2p-compactblocks.py',
-    'sporks.py',
-    'rpc_getblockstats.py',
-    'p2p-fingerprint.py',
-    'wallet-encryption.py',
-    'bipdersig-p2p.py',
-    'bip65-cltv-p2p.py',
-    'uptime.py',
-    'resendwallettransactions.py',
-    'minchainwork.py',
-    'p2p-acceptblock.py', # NOTE: needs raptoreum_hash to pass
-    'feature_shutdown.py',
-    'privatesend.py',
-    'uacomment.py',
-    'feature_logging.py',
-    'node_network_limited.py',
-    'conf_args.py',
->>>>>>> d63d9d81
     'feature_help.py',
     # Don't append tests at the end to avoid merge conflicts
     # Put them in a random line within the section that fits their approximate run-time
@@ -261,11 +180,7 @@
 EXTENDED_SCRIPTS = [
     # These tests are not run by the travis build process.
     # Longest test should go first, to favor running tests in parallel
-<<<<<<< HEAD
     'feature_pruning.py', # NOTE: Prune mode is incompatible with -txindex, should work with governance validation disabled though.
-=======
-    'pruning.py', # NOTE: Prune mode is incompatible with -txindex, should work governance validation disabled though.
->>>>>>> d63d9d81
     # vv Tests less than 20m vv
     'feature_fee_estimation.py',
     # vv Tests less than 5m vv
@@ -277,26 +192,14 @@
     'mining_getblocktemplate_longpoll.py',  # FIXME: "socket.error: [Errno 54] Connection reset by peer" on my Mac, same as  https://github.com/bitcoin/bitcoin/issues/6651
     'p2p_timeouts.py',
     # vv Tests less than 60s vv
-<<<<<<< HEAD
-=======
-    'rpcbind_test.py',
->>>>>>> d63d9d81
     # vv Tests less than 30s vv
     'feature_assumevalid.py',
     'example_test.py',
-<<<<<<< HEAD
     'wallet_txn_doublespend.py',
     'wallet_txn_clone.py --mineblock',
     'feature_txindex.py',
     'feature_notifications.py',
     'rpc_invalidateblock.py',
-=======
-    'txn_doublespend.py',
-    'txn_clone.py --mineblock',
-    'txindex.py',
-    'notifications.py',
-    'invalidateblock.py',
->>>>>>> d63d9d81
 ]
 
 # Place EXTENDED_SCRIPTS first since it has the 3 longest running tests
@@ -406,10 +309,7 @@
         sys.exit(0)
 
     check_script_list(src_dir=config["environment"]["SRCDIR"], fail_on_warn=args.ci)
-<<<<<<< HEAD
     check_script_prefixes()
-=======
->>>>>>> d63d9d81
 
     if not args.keepcache:
         shutil.rmtree("%s/test/cache" % config["environment"]["BUILDDIR"], ignore_errors=True)
@@ -418,26 +318,16 @@
         test_list=test_list,
         src_dir=config["environment"]["SRCDIR"],
         build_dir=config["environment"]["BUILDDIR"],
-<<<<<<< HEAD
-=======
-        exeext=config["environment"]["EXEEXT"],
->>>>>>> d63d9d81
         tmpdir=tmpdir,
         jobs=args.jobs,
         enable_coverage=args.coverage,
         args=passon_args,
         failfast=args.failfast,
         runs_ci=args.ci,
-<<<<<<< HEAD
         combined_logs_len=args.combinedlogslen,
     )
 
 def run_tests(*, test_list, src_dir, build_dir, tmpdir, jobs=1, enable_coverage=False, args=None, failfast=False, runs_ci, combined_logs_len=0):
-=======
-    )
-
-def run_tests(*, test_list, src_dir, build_dir, exeext, tmpdir, jobs=1, enable_coverage=False, args=None, failfast=False, runs_ci):
->>>>>>> d63d9d81
     args = args or []
 
     # Warn if dashd is already running (unix only)
@@ -453,15 +343,6 @@
     if os.path.isdir(cache_dir):
         print("%sWARNING!%s There is a cache directory here: %s. If tests fail unexpectedly, try deleting the cache directory." % (BOLD[1], BOLD[0], cache_dir))
 
-<<<<<<< HEAD
-=======
-
-    #Set env vars
-    if "BITCOIND" not in os.environ:
-        os.environ["BITCOIND"] = build_dir + '/src/raptoreumd' + exeext
-        os.environ["BITCOINCLI"] = build_dir + '/src/raptoreum-cli' + exeext
-
->>>>>>> d63d9d81
     tests_dir = src_dir + '/test/functional/'
 
     flags = ["--srcdir={}/src".format(build_dir)] + args
@@ -477,11 +358,7 @@
     if len(test_list) > 1 and jobs > 1:
         # Populate cache
         try:
-<<<<<<< HEAD
             subprocess.check_output([sys.executable, tests_dir + 'create_cache.py'] + flags + ["--tmpdir=%s/cache" % tmpdir])
-=======
-            subprocess.check_output([tests_dir + 'create_cache.py'] + flags + ["--tmpdir=%s/cache" % tmpdir])
->>>>>>> d63d9d81
         except subprocess.CalledProcessError as e:
             sys.stdout.buffer.write(e.output)
             raise
@@ -493,15 +370,9 @@
         tmpdir=tmpdir,
         test_list=test_list,
         flags=flags,
-<<<<<<< HEAD
         timeout_duration=TRAVIS_TIMEOUT_DURATION if runs_ci else float('inf'),  # in seconds
     )
     start_time = time.time()
-=======
-        timeout_duration=20 * 60 if runs_ci else float('inf'),  # in seconds
-    )
-    time0 = time.time()
->>>>>>> d63d9d81
     test_results = []
 
     max_len_name = len(max(test_list, key=len))
@@ -531,11 +402,7 @@
                 logging.debug("Early exiting after test failure")
                 break
 
-<<<<<<< HEAD
     print_results(test_results, max_len_name, (int(time.time() - start_time)))
-=======
-    print_results(test_results, max_len_name, (int(time.time() - time0)))
->>>>>>> d63d9d81
 
     if coverage:
         coverage.report_rpc_coverage()
@@ -623,18 +490,10 @@
         while True:
             # Return first proc that finishes
             time.sleep(.5)
-<<<<<<< HEAD
             for job in self.jobs:
                 (name, start_time, proc, testdir, log_out, log_err) = job
                 if int(time.time() - start_time) > self.timeout_duration:
                     # In travis, timeout individual tests (to stop tests hanging and not providing useful output).
-=======
-            for j in self.jobs:
-                (name, time0, proc, log_out, log_err) = j
-                if int(time.time() - time0) > self.timeout_duration:
-                    # In travis, timeout individual tests after 20 minutes (to stop tests hanging and not
-                    # providing useful output.
->>>>>>> d63d9d81
                     proc.send_signal(signal.SIGINT)
                 if proc.poll() is not None:
                     log_out.seek(0), log_err.seek(0)
@@ -696,7 +555,6 @@
         return self.status != "Failed"
 
 
-<<<<<<< HEAD
 def check_script_prefixes():
     """Check that test scripts start with one of the allowed name prefixes."""
 
@@ -709,8 +567,6 @@
         raise AssertionError("Some tests are not following naming convention!")
 
 
-=======
->>>>>>> d63d9d81
 def check_script_list(*, src_dir, fail_on_warn):
     """Check scripts directory.
 
