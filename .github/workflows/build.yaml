---
name: Raptoreum Build
on:
  push:
    branches:
      - master
      - develop
      - 'ft/*'
      - 'release/*'
  pull_request:
    branches:
      - develop
env:
  COIN_NAME: raptoreum
  BUILD_DIR: raptoreum-build
  COMPRESS_DIR: raptoreum-compress
  TEST_LOG_ARTIFACT_DIR: test-logs
jobs:
  checking-build-version:
    name: Checking Build Versioning
    runs-on: ubuntu-20.04
    steps:
      - name: Trigger by
        run: |
          echo "checking out $GITHUB_REF trigger by $GITHUB_EVENT_NAME"
      - name: Checkout
        uses: actions/checkout@v2
      - name: Read build.properties key for master
        if: ${{ github.event_name != 'pull_request' && github.ref == 'refs/heads/master'}}
        id: release-version
        uses: christian-draeger/read-properties@1.0.1
        with:
          path: build.properties
          property: 'release-version'
      - name: Read build.properties key for release candidate
        if: ${{ github.event_name != 'pull_request' && contains(github.ref, 'release/')}}
        id: release-candidate-version
        uses: christian-draeger/read-properties@1.0.1
        with:
          path: build.properties
          property: 'candidate-version'
      - name: Read build.properties key for develop
        if: ${{ github.event_name == 'pull_request' || endsWith(github.ref, 'develop') || contains(github.ref, 'ft/')}}
        id: snapshot-version
        uses: christian-draeger/read-properties@1.0.1
        with:
          path: build.properties
          property: 'snapshot-version'
      - name: create release version
        if: ${{ github.event_name != 'pull_request' && github.ref == 'refs/heads/master'}}
        run: |
          echo "BUILD_VERSION=${{ steps.release-version.outputs.value }}" > version.txt
      - name: create release candidate version
        if: ${{ github.event_name != 'pull_request' && contains(github.ref, 'release/')}}
        run: |
          echo "BUILD_VERSION=${{ steps.release-candidate-version.outputs.value }}" > version.txt
      - name: create snapshot version
        if: ${{ github.event_name == 'pull_request' || endsWith(github.ref, 'develop') || contains(github.ref, 'ft/')}}
        run: |
          echo "BUILD_VERSION=${{ steps.snapshot-version.outputs.value }}" > version.txt
      - name: Upload Artifact
        uses: actions/upload-artifact@v3
        with:
          name: version
          path: version.txt

  build-ubuntu20:
    name: Ubuntu20 build
    needs: checking-build-version
    runs-on: ubuntu-20.04
    steps:
      - name: Checkout
        uses: actions/checkout@v2
      - name: Getting Version
        uses: actions/download-artifact@v1
        with:
          name: version
      - name: Extract version
        run: |
          cat version/version.txt >> $GITHUB_ENV
      - name: Install Required Packages
        run: |
          sudo apt-get update -y
          sudo apt-get upgrade -y
          sudo apt-get install curl build-essential libtool autotools-dev automake pkg-config python3 bsdmainutils bison
      - name: build depends
        run: |
          echo "building with $(nproc) threads"
          make -C depends HOST=x86_64-pc-linux-gnu -j$(nproc)
      - name: configure
        run: |
          ./autogen.sh
          CONFIG_SITE=$PWD/depends/x86_64-pc-linux-gnu/share/config.site ./configure
      - name: build binary
        run: |
          make -j$(nproc)
          mkdir -p $BUILD_DIR
          mkdir -p ${BUILD_DIR}_not_strip
          cp src/{raptoreum-cli,raptoreum-tx,raptoreumd,qt/raptoreum-qt} $BUILD_DIR/
          mv src/{raptoreum-cli,raptoreum-tx,raptoreumd,qt/raptoreum-qt} ${BUILD_DIR}_not_strip/
          strip $BUILD_DIR/*
      - name: build debug binary
        run: |
          make clean
          make distclean
          ./autogen.sh
          ./configure --prefix=`pwd`/depends/x86_64-pc-linux-gnu --disable-tests --enable-debug
          make -j$(nproc)
          mkdir -p ${BUILD_DIR}_debug
          mv src/{raptoreum-cli,raptoreum-tx,raptoreumd,qt/raptoreum-qt} ${BUILD_DIR}_debug/
      - name: generate checksum and compress
        run: |
          mkdir -p ${COMPRESS_DIR}
          cd $BUILD_DIR
          echo "sha256:" >> checksums.txt
          echo "------------------------------------" >> checksums.txt
          shasum * >> checksums.txt
          echo "------------------------------------" >> checksums.txt
          echo "openssl-sha256:" >> checksums.txt
          echo "------------------------------------" >> checksums.txt
          sha256sum * >> checksums.txt
          cat checksums.txt
          tar -cvzf ../${COIN_NAME}-ubuntu20-${BUILD_VERSION}.tar.gz *          
          cd ../${BUILD_DIR}_debug
          echo "sha256:" >> checksums.txt
          echo "------------------------------------" >> checksums.txt
          shasum * >> checksums.txt
          echo "------------------------------------" >> checksums.txt
          echo "openssl-sha256:" >> checksums.txt
          echo "------------------------------------" >> checksums.txt
          sha256sum * >> checksums.txt
          cat checksums.txt
          tar -cvzf ../${COIN_NAME}-ubuntu20-debug-${BUILD_VERSION}.tar.gz *
          cd ../${BUILD_DIR}_not_strip
          echo "sha256:" >> checksums.txt
          echo "------------------------------------" >> checksums.txt
          shasum * >> checksums.txt
          echo "------------------------------------" >> checksums.txt
          echo "openssl-sha256:" >> checksums.txt
          echo "------------------------------------" >> checksums.txt
          sha256sum * >> checksums.txt
          cat checksums.txt
          tar -cvzf ../${COIN_NAME}-ubuntu20-not_strip-${BUILD_VERSION}.tar.gz *
          cd ..
          mv *.tar.gz ${COMPRESS_DIR}/
          cd ${COMPRESS_DIR}
          echo "sha256: `shasum ${COIN_NAME}-ubuntu20-${BUILD_VERSION}.tar.gz`" >> checksums.txt
          echo "openssl-sha256: `sha256sum ${COIN_NAME}-ubuntu20-${BUILD_VERSION}.tar.gz`" >> checksums.txt
          echo "sha256: `shasum ${COIN_NAME}-ubuntu20-debug-${BUILD_VERSION}.tar.gz`" >> checksums.txt
          echo "openssl-sha256: `sha256sum ${COIN_NAME}-ubuntu20-debug-${BUILD_VERSION}.tar.gz`" >> checksums.txt
          echo "sha256: `shasum ${COIN_NAME}-ubuntu20-not_strip-${BUILD_VERSION}.tar.gz`" >> checksums.txt
          echo "openssl-sha256: `sha256sum ${COIN_NAME}-ubuntu20-not_strip-${BUILD_VERSION}.tar.gz`" >> checksums.txt
          cd ..
          cat ${COMPRESS_DIR}/checksums.txt
      - name: Upload Artifact
        uses: actions/upload-artifact@v3
        with:
          name: ${{ env.COIN_NAME }}-ubuntu20-${{ env.BUILD_VERSION }}
          path: ${{ env.COMPRESS_DIR }}
  build-ubuntu22:
    name: Ubuntu22 build
    needs: checking-build-version
    runs-on: ubuntu-22.04
    steps:
      - name: Checkout
        uses: actions/checkout@v2
      - name: Getting Version
        uses: actions/download-artifact@v1
        with:
          name: version
      - name: Extract version
        run: |
          cat version/version.txt >> $GITHUB_ENV
      - name: Install Required Packages
        run: |
          sudo apt-get update -y
          sudo apt-get upgrade -y
          sudo apt-get install curl build-essential libtool autotools-dev automake pkg-config python3 bsdmainutils bison
      - name: build depends
        run: |
          echo "building with $(nproc) threads"
<<<<<<< HEAD
          make -C depends HOST=x86_64-pc-linux-gnu -j$(nproc)
=======
          gcc --version
          make -C depends -j$(nproc)
>>>>>>> 46dd65c7
      - name: configure
        run: |
          ./autogen.sh
          CONFIG_SITE=$PWD/depends/x86_64-pc-linux-gnu/share/config.site ./configure
      - name: build binary
        run: |
          make -j$(nproc)
          mkdir -p $BUILD_DIR
          mkdir -p ${BUILD_DIR}_not_strip
          cp src/{raptoreum-cli,raptoreum-tx,raptoreumd,qt/raptoreum-qt} $BUILD_DIR/
          mv src/{raptoreum-cli,raptoreum-tx,raptoreumd,qt/raptoreum-qt} ${BUILD_DIR}_not_strip/
          strip $BUILD_DIR/*
      - name: build debug binary
        run: |
          make clean
          make distclean
          ./autogen.sh
          ./configure --prefix=`pwd`/depends/x86_64-pc-linux-gnu --disable-tests --enable-debug
          make -j$(nproc)
          mkdir -p ${BUILD_DIR}_debug
          mv src/{raptoreum-cli,raptoreum-tx,raptoreumd,qt/raptoreum-qt} ${BUILD_DIR}_debug/
      - name: generate checksum and compress
        run: |
          mkdir -p ${COMPRESS_DIR}
          cd $BUILD_DIR
          echo "sha256:" >> checksums.txt
          echo "------------------------------------" >> checksums.txt
          shasum * >> checksums.txt
          echo "------------------------------------" >> checksums.txt
          echo "openssl-sha256:" >> checksums.txt
          echo "------------------------------------" >> checksums.txt
          sha256sum * >> checksums.txt
          cat checksums.txt
          tar -cvzf ../${COIN_NAME}-ubuntu20-${BUILD_VERSION}.tar.gz *          
          cd ../${BUILD_DIR}_debug
          echo "sha256:" >> checksums.txt
          echo "------------------------------------" >> checksums.txt
          shasum * >> checksums.txt
          echo "------------------------------------" >> checksums.txt
          echo "openssl-sha256:" >> checksums.txt
          echo "------------------------------------" >> checksums.txt
          sha256sum * >> checksums.txt
          cat checksums.txt
          tar -cvzf ../${COIN_NAME}-ubuntu20-debug-${BUILD_VERSION}.tar.gz *
          cd ../${BUILD_DIR}_not_strip
          echo "sha256:" >> checksums.txt
          echo "------------------------------------" >> checksums.txt
          shasum * >> checksums.txt
          echo "------------------------------------" >> checksums.txt
          echo "openssl-sha256:" >> checksums.txt
          echo "------------------------------------" >> checksums.txt
          sha256sum * >> checksums.txt
          cat checksums.txt
          tar -cvzf ../${COIN_NAME}-ubuntu20-not_strip-${BUILD_VERSION}.tar.gz *
          cd ..
          mv *.tar.gz ${COMPRESS_DIR}/
          cd ${COMPRESS_DIR}
          echo "sha256: `shasum ${COIN_NAME}-ubuntu22-${BUILD_VERSION}.tar.gz`" >> checksums.txt
          echo "openssl-sha256: `sha256sum ${COIN_NAME}-ubuntu20-${BUILD_VERSION}.tar.gz`" >> checksums.txt
          echo "sha256: `shasum ${COIN_NAME}-ubuntu22-debug-${BUILD_VERSION}.tar.gz`" >> checksums.txt
          echo "openssl-sha256: `sha256sum ${COIN_NAME}-ubuntu20-debug-${BUILD_VERSION}.tar.gz`" >> checksums.txt
          echo "sha256: `shasum ${COIN_NAME}-ubuntu22-not_strip-${BUILD_VERSION}.tar.gz`" >> checksums.txt
          echo "openssl-sha256: `sha256sum ${COIN_NAME}-ubuntu20-not_strip-${BUILD_VERSION}.tar.gz`" >> checksums.txt
          cd ..
          cat ${COMPRESS_DIR}/checksums.txt
      - name: Upload Artifact
        uses: actions/upload-artifact@v3
        with:
          name: ${{ env.COIN_NAME }}-ubuntu20-${{ env.BUILD_VERSION }}
          path: ${{ env.COMPRESS_DIR }}
  build-macx86:
    name: macos x86_64 build
    needs: checking-build-version
    runs-on: macos-11
    steps:
      - name: Checkout
        uses: actions/checkout@v2
      - name: Getting Version
        uses: actions/download-artifact@v1
        with:
          name: version
      - name: Extract version
        run: |
          cat version/version.txt >> $GITHUB_ENV
      - name: Install Required Packages
        run: |
          brew install automake libtool pkg-config miniupnpc librsvg libnatpmp zeromq python
          pip3 install ds_store mac_alias
      - name: build depends
        run: |
          echo "building with $(nproc) threads"
          make -C depends HOST=x86_64-apple-darwin -j8
      - name: configure
        run: |
          ./autogen.sh
          CONFIG_SITE=$PWD/depends/x86_64-apple-darwin/share/config.site ./configure
      - name: build binary
        run: |
          make -j8
          mkdir -p $BUILD_DIR
          mkdir -p ${BUILD_DIR}_not_strip
          cp src/{raptoreum-cli,raptoreum-tx,raptoreumd,qt/raptoreum-qt} $BUILD_DIR/
          mv src/{raptoreum-cli,raptoreum-tx,raptoreumd,qt/raptoreum-qt} ${BUILD_DIR}_not_strip/
          strip $BUILD_DIR/*
      - name: generate checksum and compress
        run: |
          echo "buildng $BUILD_VERSION version"
          cd $BUILD_DIR
          echo "sha256:" >> checksums.txt
          echo "------------------------------------" >> checksums.txt
          shasum * >> checksums.txt
          echo "------------------------------------" >> checksums.txt
          echo "openssl-sha256:" >> checksums.txt
          echo "------------------------------------" >> checksums.txt
          openssl sha256 * >> checksums.txt
          cat checksums.txt
          tar -cvzf ../${COIN_NAME}-macos-${BUILD_VERSION}.tar.gz *
          cd ../${BUILD_DIR}_not_strip
          echo "sha256:" >> checksums.txt
          echo "------------------------------------" >> checksums.txt
          shasum * >> checksums.txt
          echo "------------------------------------" >> checksums.txt
          echo "openssl-sha256:" >> checksums.txt
          echo "------------------------------------" >> checksums.txt
          openssl sha256 * >> checksums.txt
          cat checksums.txt
          tar -cvzf ../${COIN_NAME}-macos-not_strip-${BUILD_VERSION}.tar.gz *
          cd ..
          mkdir -p ${COMPRESS_DIR}
          mv *.tar.gz ${COMPRESS_DIR}/
          cd ${COMPRESS_DIR}
          echo "sha256: `shasum ${COIN_NAME}-macos-${BUILD_VERSION}.tar.gz`" >> checksums.txt
          echo "openssl-sha256: `openssl sha256 ${COIN_NAME}-macos-${BUILD_VERSION}.tar.gz`" >> checksums.txt
          echo "sha256: `shasum ${COIN_NAME}-macos-not_strip-${BUILD_VERSION}.tar.gz`" >> checksums.txt
          echo "openssl-sha256: `openssl sha256 ${COIN_NAME}-macos-not_strip-${BUILD_VERSION}.tar.gz`" >> checksums.txt
          cat checksums.txt
          cd ..
      - name: Upload Binary Artifact
        uses: actions/upload-artifact@v3
        with:
          name: ${{ env.COIN_NAME }}-macos-${{ env.BUILD_VERSION }}
          path: ${{ env.COMPRESS_DIR }}
      - name: Generate Macos dmg files
        run: |
          make deploy
          mkdir -p macos-dmg
          mv Raptoreum-Core.dmg macos-dmg/
          cd macos-dmg
          echo "sha256: `shasum Raptoreum-Core.dmg`" >> checksums.txt
          echo "openssl-sha256: `openssl sha256 Raptoreum-Core.dmg`" >> checksums.txt
          cd ..
      - name: Upload dmg file
        uses: actions/upload-artifact@v3
        with:
          name: ${{ env.COIN_NAME }}-dmg-${{ env.BUILD_VERSION }}
          path: macos-dmg
  build-arm-32:
    name: arm 32 bit build
    needs: checking-build-version
    runs-on: ubuntu-18.04
    steps:
      - name: Checkout
        uses: actions/checkout@v2
      - name: Getting Version
        uses: actions/download-artifact@v1
        with:
          name: version
      - name: Extract version
        run: |
          cat version/version.txt >> $GITHUB_ENV
      - name: Install Required Packages
        run: |
          sudo apt-get update -y
          sudo apt-get upgrade -y
          sudo apt-get install curl build-essential libtool g++-arm-linux-gnueabihf autotools-dev automake pkg-config python3 bsdmainutils bison
      - name: build depends
        run: |
          echo "building with $(nproc) threads"
          make -C depends HOST=arm-linux-gnueabihf -j$(nproc)
      - name: configure
        run: |
          ./autogen.sh
          CONFIG_SITE=$PWD/depends/arm-linux-gnueabihf/share/config.site ./configure
      - name: build binary
        run: |
          make -j$(nproc)
          mkdir -p $BUILD_DIR
          mv src/{raptoreum-cli,raptoreum-tx,raptoreumd,qt/raptoreum-qt} $BUILD_DIR/
      - name: build debug binary
        run: |
          make clean
          make distclean
          ./autogen.sh
          ./configure --prefix=`pwd`/depends/arm-linux-gnueabihf --disable-tests --enable-debug
          make -j$(nproc)
          mkdir -p ${BUILD_DIR}_debug
          mv src/{raptoreum-cli,raptoreum-tx,raptoreumd,qt/raptoreum-qt} ${BUILD_DIR}_debug/
      - name: generate checksum and compress binary
        run: |
          mkdir -p ${COMPRESS_DIR}
          cd $BUILD_DIR
          echo "sha256:" >> checksums.txt
          echo "------------------------------------" >> checksums.txt
          shasum * >> checksums.txt
          echo "------------------------------------" >> checksums.txt
          echo "openssl-sha256:" >> checksums.txt
          echo "------------------------------------" >> checksums.txt
          sha256sum * >> checksums.txt
          cat checksums.txt
          tar -cvzf ../${COIN_NAME}-arm32-${BUILD_VERSION}.tar.gz *          
          cd ../${BUILD_DIR}_debug
          echo "sha256:" >> checksums.txt
          echo "------------------------------------" >> checksums.txt
          shasum * >> checksums.txt
          echo "------------------------------------" >> checksums.txt
          echo "openssl-sha256:" >> checksums.txt
          echo "------------------------------------" >> checksums.txt
          sha256sum * >> checksums.txt
          cat checksums.txt
          tar -cvzf ../${COIN_NAME}-arm32-debug-${BUILD_VERSION}.tar.gz *
          cd ..
          mv *.tar.gz ${COMPRESS_DIR}/
          cd ${COMPRESS_DIR}
          echo "sha256: `shasum ${COIN_NAME}-arm32-${BUILD_VERSION}.tar.gz`" >> checksums.txt
          echo "openssl-sha256: `sha256sum ${COIN_NAME}-arm32-${BUILD_VERSION}.tar.gz`" >> checksums.txt
          echo "sha256: `shasum ${COIN_NAME}-arm32-debug-${BUILD_VERSION}.tar.gz`" >> checksums.txt
          echo "openssl-sha256: `sha256sum ${COIN_NAME}-arm32-debug-${BUILD_VERSION}.tar.gz`" >> checksums.txt
          cd ..
          cat ${COMPRESS_DIR}/checksums.txt
      - name: Upload Binary Artifacts
        uses: actions/upload-artifact@v3
        with:
          name: ${{ env.COIN_NAME }}-arm32-${{ env.BUILD_VERSION }}
          path: ${{ env.COMPRESS_DIR }}
  build-arm-64:
    name: arm 64 bit build
    needs: checking-build-version
    runs-on: ubuntu-18.04
    steps:
      - name: Checkout
        uses: actions/checkout@v2
      - name: Getting Version
        uses: actions/download-artifact@v1
        with:
          name: version
      - name: Extract version
        run: |
          cat version/version.txt >> $GITHUB_ENV
      - name: Install Required Packages
        run: |
          sudo apt-get update -y
          sudo apt-get upgrade -y
          sudo apt-get install curl build-essential libtool g++-aarch64-linux-gnu autotools-dev automake pkg-config python3 bsdmainutils bison
      - name: build depends
        run: |
          echo "building with $(nproc) threads"
          make -C depends HOST=aarch64-linux-gnu -j$(nproc)
      - name: configure
        run: |
          ./autogen.sh
          CONFIG_SITE=$PWD/depends/aarch64-linux-gnu/share/config.site ./configure
      - name: build binary
        run: |
          make -j$(nproc)
          mkdir -p $BUILD_DIR
          mv src/{raptoreum-cli,raptoreum-tx,raptoreumd,qt/raptoreum-qt} $BUILD_DIR/
      - name: build debug binary
        run: |
          make clean
          make distclean
          ./autogen.sh
          ./configure --prefix=`pwd`/depends/aarch64-linux-gnu --disable-tests --enable-debug
          make -j$(nproc)
          mkdir -p ${BUILD_DIR}_debug
          mv src/{raptoreum-cli,raptoreum-tx,raptoreumd,qt/raptoreum-qt} ${BUILD_DIR}_debug/
      - name: generate checksum and compress binary
        run: |
          mkdir -p ${COMPRESS_DIR}
          cd $BUILD_DIR
          echo "sha256:" >> checksums.txt
          echo "------------------------------------" >> checksums.txt
          shasum * >> checksums.txt
          echo "------------------------------------" >> checksums.txt
          echo "openssl-sha256:" >> checksums.txt
          echo "------------------------------------" >> checksums.txt
          sha256sum * >> checksums.txt
          cat checksums.txt
          tar -cvzf ../${COIN_NAME}-arm64-${BUILD_VERSION}.tar.gz *          
          cd ../${BUILD_DIR}_debug
          echo "sha256:" >> checksums.txt
          echo "------------------------------------" >> checksums.txt
          shasum * >> checksums.txt
          echo "------------------------------------" >> checksums.txt
          echo "openssl-sha256:" >> checksums.txt
          echo "------------------------------------" >> checksums.txt
          sha256sum * >> checksums.txt
          cat checksums.txt
          tar -cvzf ../${COIN_NAME}-arm64-debug-${BUILD_VERSION}.tar.gz *
          cd ..
          mv *.tar.gz ${COMPRESS_DIR}/
          cd ${COMPRESS_DIR}
          echo "sha256: `shasum ${COIN_NAME}-arm64-${BUILD_VERSION}.tar.gz`" >> checksums.txt
          echo "openssl-sha256: `sha256sum ${COIN_NAME}-arm64-${BUILD_VERSION}.tar.gz`" >> checksums.txt
          echo "sha256: `shasum ${COIN_NAME}-arm64-debug-${BUILD_VERSION}.tar.gz`" >> checksums.txt
          echo "openssl-sha256: `sha256sum ${COIN_NAME}-arm64-debug-${BUILD_VERSION}.tar.gz`" >> checksums.txt
          cd ..
          cat ${COMPRESS_DIR}/checksums.txt
      - name: Upload Binary Artifacts
        uses: actions/upload-artifact@v3
        with:
          name: ${{ env.COIN_NAME }}-arm64-${{ env.BUILD_VERSION }}
          path: ${{ env.COMPRESS_DIR }}
  build-win:
    name: window build
    needs: checking-build-version
    runs-on: ubuntu-20.04
    steps:
      - name: Checkout
        uses: actions/checkout@v2
      - name: Getting Version
        uses: actions/download-artifact@v1
        with:
          name: version
      - name: Extract version
        run: |
          cat version/version.txt >> $GITHUB_ENV
      - name: Install Required Packages
        run: |
          sudo apt-get update -y
          sudo apt-get upgrade -y
          sudo apt-get install curl build-essential libtool autotools-dev automake pkg-config python3 bsdmainutils cmake
          sudo apt-get install -y g++-mingw-w64-x86-64 gcc-mingw-w64-x86-64 nsis
          sudo update-alternatives --set x86_64-w64-mingw32-gcc /usr/bin/x86_64-w64-mingw32-gcc-posix
          sudo update-alternatives --set x86_64-w64-mingw32-g++ /usr/bin/x86_64-w64-mingw32-g++-posix
      - name: build depends
        run: |
          echo "building with $(nproc) threads"
          make -C depends -j$(nproc) HOST=x86_64-w64-mingw32
      - name: configure
        run: |
          ./autogen.sh
          CONFIG_SITE=$PWD/depends/x86_64-w64-mingw32/share/config.site ./configure 
      - name: build binary
        run: |
          make -j$(nproc)
          mkdir -p $BUILD_DIR
          mkdir -p ${BUILD_DIR}_not_strip
          cp src/{raptoreum-cli.exe,raptoreum-tx.exe,raptoreumd.exe,qt/raptoreum-qt.exe} $BUILD_DIR/
          mv src/{raptoreum-cli.exe,raptoreum-tx.exe,raptoreumd.exe,qt/raptoreum-qt.exe} ${BUILD_DIR}_not_strip/
          strip $BUILD_DIR/*
      - name: generate checksum and compress binary
        run: |
          echo "buildng $BUILD_VERSION version"
          cd $BUILD_DIR
          echo "sha256:" >> checksums.txt
          echo "------------------------------------" >> checksums.txt
          shasum * >> checksums.txt
          echo "------------------------------------" >> checksums.txt
          echo "openssl-sha256:" >> checksums.txt
          echo "------------------------------------" >> checksums.txt
          sha256sum * >> checksums.txt
          cat checksums.txt
          zip -r ../${COIN_NAME}-win-${BUILD_VERSION}.zip .
          cd ../${BUILD_DIR}_not_strip
          echo "sha256:" >> checksums.txt
          echo "------------------------------------" >> checksums.txt
          shasum * >> checksums.txt
          echo "------------------------------------" >> checksums.txt
          echo "openssl-sha256:" >> checksums.txt
          echo "------------------------------------" >> checksums.txt
          sha256sum * >> checksums.txt
          cat checksums.txt
          zip -r ../${COIN_NAME}-win-not_strip-${BUILD_VERSION}.zip .
          cd ..
          mkdir -p ${COMPRESS_DIR}
          mv *.zip ${COMPRESS_DIR}/
          cd ${COMPRESS_DIR}
          echo "sha256: `shasum ${COIN_NAME}-win-${BUILD_VERSION}.zip`" >> checksums.txt
          echo "openssl-sha256: `sha256sum ${COIN_NAME}-win-${BUILD_VERSION}.zip`" >> checksums.txt
          echo "sha256: `shasum ${COIN_NAME}-win-not_strip-${BUILD_VERSION}.zip`" >> checksums.txt
          echo "openssl-sha256: `sha256sum ${COIN_NAME}-win-not_strip-${BUILD_VERSION}.zip`" >> checksums.txt
          cat checksums.txt
          cd ..
      - name: Upload Binary Artifacts
        uses: actions/upload-artifact@v3
        with:
          name: ${{ env.COIN_NAME }}-win-${{ env.BUILD_VERSION }}
          path: ${{ env.COMPRESS_DIR }}
      - name: generate window installation file
        run: |
          make deploy
          mkdir win64-installation
          mv *.exe win64-installation/
          cd win64-installation
          echo "sha256: `shasum *.exe`" >> checksums.txt
          echo "openssl-sha25: `sha256sum *.exe`" >> checksums.txt
          cd ..
      - name: Upload window installation file
        uses: actions/upload-artifact@v3
        with:
          name: ${{ env.COIN_NAME }}-win-installation-${{ env.BUILD_VERSION }}
          path: win64-installation<|MERGE_RESOLUTION|>--- conflicted
+++ resolved
@@ -5,8 +5,8 @@
     branches:
       - master
       - develop
-      - 'ft/*'
-      - 'release/*'
+      - "ft/*"
+      - "release/*"
   pull_request:
     branches:
       - develop
@@ -31,21 +31,21 @@
         uses: christian-draeger/read-properties@1.0.1
         with:
           path: build.properties
-          property: 'release-version'
+          property: "release-version"
       - name: Read build.properties key for release candidate
         if: ${{ github.event_name != 'pull_request' && contains(github.ref, 'release/')}}
         id: release-candidate-version
         uses: christian-draeger/read-properties@1.0.1
         with:
           path: build.properties
-          property: 'candidate-version'
+          property: "candidate-version"
       - name: Read build.properties key for develop
         if: ${{ github.event_name == 'pull_request' || endsWith(github.ref, 'develop') || contains(github.ref, 'ft/')}}
         id: snapshot-version
         uses: christian-draeger/read-properties@1.0.1
         with:
           path: build.properties
-          property: 'snapshot-version'
+          property: "snapshot-version"
       - name: create release version
         if: ${{ github.event_name != 'pull_request' && github.ref == 'refs/heads/master'}}
         run: |
@@ -179,12 +179,8 @@
       - name: build depends
         run: |
           echo "building with $(nproc) threads"
-<<<<<<< HEAD
-          make -C depends HOST=x86_64-pc-linux-gnu -j$(nproc)
-=======
           gcc --version
           make -C depends -j$(nproc)
->>>>>>> 46dd65c7
       - name: configure
         run: |
           ./autogen.sh
@@ -526,7 +522,7 @@
       - name: configure
         run: |
           ./autogen.sh
-          CONFIG_SITE=$PWD/depends/x86_64-w64-mingw32/share/config.site ./configure 
+          CONFIG_SITE=$PWD/depends/x86_64-w64-mingw32/share/config.site ./configure
       - name: build binary
         run: |
           make -j$(nproc)
