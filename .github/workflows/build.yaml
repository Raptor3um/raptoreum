--- conflicted
+++ resolved
@@ -286,11 +286,7 @@
       - name: Upload Artifacts
         uses: actions/upload-artifact@v3
         with:
-<<<<<<< HEAD
-          name: ${{ env.COIN_NAME }}-ubuntu22-${{ env.BUILD_VERSION }}
-=======
           name: ${{ env.COIN_NAME }}-ubuntu22-${{ needs.get-version.outputs.version }}
->>>>>>> 1e67dd89
           path: ${{ env.COMPRESS_DIR }}
 
       - name: Upload Test Artifacts
