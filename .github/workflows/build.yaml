--- conflicted
+++ resolved
@@ -4,14 +4,9 @@
     branches:
       - master
       - develop
-<<<<<<< HEAD
       - "ft/*"
+      - "bug/*"
       - "release/*"
-=======
-      - 'ft/*'
-      - 'bug/*'
-      - 'release/*'
->>>>>>> cca50d9d
   pull_request:
     branches:
       - develop
@@ -209,12 +204,7 @@
       - name: Install Required Packages
         run: |
           sudo apt-get update -y
-<<<<<<< HEAD
-          sudo apt-get upgrade -y
-          sudo apt-get install curl build-essential libtool autotools-dev automake pkg-config python3 bsdmainutils cmake bison
-=======
           sudo apt-get install curl build-essential libtool autotools-dev automake pkg-config python3 bsdmainutils cmake -y
->>>>>>> cca50d9d
 
       - name: Build Depends
         run: |
@@ -605,12 +595,7 @@
       - name: Install Required Packages
         run: |
           sudo apt-get update -y
-<<<<<<< HEAD
-          sudo apt-get upgrade -y
-          sudo apt-get install curl build-essential libtool g++-aarch64-linux-gnu autotools-dev automake pkg-config python3 bsdmainutils cmake bison
-=======
           sudo apt-get install curl build-essential libtool g++-aarch64-linux-gnu autotools-dev automake pkg-config python3 bsdmainutils cmake -y
->>>>>>> cca50d9d
 
       - name: Build Depends
         run: |
